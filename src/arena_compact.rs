//! Compact Arena Trie Representation
//!
//! This format represents tries (or prefix trees) in a compact, efficient manner.
//!
//! ## Variable-Length Encoding: `varint64`
//!
//! The format uses variable-length encoding (VLE) for 64-bit integers. In this scheme:
//! - Numbers are encoded using 7 bits per byte.
//! - The most significant bit (MSB) indicates if more bytes follow (1) or not (0).
//! - Up to 9 bytes are used, preserving the last MSB in the resulting `u64`.
//! - This allows representation of the full range of `u64` values.
//!
//! See: [read_varint_u64] and [push_varint_u64] for the implementation and examples.
//!
//! # File Format Description
//!
//! ### File Header
//! The file begins with an 8-byte magic signature ([COMPACT_TREE_MAGIC]`=ACTree01`).
//! This signature helps quickly reject files not intended as tries.
//!
//! ### Root Offset
//! At offset `8`, a `u64` in little-endian byte order specifies the root node's offset.
//! This value can be updated to create a modified trie by setting a new root.
//!
//! ### Arena Layout
//! Starting at offset `16`, the arena stores dynamically sized objects (nodes and line data).
//! Each object is uniquely addressable by its starting offset.
//!
//! **Key Feature:** Siblings of any parent are encoded sequentially. This design:
//! - Allows storing only the offset to the first child.
//! - All children can be accessed by reading the nodes sequentially.
//!
//! ### Object Types in the Arena
//! The arena contains three object types:
//!
//! - **Line Data:**  
//!   - Format: `[length: varint64][data: u8; length]`  
//!   - A byte slice (`&[u8]`) with a variable-length size.
//!
//! - **Branch Node:** (Top bit of the first byte = 0)  
//!   - Byte 1: `[header: u8]`  
//!     - Bit #6: Has value? (1 = yes, 0 = no)  
//!     - Bits #0–5: Number of children (max 32).  
//!   - If value exists: `[node_value: varint64]`  
//!   - If children  > 0: `[first_child: varint64]`  
//!   - If children < 32: `[child_bytes: u8; num_children]` (ascending order)  
//!   - If children >=32: `[child_mask: u64; 4]`            (little-endian).
//!
//! - **Line Node:** (Top bit of the first byte = 1)  
//!   - Byte 1: `[header: u8]`  
//!     - Bit #6: Has value? (1 = yes, 0 = no)  
//!     - Bits #0–5: Number of children (max 1).  
//!   - If value exists: `[node_value: varint64]`  
//!   - If child exists: `[first_child: varint64]`  
//!   - Always: `[line_offset: varint64]` (points to line data).
//!
//! ## Diagram of File Format
//!
//! ```text
//! File format: [MAGIC=ACTree01][root_id: u64][arena of nodes]...
//! Where [arena of nodes] stores dynamically sized nodes and line data,
//! written densely one after another.
//!
//! Object types:
//! line data:   [length: varint64][u8; length]
//!    function: 
//!
//! branch node: [header: u8] (header & 0x80 == 0)
//!              [if (header&0x40 != 0) node_value : varint64         ]
//!              [if (header&0x3f != 0) first_child: varint64         ]
//!              [if (header&0x3f < 32) child_bytes: [u8; header&0x3f]]
//!              [if (header&0x3f >=32) child_mask : [u64; 4]         ]
//!
//! line node:   [header: u8] (header & 0x80 != 0)
//!              [if (header&0x40 != 0) node_value : varint64]
//!              [if (header&0x3f != 0) first_child: varint64]
//!              [                      line_offset: varint64]
//! ```
use std::{io::Write, hash::Hasher};
use std::cell::Cell;
use std::marker::PhantomData;
use crate::{
    morphisms::Catamorphism,
    utils::{BitMask, ByteMask, find_prefix_overlap},
    zipper::{
        Zipper, ZipperValues, ZipperForking, ZipperAbsolutePath, ZipperIteration,
        ZipperMoving, ZipperPathBuffer, ZipperReadOnlyValues,
<<<<<<< HEAD
        ZipperConcretePriv, ZipperConcrete, ZipperReadOnlyConditionalValues,
=======
        ZipperReadOnlyConditionalValues,
        ZipperConcretePriv, ZipperConcrete,
>>>>>>> 97de1c2f
    },
};

use crate::gxhash::{GxHasher, HashMap, HashMapExt};

/// The identifier of a node (branch node or line node)
///
/// NOTE: this identifier can be (wrongly) reused between different tries,
/// which can catastrophically break the implementation.
///
/// However, in order to fix this issue, we would have to either introduce
/// - a runtime cost (include `Trie ID` or `&Trie` into the `NodeId`),
/// - ... or introduce a *very* inconvenient API, using invariant lifetimes.
///
/// This tradeoff is in favor of interface simplicity and lower runtime cost.
#[derive(Debug, Clone, Copy, PartialEq, Eq)]
pub struct NodeId(u64);

/// The identifier of line data (essentially, `&[u8]`)
///
/// See documentation of [NodeId] for the note about safety
#[derive(Debug, Clone, Copy, PartialEq, Eq)]
pub struct LineId(u64);
const INVALID_LINE: LineId = LineId(!0);

/// Maximum node size:
/// 1 byte header + 9 byte first child + 9 byte value + 32 child mask
const MAX_BRANCH_NODE_SIZE: usize = 1 + 9 + 9 + 32;
/// Maximum node size:
/// 1 byte header + 9 byte first child + 9 byte value + 9 byte path id
const MAX_LINE_NODE_SIZE: usize = 1 + 9 + 9 + 9;

/// Top bit indicates that the node is a line node
const LINE_FLAG: u8 = 0x80;
/// Bit #6 indicates that this node contains a value
const VALUE_FLAG: u8 = 0x40;

/// Maximum number of bytes in `varint64`
const MAX_VARINT_SIZE: usize = 9;

const U64_SIZE: usize = core::mem::size_of::<u64>();

/// File magic signature
pub const MAGIC_LENGTH: usize = 8;
// Changes:
// ACTree01 -> ACTree02: Relative offsets
// ACTree02 -> ACTree03: Branchless varint
pub const COMPACT_TREE_MAGIC: [u8; MAGIC_LENGTH] = *b"ACTree03";

const VARINT_LEN_BIAS: u8 = u8::MAX - 8;
/// Decodes a variable-length encoded `u64` integer from a byte slice.
///
/// If the first byte is up to `VARINT_LEN_BIAS` (247), it represents the value directly.
/// Otherwise, the first byte (`VARINT_LEN_BIAS + nbytes`) indicates the number of following
/// bytes (`nbytes`) that contain the integer in little-endian order.
///
/// # Arguments
/// * `data` - A byte slice containing the encoded varint.
///
/// # Returns
/// A tuple containing:
/// * The decoded `u64` value.
/// * The number of bytes consumed from the input slice.
///
/// # Examples
/// ```
/// use pathmap::arena_compact::read_varint_u64;
///
/// // Single byte encoding (100)
/// let data = [100];
/// let (value, len) = read_varint_u64(&data);
/// assert_eq!(value, 100);
/// assert_eq!(len, 1);
///
/// // Multi-byte encoding (1000)
/// let data = [249, 232, 3];
/// let (value, len) = read_varint_u64(&data);
/// assert_eq!(value, 1000);
/// assert_eq!(len, 3);
///
/// // Maximum u64 value
/// let data = [255, 255, 255, 255, 255, 255, 255, 255, 255];
/// let (value, len) = read_varint_u64(&data);
/// assert_eq!(value, u64::MAX);
/// assert_eq!(len, 9);
/// ```
pub fn read_varint_u64(data: &[u8]) -> (u64, usize) {
    let first = data[0];
    if first <= VARINT_LEN_BIAS {
        return (first as u64, 1);
    }
    let len = (first - VARINT_LEN_BIAS) as usize;
    let rest = unsafe {
        data.as_ptr().add(1)
            .cast::<u64>().read_unaligned()
    };
    let zeros = (64 - len * 8) as u32;
    let value = (rest << zeros) >> zeros;
    (value, len + 1)
}

/// Encodes a `u64` integer into a variable-length format and writes it to a `Writer`.
///
/// The encoding uses a single byte for values up to `VARINT_LEN_BIAS` (247). For larger values,
/// it writes a header byte (`VARINT_LEN_BIAS + nbytes`) followed by the `nbytes` least significant
/// bytes of the integer in little-endian order. The maximum encoding size is 9 bytes.
///
/// # Arguments
/// * `dst` - A mutable reference to a type implementing `Write`, such as `Vec<u8>` or `BufWriter`.
/// * `int` - The unsigned 64-bit integer to encode.
///
/// # Examples
/// ```
/// use std::io::Write;
/// use pathmap::arena_compact::push_varint_u64;
///
/// // Single byte encoding for small value (100)
/// let mut buf = Vec::new();
/// push_varint_u64(&mut buf, 100).unwrap();
/// assert_eq!(buf, [100]);
///
/// // Multi-byte encoding for larger value (1000)
/// let mut buf = Vec::new();
/// push_varint_u64(&mut buf, 1000).unwrap();
/// assert_eq!(buf, [249, 232, 3]);
///
/// // Maximum u64 value (2^64 - 1)
/// let mut buf = Vec::new();
/// push_varint_u64(&mut buf, u64::MAX).unwrap();
/// assert_eq!(buf, [255, 255, 255, 255, 255, 255, 255, 255, 255]);
/// ```
pub fn push_varint_u64(dst: &mut impl Write, int: u64)
    -> Result<usize, std::io::Error>
{
    if int <= VARINT_LEN_BIAS as u64 {
        dst.write_all(&[int as u8])?;
        return Ok(1)
    }
    let nbytes = (8 - int.leading_zeros() / 8) as usize;
    let arr = int.to_le_bytes();
    dst.write_all(&[VARINT_LEN_BIAS + nbytes as u8])?;
    dst.write_all(&arr[..nbytes])?;
    Ok(nbytes + 1)
}

/*
// older varints
/// Read `u64` in variable-length encoding (VLE) from a slice.
///
/// This function implements varint decoding, where numbers are encoded using
/// 7 bits per byte, with the most significant bit (MSB) indicating whether
/// more bytes follow (1) or not (0). It can read up to 9 bytes to represent
/// a full 64-bit value.
///
/// # Returns
/// A tuple containing:
/// * `u64` - The decoded unsigned 64-bit integer.
/// * `usize` - The number of bytes consumed from the input slice.
///
/// # Examples
///
/// ```
/// use pathmap::arena_compact::read_varint_u64;
///
/// // Single byte encoding (127)
/// let bytes = [0x7F];
/// let (value, bytes_read) = read_varint_u64(&bytes);
/// assert_eq!(value, 127);
/// assert_eq!(bytes_read, 1);
///
/// // Two byte encoding (130) - shows little-endian style shift
/// let bytes = [0x82, 0x01];
/// let (value, bytes_read) = read_varint_u64(&bytes);
/// assert_eq!(value, 130);
/// assert_eq!(bytes_read, 2);
///
/// // Maximum u64 value (2^64 - 1) using 9 bytes
/// let bytes = [0xFF, 0xFF, 0xFF, 0xFF, 0xFF, 0xFF, 0xFF, 0xFF, 0xFF];
/// let (value, bytes_read) = read_varint_u64(&bytes);
/// assert_eq!(value, u64::MAX);
/// assert_eq!(bytes_read, 9);
/// ```
///
/// Panics when the VLE encoding is longer than the slice.
/// Will never panic if slice length is at least 9.
pub fn read_varint_u64(data: &[u8]) -> (u64, usize) {
    let mut value = 0;
    let mut shift = 0;
    let mut bread = 0;
    for ii in 0..8 {
        let byte = data[ii];
        value = value | (((byte & 0x7f) as u64) << shift);
        bread += 1;
        if (byte >> 7) == 0 {
            return (value, bread);
        }
        shift += 7;
    }
    // Read last byte without clearing the top bit
    let byte = data[8];
    value = value | ((byte as u64) << shift);
    bread += 1;
    (value, bread)
}

/// Writes a variable-length unsigned 64-bit integer to a Writer.
///
/// This function encodes a `u64` value into a varint format, using 7 bits
/// per byte, with the most significant bit (MSB) set to 1 if more bytes follow
/// and 0 if it's the last byte. Uses up to 9 bytes for encoding.
///
/// # Arguments
/// * `dst` - Reference to Writer e.g. `Vec<u8>`, `File`, `BufWriter`.
/// * `int` - The unsigned 64-bit integer to encode.
///
/// # Examples
/// ```
/// use std::io::Write;
/// use pathmap::arena_compact::push_varint_u64;
///
/// // Single byte encoding (127)
/// let mut buf = Vec::new();
/// push_varint_u64(&mut buf, 127);
/// assert_eq!(buf, [0x7F]);
///
/// // Two byte encoding (130) - shows little-endian style shift
/// let mut buf = Vec::new();
/// push_varint_u64(&mut buf, 130);
/// assert_eq!(buf, [0x82, 0x01]);
///
/// // Maximum u64 value (2^64 - 1) using 8 bytes
/// let mut buf = Vec::new();
/// push_varint_u64(&mut buf, u64::MAX);
/// assert_eq!(buf, [0xFF, 0xFF, 0xFF, 0xFF, 0xFF, 0xFF, 0xFF, 0xFF, 0xFF]);
/// ```
pub fn push_varint_u64(dst: &mut impl Write, mut int: u64)
    -> Result<usize, std::io::Error>
{
    let mut buf = [0_u8; MAX_VARINT_SIZE];
    for ii in 0..MAX_VARINT_SIZE - 1 {
        let mut byte = (int & 0x7f) as u8;
        int = int >> 7;
        byte = byte | ((int > 0) as u8) << 7;
        buf[ii] = byte;
        if int == 0 {
            dst.write_all(&buf[..ii + 1])?;
            return Ok(ii + 1);
        }
    }
    // write the last byte;
    buf[MAX_VARINT_SIZE - 1] = int as u8;
    dst.write_all(&buf)?;
    Ok(MAX_VARINT_SIZE)
}
*/

/// Read a node from the start of a given slice
///
/// # Usage
/// ```ignore
/// use pathmap::arena_compact::read_node;
/// use pathmap::arena_compact::Node;
/// let (node, length) = read_node(&[0x00]);
/// assert!(matches!(node, Node::Branch(_)));
/// assert_eq!(node.child_count(), 0);
/// assert_eq!(length, 1);
/// ```
fn read_node(data: &[u8], node_id: NodeId) -> (Node, usize) {
    let head = data[0];
    let mut pos = 1;
    if head & LINE_FLAG == 0 {
        let mut node = NodeBranch::empty();
        let has_value = (head & VALUE_FLAG) != 0;
        node.value = if has_value {
            let (value, off) = read_varint_u64(&data[pos..]);
            pos += off;
            Some(value)
        } else {
            None
        };
        let nchildren = (head & 0x3f) as usize;
        assert!(nchildren <= 32, "invalid children count");
        if nchildren > 0 {
            let (first_child, off) = read_varint_u64(&data[pos..]);
            pos += off;
            node.first_child = Some(NodeId(node_id.0 - first_child));
        }
        let children_bytes = &data[pos..pos + nchildren];
        pos += nchildren;
        node.bytemask = if nchildren == 32 {
            #[cfg(not(target_endian = "little"))]
            compile_error!("big endian not supported");
            let ptr = children_bytes.as_ptr().cast::<[u64; 4]>();
            // Safety: we're not reading past the end,
            // since children_bytes is exact size
            ByteMask::from(unsafe { ptr.read_unaligned() })
        } else {
            ByteMask::from_iter(children_bytes.iter().copied())
        };
        (Node::Branch(node), pos)
    } else {
        let mut line = NodeLine::empty();
        let has_value = (head & VALUE_FLAG) != 0;
        if has_value {
            let (value, off) = read_varint_u64(&data[pos..]);
            pos += off;
            line.value = Some(value);
        }
        let has_child = (head & 0x1) != 0;
        if has_child {
            let (child, off) = read_varint_u64(&data[pos..]);
            pos += off;
            line.child = Some(NodeId(node_id.0 - child));
        }
        let (line_id, off) = read_varint_u64(&data[pos..]);
        pos += off;
        line.path = LineId(node_id.0 - line_id);
        (Node::Line(line), pos)
    }
}

const USE_COUNTERS: bool = cfg!(feature="act_counters");

#[derive(Default, Clone)]
pub struct Counters {
    nodes: usize,
    nodes_size: usize,
    children: usize,
    child_mask_size: usize,
    lines: usize,
    lines_size: usize,
    values: usize,
    values_size: usize,
    offsets: usize,
    offsets_size: usize,
    line_data: usize,
    line_data_size: usize,
    line_data_reuse: usize,
    line_data_reuse_size: usize,
}

const SI_PREFIX: &[u8] = b"KMGTPE";

struct SiCount(usize);

impl std::fmt::Display for SiCount {
    fn fmt(&self, fmt: &mut std::fmt::Formatter) -> std::fmt::Result {
        let mut value = self.0 as f64;
        if value < 1000.0 {
            return write!(fmt, "{value:3.0}");
        }
        let mut idx = 0;
        while value > 995.0 && idx < SI_PREFIX.len() {
            idx += 1;
            value = value / 1000.0;
        }
        write!(fmt, "{value:3.2}{}", SI_PREFIX[idx - 1] as char)
    }
}

impl std::fmt::Debug for Counters {
    fn fmt(&self, fmt: &mut std::fmt::Formatter) -> std::fmt::Result {
        let total_size = self.nodes_size + self.lines_size
            + self.line_data_size + 16 + 8;
        write!(fmt,
"Total file size: {total}B
Offsets: {offsets_size}B / {offsets} ({offsets_avg:1.3})
Contents:
    Line data: {line_data_size}B / {line_data} ({line_data_avg:1.3}) (saved by reuse={reuse})
    Line nodes: {lines_size}B / {lines} ({lines_avg:1.3})
    Branch nodes: {nodes_size}B / {nodes} ({nodes_avg:1.3})
        Children: average={children_avg:1.3}, mask size={mask_avg:1.3}",
            total=SiCount(total_size),
            offsets_size=SiCount(self.offsets_size),
            offsets=SiCount(self.offsets),
            offsets_avg=self.offsets_size as f64 / self.offsets as f64,
            line_data_size=SiCount(self.line_data_size),
            line_data=SiCount(self.line_data),
            line_data_avg=self.line_data_size as f64 / self.line_data as f64,
            reuse=SiCount(self.line_data_reuse_size),
            lines_size=SiCount(self.lines_size),
            lines=SiCount(self.lines),
            lines_avg=self.lines_size as f64 / self.lines as f64,
            nodes_size=SiCount(self.nodes_size),
            nodes=SiCount(self.nodes),
            nodes_avg=self.nodes_size as f64 / self.nodes as f64,
            children_avg=self.children as f64 / self.nodes as f64,
            mask_avg=self.child_mask_size as f64 / self.nodes as f64,
        )
    }
}

impl Counters {
    #[inline(always)]
    fn add_line(&mut self, size: usize) {
        if !USE_COUNTERS { return; }
        self.lines += 1;
        self.lines_size += size;
    }
    #[inline(always)]
    fn add_line_data(&mut self, size: usize) {
        if !USE_COUNTERS { return; }
        self.line_data += 1;
        self.line_data_size += size;
    }
    #[inline(always)]
    fn add_line_data_reuse(&mut self, size: usize) {
        if !USE_COUNTERS { return; }
        self.line_data_reuse += 1;
        self.line_data_reuse_size += size;
    }
    #[inline(always)]
    fn add_node(&mut self, size: usize) {
        if !USE_COUNTERS { return; }
        self.nodes += 1;
        self.nodes_size += size;
    }
    #[inline(always)]
    fn add_offset(&mut self, size: usize) {
        if !USE_COUNTERS { return; }
        self.offsets += 1;
        self.offsets_size += size;
    }
    #[inline(always)]
    fn add_value(&mut self, size: usize) {
        if !USE_COUNTERS { return; }
        self.values += 1;
        self.values_size += size;
    }
    #[inline(always)]
    fn add_children(&mut self, children: usize, size: usize) {
        if !USE_COUNTERS { return; }
        self.children += children;
        self.child_mask_size += size;
    }
}

/// Represents a trie stored in compact format.
///
/// See module-level documentation for the file format details.
///
/// `Storage` type is the backing mechanism for trie data
///
/// Currently supported `Storage`:
/// - [`Vec<u8>`], used for in-memory serialization.
/// - [`memmap2::Mmap`], used for from-disk reading.
/// - TODO(igorm): `Wrapper(File)` for direct to-disk serialization.
///
/// [ArenaCompactTree] can be constructed using [`ArenaCompactTree::<Vec<u8>>::from_zipper`]:
///
/// ... Or opened from disk using [`ArenaCompactTree::<Mmap>::open`]:
pub struct ArenaCompactTree<Storage> {
    /// Backing storage for the trie
    storage: Storage,
    /// Always points past the last byte of serialized data
    position: u64,
    /// Used for re-use of lines. Look up LineId by line hash.
    /// In case of collisions, line can't be cached.
    line_map: HashMap<u64, LineId>,
    /// Hasher for the lines.
    hasher: GxHasher,
    /// Number of stored lines
    lines: usize,
    /// Counters to debug storage usage
    counters: Counters,
    /// Currently read value, so that the reader can borrow it
    value: Cell<u64>,
}

impl<Storage> ArenaCompactTree<Storage> {
    fn write_line(
        dst: &mut impl Write, line: &NodeLine, node_id: NodeId,
        counters: &mut Counters,
    ) -> Result<(), std::io::Error> {
        const ARC_HEAD: u8 = 0x80;
        let value_flag = if line.value.is_some() { VALUE_FLAG } else { 0 };
        let child_flag = if line.child.is_some() { 1 } else { 0 };
        let head = ARC_HEAD | value_flag | child_flag;
        dst.write_all(&[head]).unwrap();
        if let Some(value) = line.value {
            let size = push_varint_u64(dst, value)?;
            counters.add_value(size);
        }
        if let Some(child) = line.child {
            let offset = node_id.0.checked_sub(child.0)
                .expect("Children are expected to be written first");
            let size = push_varint_u64(dst, offset as u64)?;
            counters.add_offset(size);
        }
        let offset = node_id.0.checked_sub(line.path.0)
            .expect("Children are expected to be written first");
        let size = push_varint_u64(dst, offset as u64)?;
        counters.add_offset(size);
        Ok(())
    }

    fn write_node(
        dst: &mut impl Write, node: &NodeBranch, node_id: NodeId,
        counters: &mut Counters,
    ) -> Result<(), std::io::Error> {
        let nchildren = node.bytemask.count_bits();
        let value_flag = if node.value.is_some() { VALUE_FLAG } else { 0 };
        let head = nchildren.min(32) as u8 | value_flag;
        dst.write_all(&[head]).unwrap();
        if let Some(value) = node.value {
            let size = push_varint_u64(dst, value)?;
            counters.add_value(size);
        }
        if let Some(first_child) = node.first_child {
            let offset = node_id.0.checked_sub(first_child.0)
                .expect("Children are expected to be written first");
            assert!(nchildren > 0, "child count == 0 and first_child is Some");
            let size = push_varint_u64(dst, offset as u64)?;
            counters.add_offset(size);
        }
        if nchildren >= 32 {
            counters.add_children(nchildren as usize, 32);
            for word in node.bytemask.0 {
                dst.write_all(&word.to_le_bytes())?;
            }
        } else {
            counters.add_children(nchildren as usize, nchildren as usize);
            for byte in node.bytemask.iter() {
                dst.write_all(&[byte])?;
            }
        }
        Ok(())
    }

    pub fn counters(&self) -> &Counters {
        &self.counters
    }
}

impl<Storage> ArenaCompactTree<Storage>
where Storage: AsRef<[u8]>
{
    /// Get the reference to the serialized bytes
    ///
    /// # Examples
    /// ```
    /// use pathmap::{PathMap, arena_compact::ArenaCompactTree};
    /// let items = ["ace", "acf", "adg", "adh", "bjk"];
    /// let btm = PathMap::from_iter(items.iter().map(|i| (i, ())));
    /// let tree1 = ArenaCompactTree::from_zipper(btm.read_zipper(), |_v| 0);
    /// let the_serialized_bytes = tree1.get_data();
    /// println!("serialized data: {the_serialized_bytes:?}");
    /// ```
    pub fn get_data(&self) -> &[u8] {
        self.storage.as_ref()
    }

    /// Read node provided [NodeId]
    ///
    /// Returns a tuple of the read [Node] and next child [NodeId]
    /// The next child id is potentially invalid.
    fn get_node(&self, node_id: NodeId) -> (Node, NodeId) {
        let data = &self.storage.as_ref()[node_id.0 as usize..];
        let (node, off) = read_node(data, node_id);
        let next = NodeId(node_id.0 + off as u64);
        (node, next)
    }

    /// Read line data provided [LineId]
    ///
    /// Returns a byte slice of line data.
    fn get_line(&self, line_id: LineId) -> &[u8] {
        let start = &self.storage.as_ref()[line_id.0 as usize..];
        let (len, off) = read_varint_u64(start);
        assert!(len != 0);
        &start[off..off + len as usize]
    }

    /// Read root [Node]
    ///
    /// Returns root [Node], together with root's [NodeId].
    fn get_root(&self) -> (Node, NodeId) {
        let root_slice = &self.storage.as_ref()[MAGIC_LENGTH..][..U64_SIZE];
        let root_buf: &[u8; U64_SIZE] = root_slice.try_into()
            .expect("buffer size must be U64_SIZE, we just made it this way");
        let root_id = NodeId(u64::from_le_bytes(*root_buf));
        (self.get_node(root_id).0, root_id)
    }

    /// Find existing [LineId] that contains provided line `data`
    ///
    /// This is done by calculating the hash of the data, and storing it in a map.
    /// Because of this, this function can give a false negative in case of collision
    /// This happens in `~1/5e9` cases, so we probably don't care about that.
    ///
    /// NOTE: the hash function is chosen to be deterministic, for consistency,
    /// Which means it's possible to contruct a malicious set of paths which
    /// will not able to reuse lines.
    fn find_line_reuse(&self, data: impl AsRef<[u8]>) -> Option<LineId> {
        let data = data.as_ref();
        let mut hasher = self.hasher.clone();
        hasher.write(data);
        let hash = hasher.finish();
        let line_id = *self.line_map.get(&hash)?;
        (self.get_line(line_id) == data).then_some(line_id)
    }

    /// Read `index`'th sibling starting from `node_id`
    ///
    /// Returns [Node] data together with it's [NodeId] and next siblings's [NodeId]
    fn nth_node(&self, mut node_id: NodeId, index: usize) -> (Node, NodeId, NodeId) {
        let (mut node, mut next) = self.get_node(node_id);
        for _ii in 0..index {
            let (nnode, nnext) = self.get_node(next);
            node_id = next;
            next = nnext;
            node = nnode;
        }
        (node, node_id, next)
    }

    /// Returns the value at the specified `path`, or `None` if no value exists
    pub fn get_val_at<K: AsRef<[u8]>>(&self, path: K) -> Option<u64> {
        let mut path = path.as_ref();
        let mut cur_node = self.get_root().0;
        loop {
            match cur_node {
                Node::Line(line) => {
                    let lpath = self.get_line(line.path);
                    if !path.starts_with(lpath) {
                        return None;
                    }
                    path = &path[lpath.len()..];
                    if path.is_empty() && line.value.is_some() {
                        return line.value;
                    }
                    cur_node = self.get_node(line.child?).0;
                }
                Node::Branch(node) => {
                    if path.is_empty() {
                        return node.value;
                    }
                    let first_child = node.first_child?;
                    let idx = node.bytemask.index_of(path[0]) as usize;
                    cur_node = self.nth_node(first_child, idx).0;
                    path = &path[1..];
                }
            }
        }
    }

    /// Deprecated alias for [Self::get_val_at]
    #[deprecated] //GOAT-old-names
    pub fn get<K: AsRef<[u8]>>(&self, path: K) -> Option<u64> {
        self.get_val_at(path)
    }
}

impl<Storage> ArenaCompactTree<Storage>
where Storage: Write
{
    fn push_node(&mut self, node: &NodeBranch)
        -> Result<NodeId, std::io::Error>
    {
        let node_id = NodeId(self.position);
        let mut cursor = std::io::Cursor::new([0; MAX_BRANCH_NODE_SIZE]);
        Self::write_node(&mut cursor, node, node_id, &mut self.counters)?;
        let len = cursor.position();
        self.counters.add_node(len as usize);
        self.storage.write_all(&cursor.get_ref()[..len as usize])?;
        self.position += len;
        Ok(node_id)
    }

    fn push_line(&mut self, line: &NodeLine)
        -> Result<NodeId, std::io::Error>
    {
        let node_id = NodeId(self.position);
        let mut cursor = std::io::Cursor::new([0; MAX_LINE_NODE_SIZE]);
        Self::write_line(&mut cursor, line, node_id, &mut self.counters)?;
        let len = cursor.position();
        self.counters.add_line(len as usize);
        self.storage.write_all(&cursor.get_ref()[..len as usize])?;
        self.position += len;
        Ok(node_id)
    }

    fn push(&mut self, node: &Node) -> Result<NodeId, std::io::Error> {
        let (node_id, _kind) = match node {
            Node::Line(line) => (self.push_line(line), "line"),
            Node::Branch(branch) => (self.push_node(branch), "bra"),
        };
        if DO_TRACE { eprintln!("push {node_id:?} node={node:?}"); }
        // debug_assert_eq!(self.position, self.storage.len() as u64, "failed push {_kind}");
        node_id
    }

    fn finalize(&mut self) -> Result<(), std::io::Error> {
        // Invariant: There must always be a 9-byte slice at the end
        // This allows [ValueSlice] to always point at correct data,
        // And readers to always be able to read a varint.
        self.storage.write_all(&[0; MAX_VARINT_SIZE - 1])?;
        self.storage.flush()
    }
}
/*
impl ArenaCompactTree<File> {
    fn find_line_reuse(&mut self, line: impl AsRef<[u8]>) -> Option<LineId> {
        use std::io::SeekFrom;
        use std::io::Seek;
        let line = line.as_ref();
        let mut hasher = self.hasher.clone();
        hasher.write(line);
        let hash = hasher.finish();
        let line_id = *self.line_map.get(&hash)?;
        self.storage.seek(SeekFrom::Start(line_id.0 as u64)).unwrap();
        (self.get_line(line_id) == line).then_some(line_id)
    }
}
*/

impl ArenaCompactTree<Vec<u8>> {
    fn new() -> Self {
        // Allocate the space for the header + root node
        let mut storage = COMPACT_TREE_MAGIC.to_vec();
        storage.extend_from_slice(&[0; U64_SIZE]);
        Self {
            position: storage.len() as u64,
            storage,
            line_map: HashMap::new(),
            hasher: Default::default(),
            lines: 0,
            counters: Counters::default(),
            value: Cell::new(0),
        }
    }

    /// Construct [ArenaCompactTree] from a read zipper.
    /// # Examples
    /// ```
    /// use pathmap::{PathMap, arena_compact::ArenaCompactTree};
    /// let items = ["ace", "acf", "adg", "adh", "bjk"];
    /// let btm = PathMap::from_iter(items.iter().map(|i| (i, ())));
    /// let tree1 = ArenaCompactTree::from_zipper(btm.read_zipper(), |_v| 0);
    /// let mut zipper = tree1.read_zipper();
    /// for path in items {
    ///     use pathmap::zipper::ZipperMoving;
    ///     zipper.reset();
    ///     assert!(zipper.descend_to_existing(path) == path.len());
    ///     assert_eq!(zipper.path(), path.as_bytes());
    /// }
    /// let tree2 = ArenaCompactTree::from_zipper(tree1.read_zipper(), |_v| 0);
    /// assert_eq!(tree1.get_data(), tree2.get_data())
    /// ```
    #[inline]
    pub fn from_zipper<V, Z, M>(zipper: Z, map: M) -> Self
    where
        V: Clone + Send + Sync + Unpin,
        Z: Catamorphism<V>,
        M: Fn(&V) -> u64,
    {
        build_arena_tree(zipper, map)
    }

    fn push_v(&mut self, node: &Node) -> NodeId {
        self.push(node).expect("push to vec doesn't fail")
    }

    fn set_root(&mut self, node: &Node) -> NodeId {
        let node_id = self.push_v(node);
        let root_buf = &mut self.storage[MAGIC_LENGTH..][..U64_SIZE];
        root_buf.copy_from_slice(&node_id.0.to_le_bytes());
        node_id
    }

    fn add_path(&mut self, line: impl AsRef<[u8]>) -> LineId {
        let line = line.as_ref();
        let line_id = LineId(self.position);

        const REUSE_ARCS: bool = true;
        if REUSE_ARCS {
            // caching lines
            if let Some(prev) = self.find_line_reuse(line) {
                self.counters.add_line_data_reuse(line.len());
                return prev;
            }
            let mut hasher = self.hasher.clone();
            hasher.write(line);
            self.line_map.insert(hasher.finish(), line_id);
        }
        let lenlen = push_varint_u64(&mut self.storage, line.len() as u64)
            .expect("writing to vec should never fail.");
        self.storage.extend_from_slice(line);
        self.counters.add_line_data(lenlen + line.len());
        self.position = self.storage.len() as u64;
        self.lines += 1;
        line_id
    }
}

use memmap2::Mmap;
use std::path::Path;

impl ArenaCompactTree<Mmap> {
    /// Memmap a file and use it as backing storage for the trie
    ///
    /// # Examples
    /// ```
    /// use pathmap::{PathMap, arena_compact::ArenaCompactTree};
    /// use tempfile::NamedTempFile;
    /// use std::io::Write;
    /// # fn main() -> std::io::Result<()> {
    /// let mut file = NamedTempFile::new()?;
    /// let items = ["ace", "acf", "adg", "adh", "bjk"];
    /// let btm = PathMap::from_iter(items.iter().map(|i| (i, ())));
    /// let tree1 = ArenaCompactTree::from_zipper(btm.read_zipper(), |_v| 0);
    /// file.write_all(tree1.get_data())?;
    /// let tree_path = file.path();
    /// let tree2 = ArenaCompactTree::open_mmap(tree_path)?;
    /// assert_eq!(tree1.get_data(), tree2.get_data());
    /// # Ok(())
    /// # }
    /// ```
    pub fn open_mmap(path: impl AsRef<Path>) -> std::io::Result<Self> {
        let file = std::fs::File::open(&path)?;
        let memmap = unsafe { Mmap::map(&file) }?;
        if &memmap[..MAGIC_LENGTH] != &COMPACT_TREE_MAGIC {
            return Err(std::io::Error::other("Invalid file magic"));
        }
        Ok(Self {
            position: memmap.as_ref().len() as u64,
            storage: memmap,
            line_map: Default::default(),
            lines: Default::default(),
            hasher: Default::default(),
            value: Cell::new(0),
            counters: Counters::default(),
        })
    }


    /// ```
    /// use pathmap::{PathMap, arena_compact::ArenaCompactTree};
    /// use tempfile::NamedTempFile;
    /// use std::io::Write;
    /// # fn main() -> std::io::Result<()> {
    /// let mut file = NamedTempFile::new()?;
    /// let tree_path = "test_tree.tree";
    /// let items = ["ace", "acf", "adg", "adh", "bjk"];
    /// let btm = PathMap::from_iter(items.iter().map(|i| (i, ())));
    /// let tree1 = ArenaCompactTree::dump_from_zipper(
    ///     btm.read_zipper(), |_v| 0, tree_path)?;
    /// let tree2 = ArenaCompactTree::from_zipper(
    ///     btm.read_zipper(), |_v| 0);
    /// assert_eq!(tree1.get_data(), tree2.get_data());
    /// # Ok(())
    /// # }
    /// ```
    pub fn dump_from_zipper<V, Z, F, P>(
        zipper: Z, map_val: F, path: P
    ) -> Result<Self, std::io::Error>
        where
            V: Clone + Send + Sync + Unpin,
            Z: Catamorphism<V>,
            F: Fn(&V) -> u64,
            P: AsRef<Path>
    {
        let arena = dump_arena_tree(zipper, map_val, path)?;
        let file = arena.storage.buf_writer.into_inner()?;
        let memmap = unsafe { Mmap::map(&file) }?;
        if &memmap[..MAGIC_LENGTH] != &COMPACT_TREE_MAGIC {
            return Err(std::io::Error::other("Invalid file magic"));
        }
        Ok(Self {
            position: memmap.as_ref().len() as u64,
            storage: memmap,
            line_map: Default::default(),
            lines: Default::default(),
            hasher: Default::default(),
            value: Cell::new(0),
            counters: arena.counters,
        })
    }
}

#[derive(Clone, Debug)]
pub enum Node {
    Line(NodeLine),
    Branch(NodeBranch),
}

impl Node {
    pub fn child_count(&self) -> usize {
        match self {
            Node::Line(line) => if line.child.is_some() { 1 } else { 0 },
            Node::Branch(node) => node.bytemask.count_bits(),
        }
    }
}

#[derive(Clone, Debug)]
pub struct NodeLine {
    pub path: LineId,
    // pub footprint: u64,
    pub value: Option<u64>,
    pub child: Option<NodeId>,
}

impl NodeLine {
    pub fn empty() -> Self {
        Self {
            path: INVALID_LINE,
            // footprint: 0,
            value: None,
            child: None,
        }
    }
}

#[derive(Debug, Copy, Clone)]
pub struct NodeBranch {
    pub bytemask: ByteMask,
    pub first_child: Option<NodeId>,
    // pub footprint: u64,
    pub value: Option<u64>,
}

impl NodeBranch {
    pub fn empty() -> Self {
        Self {
            bytemask: ByteMask::EMPTY,
            first_child: None,
            // footprint: 0,
            value: None,
        }
    }
}

// benchmark for morphisms (caching/side, jumping/plain)
// val_count ?
fn build_arena_tree<V, Z, F>(zipper: Z, map_val: F) -> ArenaCompactTree<Vec<u8>>
    where
        V: Clone + Send + Sync + Unpin,
        Z: Catamorphism<V>,
        F: Fn(&V) -> u64,
{
    let mut arena = ArenaCompactTree::new();
    let map_val = &map_val;
    let root = zipper.into_cata_jumping_side_effect::<Node, _>(|bm, children, jump, v, path| {
        let mut first_child: Option<NodeId> = None;
        for child in children.iter() {
            let id = arena.push_v(child);
            first_child = first_child.or(Some(id));
        }
        let node = NodeBranch {
            bytemask: ByteMask::from(*bm),
            first_child,
            value: v.map(map_val),
        };
        if jump == 0 {
            return Node::Branch(node);
        }

        let mut line = NodeLine::empty();
        line.path = arena.add_path(&path[path.len() - jump..]);

        if !children.is_empty() {
            first_child = Some(arena.push_v(&Node::Branch(node)));
        } else {
            line.value = v.map(map_val);
        }

        line.child = first_child;
        Node::Line(line)
    });
    let _root_id = arena.set_root(&root);
    arena.finalize().unwrap();
    arena
}

use std::io::{BufWriter, Seek, SeekFrom};
use std::fs::{File, OpenOptions};

pub struct FileDumper {
    buf_writer: BufWriter<File>,
    line_buf: Vec<u8>,
    line_map: HashMap::<u64, (usize, usize, LineId)>,
}

impl Write for FileDumper {
    fn write(&mut self, data: &[u8]) -> Result<usize, std::io::Error> {
        self.buf_writer.write(data)
    }

    fn flush(&mut self) -> Result<(), std::io::Error> {
        self.buf_writer.flush()
    }
}

/// BufWriter buffer size. The default of 8KiB is too small.
const DUMPER_BUFFER_SIZE: usize = 4*1024*1024;
impl ArenaCompactTree<FileDumper> {
    fn open(path: impl AsRef<Path>) -> Result<Self, std::io::Error> {
        let mut file = OpenOptions::new()
            .read(true).write(true)
            .create(true).truncate(true)
            .open(path)?;
        file.seek(SeekFrom::Start(0))?;
        file.write_all(&COMPACT_TREE_MAGIC)?;
        file.write_all(&[0; 8])?;
        let position = file.stream_position()?;
        let buf_writer = BufWriter::with_capacity(DUMPER_BUFFER_SIZE, file);
        let storage = FileDumper {
            buf_writer,
            line_buf: Default::default(),
            line_map: Default::default(),
        };
        let act = ArenaCompactTree {
            storage,
            position,
            line_map: HashMap::new(),
            hasher: GxHasher::default(),
            lines: 0,
            counters: Counters::default(),
            value: Cell::new(0),
        };
        Ok(act)
    }

    fn set_root(&mut self, node: &Node) -> Result<NodeId, std::io::Error> {
        let node_id = self.push(node)?;
        self.storage.buf_writer.seek(SeekFrom::Start(8))?;
        self.storage.write_all(&node_id.0.to_le_bytes())?;
        self.storage.buf_writer.seek(SeekFrom::Start(self.position))?;
        Ok(node_id)
    }

    fn add_path(
        &mut self, path: impl AsRef<[u8]>
    ) -> Result<LineId, std::io::Error> {
        let path = path.as_ref();
        let mut hasher = self.hasher.clone();
        hasher.write(path);
        let hash = hasher.finish();
        if let Some(&(start, len, prev)) = self.storage.line_map.get(&hash) {
            let buf = &self.storage.line_buf[start..start+len];
            if buf == path {
                self.counters.add_line_data_reuse(path.len());
                return Ok(prev);
            }
        }
        let line_id = LineId(self.position);
        let line_start = self.storage.line_buf.len();
        self.storage.line_buf.extend_from_slice(path);
        let lenlen = push_varint_u64(
            &mut self.storage, path.len() as u64
        )? as u64;
        self.position += lenlen;
        self.storage.write_all(path)?;
        self.position += path.len() as u64;
        self.counters.add_line_data(lenlen as usize + path.len());
        self.storage.line_map.insert(hash, (line_start, path.len(), line_id));
        Ok(line_id)
    }
}

fn dump_arena_tree<V, Z, F, P>(
    zipper: Z, map_val: F, path: P
) -> Result<ArenaCompactTree<FileDumper>, std::io::Error>
    where
        V: Clone + Send + Sync + Unpin,
        Z: Catamorphism<V>,
        F: Fn(&V) -> u64,
        P: AsRef<Path>,
{
    // A bit of code duplication compared to build_arena_tree
    let mut arena = ArenaCompactTree::<FileDumper>::open(path)?;
    let map_val = &map_val;
    let root = zipper.into_cata_jumping_side_effect_fallible::<Node, std::io::Error, _>(|bm, children, jump, v, path| {
        let mut first_child: Option<NodeId> = None;
        for child in children.iter() {
            let id = arena.push(child)?;
            first_child = first_child.or(Some(id));
        }
        let node = NodeBranch {
            bytemask: ByteMask::from(*bm),
            first_child,
            value: v.map(map_val),
        };
        if jump == 0 {
            return Ok(Node::Branch(node));
        }

        let mut line = NodeLine::empty();
        line.path = arena.add_path(&path[path.len() - jump..])?;

        if !children.is_empty() {
            first_child = Some(arena.push(&Node::Branch(node))?);
        } else {
            line.value = v.map(map_val);
        }

        line.child = first_child;
        Ok(Node::Line(line))
    })?;

    let _root_id = arena.set_root(&root)?;
    arena.finalize().unwrap();
    Ok(arena)
}

/*
fn tree_to_btm(tree: &ArenaCompactTree) -> PathMap<()> {
    struct PathIdx(NodeId, usize)
    let (_root, root_id) = tree.get_root();
    PathMap::<()>::new_from_ana(PathIdx(root_id, 0), |PathIdx(node_id, depth), val, children, _path| {
        match tree.get_node(node_id) {
            Node::Line(line) => {
                *val = line.value.map(|_| ());
            }
            Node::Branch(node) => {
                *val = node.value.map(|_| ());
            }
        }
    })
}
*/
#[derive(Clone, Debug)]
struct StackFrame {
    node_id: NodeId,
    child_count: usize,
    child_index: usize,
    next_id: Option<NodeId>,
    node_depth: usize,
}
impl StackFrame {
    fn from(node: &Node, node_id: NodeId) -> Self {
        StackFrame {
            node_id,
            child_count: node.child_count(),
            child_index: 0,
            next_id: None,
            node_depth: 0,
        }
    }
}

pub struct ACTZipper<'tree, Storage, Value>
where Storage: AsRef<[u8]>
{
    tree: &'tree ArenaCompactTree<Storage>,
    cur_node: Node,
    stack: Vec<StackFrame>,
    path: Vec<u8>,
    origin_depth: usize,
    origin_node_depth: usize,
    pub invalid: usize,
    _marker: PhantomData<Value>,
}

impl<'tree, Storage, Value> Clone for  ACTZipper<'tree, Storage, Value>
where Storage: AsRef<[u8]>
{
    fn clone(&self) -> Self {
        let Self {
            tree, cur_node, stack, path,
            origin_depth, origin_node_depth, invalid, ..
        } = self;
        Self {
            tree,
            cur_node: cur_node.clone(),
            stack: stack.clone(),
            path: path.clone(),
            origin_depth: *origin_depth,
            origin_node_depth: *origin_node_depth,
            invalid: *invalid,
            _marker: PhantomData,
        }
    }
}

impl<Storage> ArenaCompactTree<Storage>
where Storage: AsRef<[u8]>
{
    #[inline]
    pub fn read_zipper_u64<'tree>(&'tree self) -> ACTZipper<'tree, Storage, u64> {
        ACTZipper::from_tree(self)
    }

    #[inline]
    pub fn read_zipper_at_path_u64<'tree>(&'tree self, path: &[u8]) -> ACTZipper<'tree, Storage, u64> {
        let mut rz = ACTZipper::from_tree(self);
        rz.descend_to(path);
        rz.with_root_here()
    }

    #[inline]
    pub fn read_zipper_at_borrowed_path_u64<'tree>(&'tree self, path: &[u8]) -> ACTZipper<'tree, Storage, u64> {
        self.read_zipper_at_path_u64(path)
    }

    #[inline]
    pub fn read_zipper<'tree>(&'tree self) -> ACTZipper<'tree, Storage, ()> {
        ACTZipper::from_tree(self)
    }

    #[inline]
    pub fn read_zipper_at_path<'tree>(&'tree self, path: &[u8]) -> ACTZipper<'tree, Storage, ()> {
        let mut rz = ACTZipper::from_tree(self);
        rz.descend_to(path);
        rz.with_root_here()
    }

    #[inline]
    pub fn read_zipper_at_borrowed_path<'tree>(&'tree self, path: &[u8]) -> ACTZipper<'tree, Storage, ()> {
        self.read_zipper_at_path(path)
    }
}

impl<'tree, Storage, Value> ACTZipper<'tree, Storage, Value>
where Storage: AsRef<[u8]>
{
    fn from_tree(tree: &'tree ArenaCompactTree<Storage>) -> Self {
        let (cur_node, node_id) = tree.get_root();
        let stack_frame = StackFrame::from(&cur_node, node_id);
        ACTZipper {
            tree, cur_node,
            path: Vec::new(),
            invalid: 0,
            origin_depth: 0,
            origin_node_depth: 0,
            stack: Vec::from([stack_frame]),
            _marker: PhantomData,
        }
    }

    fn with_root_here(mut self) -> Self {
        self.origin_depth = self.path.len();
        if self.stack.len() > 1 {
            let last = self.stack.len() - 1;
            self.stack.swap(0, last);
            self.stack.truncate(1);
        }
        self.origin_node_depth = self.stack[0].node_depth;
        self
    }
}

<<<<<<< HEAD
impl<'tree, Storage> ZipperReadOnlyConditionalValues<'tree, ()> for ACTZipper<'tree, Storage, ()>
=======
impl<'tree, Storage> ZipperReadOnlyConditionalValues<'tree, ValueSlice> for ACTZipper<'tree, Storage>
>>>>>>> 97de1c2f
where Storage: AsRef<[u8]>
{
    type WitnessT = ();
    fn witness<'w>(&self) -> Self::WitnessT {}
<<<<<<< HEAD
    fn get_val_with_witness<'w>(&self, _witness: &'w Self::WitnessT) -> Option<&'w ()> where 'tree: 'w {
=======
    fn get_val_with_witness<'w>(&self, _witness: &'w Self::WitnessT) -> Option<&'w ValueSlice> where 'tree: 'w {
>>>>>>> 97de1c2f
        self.get_val()
    }
}

<<<<<<< HEAD
impl<'tree, Storage> ZipperReadOnlyConditionalValues<'tree, u64> for ACTZipper<'tree, Storage, u64>
where Storage: AsRef<[u8]>
{
    type WitnessT = ();
    fn witness<'w>(&self) -> Self::WitnessT {}
    fn get_val_with_witness<'w>(&self, _witness: &'w Self::WitnessT) -> Option<&'w u64> where 'tree: 'w {
        self.get_val()
    }
}

impl<'tree, Storage, Value> Zipper for ACTZipper<'tree, Storage, Value>
=======
impl<'tree, Storage> Zipper for ACTZipper<'tree, Storage>
>>>>>>> 97de1c2f
where Storage: AsRef<[u8]>
{
    /// Returns `true` if the zipper's focus is on a path within the trie, otherwise `false`
    fn path_exists(&self) -> bool {
        self.invalid == 0
    }

    /// Returns `true` if there is a value at the zipper's focus, otherwise `false`
    fn is_val(&self) -> bool {
        if self.invalid > 0 {
            return false;
        }
        match &self.cur_node {
            Node::Branch(node) => {
                node.value.is_some()
            }
            Node::Line(line) => {
                if line.value.is_none() {
                    false
                } else {
                    let last = self.stack.last().unwrap();
                    let line = self.tree.get_line(line.path);
                    line.len() == last.node_depth
                }
            }
        }
    }

    /// Returns the number of child branches from the focus node
    ///
    /// Returns 0 if the focus is on a leaf
    fn child_count(&self) -> usize {
        if self.invalid > 0 {
            return 0;
        }
        match &self.cur_node {
            Node::Branch(node) => {
                node.bytemask.count_bits()
            }
            Node::Line(path) => {
                let last = self.stack.last().unwrap();
                let path = self.tree.get_line(path.path);
                if last.node_depth < path.len() {
                    1
                } else {
                    0
                }
            }
        }
    }

    /// Returns 256-bit mask indicating which children exist from the branch at the zipper's focus
    ///
    /// Returns an empty mask if the focus is on a leaf or non-existent path
    fn child_mask(&self) -> ByteMask {
        if self.invalid > 0 {
            return ByteMask::EMPTY;
        }
        match &self.cur_node {
            Node::Branch(node) => {
                node.bytemask
            }
            Node::Line(path) => {
                let top_frame = self.stack.last().unwrap();
                let path = self.tree.get_line(path.path);
                if top_frame.node_depth == path.len() {
                    ByteMask::EMPTY
                } else {
                    ByteMask::from(path[top_frame.node_depth])
                }
            }
        }
    }
}

impl<'tree, Storage, Value> ZipperAbsolutePath for ACTZipper<'tree, Storage, Value>
where Storage: AsRef<[u8]>
{
    fn origin_path(&self) -> &[u8] {
        &self.path[..]
    }

    fn root_prefix_path(&self) -> &[u8] {
        &self.path[..self.origin_depth]
    }
}

impl<'tree, Storage, Value> ZipperPathBuffer for ACTZipper<'tree, Storage, Value>
where Storage: AsRef<[u8]>
{
    unsafe fn origin_path_assert_len(&self, len: usize) -> &[u8] {
        // Safety: we're not creating a slice larger than capacity
        assert!(self.path.capacity() >= len);
        core::slice::from_raw_parts(self.path.as_ptr(), len)
    }

    fn reserve_buffers(&mut self, path_len: usize, stack_depth: usize) {
        self.path.reserve(path_len.saturating_sub(self.path.len()));
        self.stack.reserve(stack_depth.saturating_sub(self.stack.len()));
    }

    fn prepare_buffers(&mut self) {
    }
}

const DO_TRACE: bool = false;
impl<'tree, Storage, Value> ACTZipper<'tree, Storage, Value>
where Storage: AsRef<[u8]>
{
    fn trace_pos(&self) {
        if !DO_TRACE { return; }
        let last_frame = self.stack.last().unwrap();
        eprintln!("node={:?}, path={:?}, depth={}",
            last_frame.node_id, self.path, last_frame.node_depth);
    }
    fn get_value(&self) -> Option<u64> {
        if !self.is_val() {
            return None;
        }
        let top_frame = self.stack.last()?;
        let node_id = top_frame.node_id.0;
        let data = &self.tree.storage.as_ref()[node_id as usize..];
        let head = data[0];
        if head & VALUE_FLAG == 0 {
            return None;
        }
        let value = read_varint_u64(&data[1..]).0;
        Some(value)
    }

    fn ascend_invalid(&mut self, limit: Option<&mut usize>) -> bool {
        if self.invalid == 0 {
            return true;
        }
        let len = self.path.len();
        let mut invalid_cut = self.invalid.min(len - self.origin_depth);
        if let Some(limit) = limit {
            invalid_cut = invalid_cut.min(*limit);
            *limit -= invalid_cut;
        }
        self.path.truncate(len - invalid_cut);
        self.invalid = self.invalid - invalid_cut;
        self.invalid == 0
    }

    fn ascend_to_branch(&mut self, need_value: bool) -> bool {
        self.trace_pos();
        let mut moved = false;
        if self.invalid > 0 {
            moved = true;
            if !self.ascend_invalid(None) {
                return false;
            }

            match &self.cur_node {
                Node::Line(line) => {
                    if need_value && line.value.is_some() {
                        return true;
                    }
                }
                Node::Branch(node) => {
                    if need_value && node.value.is_some() {
                        return true;
                    }
                }
            }
        }
        while let Some(top_frame) = self.stack.last_mut() {
            let mut nchildren = top_frame.child_count;
            let mut this_steps = top_frame.node_depth
                .min(self.path.len() - self.origin_depth);
            top_frame.node_depth = 0;
            moved |= this_steps > 0;
            if self.stack.len() > 1 {
                self.stack.pop();
                let prev = self.stack.last().unwrap();
                self.cur_node = self.tree.get_node(prev.node_id).0;
                nchildren = prev.child_count;
                moved = true;
                this_steps += 1;
            }
            self.path.truncate(self.path.len() - this_steps);
            // eprintln!("path={:?}", self.path);
            let brk = match &self.cur_node {
                Node::Branch(node) => {
                    (nchildren > 1) || (need_value && node.value.is_some())
                }
                _ => false,
            };
            if brk || self.at_root() {
                break;
            }
        }
        moved
    }

    fn descend_cond(&mut self, path: &[u8], on_value: bool) -> usize {
        self.trace_pos();
        if self.invalid > 0 {
            return 0;
        }
        let mut descended = 0;
        let mut path = path.as_ref();
        'descend: while !path.is_empty() {
            match &self.cur_node {
                Node::Line(line) => {
                    let frame = self.stack.last_mut().unwrap();
                    let node_path = &self.tree.get_line(line.path);
                    let rest_path = &node_path[frame.node_depth..];
                    let common = find_prefix_overlap(path, rest_path);
                    descended += common;
                    path = &path[common..];
                    let into_child = rest_path.len() == common && line.child.is_some();
                    let line_child_hack = if into_child { 1 } else { 0 };
                    frame.node_depth += common - line_child_hack;
                    self.path.extend_from_slice(&rest_path[..common]);
                    if on_value && descended > 0 && line.value.is_some() {
                        break 'descend;
                    }
                    if common < rest_path.len() {
                        break 'descend;
                    }
                    let Some(node_id) = line.child else { break 'descend };
                    let (node, _next_id) = self.tree.get_node(node_id);
                    // no need to update next_id
                    self.stack.push(StackFrame::from(&node, node_id));
                    self.cur_node = node;
                }
                Node::Branch(node) => {
                    if on_value && descended > 0 && node.value.is_some() {
                        break 'descend;
                    }
                    if !node.bytemask.test_bit(path[0]) {
                        break 'descend;
                    }
                    let idx = node.bytemask.index_of(path[0]) as usize;
                    let frame = self.stack.last_mut().unwrap();
                    let ((node, next_id), node_id) = if frame.next_id.is_some() && frame.child_index + 1 == idx {
                        // Optimization: if we know the exact next node, descend
                        (self.tree.get_node(frame.next_id.unwrap()), frame.next_id.unwrap())
                    } else {
                        let (node, node_id, next_id) = self.tree
                            .nth_node(node.first_child.unwrap(), idx);
                        ((node, next_id), node_id)
                    };
                    frame.child_index = idx;
                    frame.next_id = Some(next_id);
                    self.stack.push(StackFrame::from(&node, node_id));
                    self.cur_node = node;
                    self.path.push(path[0]);
                    path = &path[1..];
                    descended += 1;
                }
            }
        }
        descended
    }

    fn to_sibling(&mut self, next: bool) -> bool {
        let top_frame = self.stack.last().unwrap();
        if self.stack.len() <= 1 || top_frame.node_depth > 0 {
            // can't move to sibling at root, or along the path
            return false;
        }
        let top2_frame = &self.stack[self.stack.len() - 2];
        let sibling_idx = if next {
            let idx = top2_frame.child_index + 1;
            if idx >= top2_frame.child_count {
                return false;
            }
            idx
        } else {
            if top2_frame.child_index == 0 {
                return false;
            }
            top2_frame.child_index - 1
        };
        self.ascend(1) && self.descend_indexed_byte(sibling_idx)
    }
}

impl<'tree, Storage> ZipperValues<()> for ACTZipper<'tree, Storage, ()>
where Storage: AsRef<[u8]>
{
    fn val(&self) -> Option<&()> {
        self.get_value().map(|_x| &())
    }
}

impl<'tree, Storage> ZipperValues<u64> for ACTZipper<'tree, Storage, u64>
where Storage: AsRef<[u8]>
{
    fn val(&self) -> Option<&u64> {
        let value = self.get_value()?;
        if self.tree.value.get() != value {
            self.tree.value.set(value);            
        }
        let ptr = self.tree.value.as_ptr();
        // technically if someone borrows the value twice, they will hit UB
        // since we provided a read-only reference to the value, and we ALSO
        // can update it.
        // all of this is done so that the value can be borrowed with the same
        // lifetime as the tree.
        Some(unsafe { &*ptr })
    }
}

impl<'tree, Storage> ZipperForking<()> for ACTZipper<'tree, Storage, ()>
where Storage: AsRef<[u8]>
{
    type ReadZipperT<'t> = ACTZipper<'t, Storage, ()> where Self: 't;
    fn fork_read_zipper<'a>(&'a self) -> Self::ReadZipperT<'a> {
        self.clone().with_root_here()
    }
}

impl<'tree, Storage> ZipperForking<u64> for ACTZipper<'tree, Storage, u64>
where Storage: AsRef<[u8]>
{
    type ReadZipperT<'t> = ACTZipper<'t, Storage, u64> where Self: 't;
    fn fork_read_zipper<'a>(&'a self) -> Self::ReadZipperT<'a> {
        self.clone().with_root_here()
    }
}

impl<'tree, Storage> ZipperReadOnlyValues<'tree, ()> for ACTZipper<'tree, Storage, ()>
where Storage: AsRef<[u8]>
{
    fn get_val(&self) -> Option<&'tree ()> {
        self.get_value().map(|_x| &())
    }
}

impl<'tree, Storage> ZipperReadOnlyValues<'tree, u64> for ACTZipper<'tree, Storage, u64>
where Storage: AsRef<[u8]>
{
    fn get_val(&self) -> Option<&'tree u64> {
        let value = self.get_value()?;
        if self.tree.value.get() != value {
            self.tree.value.set(value);            
        }
        let ptr = self.tree.value.as_ptr();
        Some(unsafe { &*ptr })
    }
}

impl<'tree, Storage, Value> ZipperConcretePriv for ACTZipper<'tree, Storage, Value>
where Storage: AsRef<[u8]>
{
    fn shared_node_id(&self) -> Option<u64> {
        // TODO: no way to detect now
        None
    }
}

impl<'tree, Storage, Value> ZipperConcrete for ACTZipper<'tree, Storage, Value>
where Storage: AsRef<[u8]>
{
    fn is_shared(&self) -> bool {
        // TODO: no way to detect now
        false
    }
}

/// An interface to enable moving a zipper around the trie and inspecting paths
impl<'tree, Storage, Value> ZipperMoving for ACTZipper<'tree, Storage, Value>
where Storage: AsRef<[u8]>
{
    /// Returns `true` if the zipper cannot ascend further, otherwise returns `false`
    fn at_root(&self) -> bool { self.path.len() <= self.origin_depth }

    /// Resets the zipper's focus back to the root
    fn reset(&mut self) {
        // self.ascend(self.path.len() - self.origin_depth);
        let (cur_node, _) = self.tree.get_node(self.stack[0].node_id);
        self.cur_node = cur_node;
        self.stack.truncate(1);
        self.stack[0].node_depth = self.origin_node_depth;
        self.path.truncate(self.origin_depth);
        self.invalid = 0;
    }

    /// Returns the path from the zipper's root to the current focus
    fn path(&self) -> &[u8] { &self.path[self.origin_depth..] }

    /// Returns the total number of values contained at and below the zipper's focus, including the focus itself
    ///
    /// WARNING: This is not a cheap method. It may have an order-N cost
    fn val_count(&self) -> usize {
        let mut zipper = self.clone();
        zipper.reset();
        let mut count = 0;
        if zipper.is_val() {
            count += 1;
        }
        while zipper.to_next_val() {
            count += 1;
        }
        count
    }

    /// Moves the zipper deeper into the trie, to the `key` specified relative to the current zipper focus
    ///
    /// Returns `true` if the zipper points to an existing path within the tree, otherwise `false`.  The
    /// zipper's location will be updated, regardless of whether or not the path exists within the tree.
    fn descend_to<P: AsRef<[u8]>>(&mut self, path: P) -> bool {
        let path = path.as_ref();
        let depth = path.len();
        let descended = self.descend_to_existing(path);
        if descended == depth {
            true
        } else {
            self.path.extend_from_slice(&path[descended..]);
            self.invalid += depth - descended;
            false
        }
    }

    /// Moves the zipper deeper into the trie, following the path specified by `k`, relative to the current
    /// zipper focus.  Descent stops at the point where the path does not exist
    ///
    /// Returns the number of bytes descended along the path.  The zipper's focus will always be on an
    /// existing path after this method returns, unless the method was called with the focus on a
    /// non-existent path.
    fn descend_to_existing<P: AsRef<[u8]>>(&mut self, path: P) -> usize {
        self.descend_cond(path.as_ref(), false)
    }

    /// Moves the zipper deeper into the trie, following the path specified by `k`, relative to the current
    /// zipper focus.  Descent stops if a value is encountered or if the path ceases to exist.
    ///
    /// Returns the number of bytes descended along the path.
    ///
    /// If the focus is already on a value, this method will descend to the *next* value along
    /// the path.
    fn descend_to_value<K: AsRef<[u8]>>(&mut self, path: K) -> usize {
        self.descend_cond(path.as_ref(), true)
    }

    fn descend_to_val<K: AsRef<[u8]>>(&mut self, path: K) -> usize {
        self.descend_cond(path.as_ref(), true)
    }

    /// Moves the zipper one byte deeper into the trie.  Identical in effect to [descend_to](Self::descend_to)
    /// with a 1-byte key argument
    fn descend_to_byte(&mut self, k: u8) -> bool {
        self.descend_to(&[k])
    }

    /// Descends the zipper's focus one byte into a child branch uniquely identified by `child_idx`
    ///
    /// `child_idx` must within the range `0..child_count()` or this method will do nothing and return `false`
    ///
    /// WARNING: The branch represented by a given index is not guaranteed to be stable across modifications
    /// to the trie.  This method should only be used as part of a directed traversal operation, but
    /// index-based paths may not be stored as locations within the trie.
    fn descend_indexed_byte(&mut self, idx: usize) -> bool {
        if self.invalid > 0 {
            return false;
        }
        self.trace_pos();
        let mut child_id: Option<NodeId> = None;
        match &self.cur_node {
            Node::Line(line) => {
                let top_frame = self.stack.last_mut().unwrap();
                let path = self.tree.get_line(line.path);
                let rest_path = &path[top_frame.node_depth..];
                if idx != 0 || rest_path.is_empty() {
                    return false;
                }
                self.path.push(rest_path[0]);
                if let (true, Some(line_child)) = (rest_path.len() == 1, line.child) {
                    child_id = Some(line_child);
                } else {
                    top_frame.node_depth += 1;
                    return true;
                }
            }
            Node::Branch(node) => {
                let top_frame = self.stack.last_mut().unwrap();
                if idx > top_frame.child_count {
                    return false;
                }
                let byte = node.bytemask.indexed_bit::<true>(idx);
                if let Some(byte) = byte {
                    if top_frame.next_id.is_some() && top_frame.child_index + 1 == idx {
                        child_id = top_frame.next_id;
                    } else {
                        let first_child = node.first_child.unwrap();
                        child_id = Some(self.tree.nth_node(first_child, idx).1);
                    }
                    self.path.push(byte);
                }
            }
        }
        if let Some(child_id) = child_id {
            let top_frame = self.stack.last_mut().unwrap();
            let (node, next_id) = self.tree.get_node(child_id);
            top_frame.child_index = idx;
            top_frame.next_id = Some(next_id);
            self.stack.push(StackFrame::from(&node, child_id));
            self.cur_node = node;
        }
        child_id.is_some()
    }

    /// Descends the zipper's focus one step into the first child branch in a depth-first traversal
    ///
    /// NOTE: This method should have identical behavior to passing `0` to [descend_indexed_byte](ZipperMoving::descend_indexed_byte),
    /// although with less overhead
    fn descend_first_byte(&mut self) -> bool {
        self.descend_indexed_byte(0)
    }

    /// Descends the zipper's focus until a branch or a value is encountered.  Returns `true` if the focus
    /// moved otherwise returns `false`
    fn descend_until(&mut self) -> bool {
        self.trace_pos();
        let mut descended = false;
        'descend: while self.child_count() == 1 {
            let child_id;
            match &self.cur_node {
                Node::Line(line) => {
                    let top_frame = self.stack.last_mut().unwrap();
                    let path = self.tree.get_line(line.path);
                    let rest_path = &path[top_frame.node_depth..];
                    let line_child_hack = if line.child.is_some() { 1 } else { 0 };
                    top_frame.node_depth += rest_path.len() - line_child_hack;
                    self.path.extend_from_slice(rest_path);
                    child_id = line.child;
                    if line.value.is_some() {
                        descended = true;
                        break 'descend;
                    }
                }
                Node::Branch(node) => {
                    let Some(byte) = node.bytemask.iter().next()
                        else { break 'descend };
                    self.path.push(byte);
                    child_id = node.first_child;
                }
            }
            descended = true;
            if let Some(child_id) = child_id {
                let top_frame = self.stack.last_mut().unwrap();
                let (node, next_id) = self.tree.get_node(child_id);
                top_frame.child_index = 0;
                top_frame.next_id = Some(next_id);
                let frame = StackFrame::from(&node, child_id);
                let nchildren = frame.child_count;
                self.stack.push(frame);
                self.cur_node = node.clone();
                if let Node::Branch(node) = node {
                    if node.value.is_some() || nchildren > 1 {
                        break 'descend;
                    }
                }
            }
        }
        descended
    }

    /// Ascends the zipper `steps` steps.  Returns `true` if the zipper sucessfully moved `steps`
    ///
    /// If the root is fewer than `n` steps from the zipper's position, then this method will stop at
    /// the root and return `false`
    fn ascend(&mut self, mut steps: usize) -> bool {
        self.trace_pos();
        if !self.ascend_invalid(Some(&mut steps)) {
            return false;
        }
        while let Some(top_frame) = self.stack.last_mut() {
            let rest_path = &self.path[self.origin_depth..];
            let mut this_steps = steps.min(top_frame.node_depth).min(rest_path.len());
            top_frame.node_depth -= this_steps;
            steps -= this_steps;
            if top_frame.node_depth == 0 && self.stack.len() > 1 && steps > 0 {
                self.stack.pop();
                let prev = self.stack.last().unwrap();
                self.cur_node = self.tree.get_node(prev.node_id).0;
                this_steps += 1;
                steps -= 1;
            }
            self.path.truncate(self.path.len() - this_steps);
            if self.at_root() || steps == 0 {
                return steps == 0 && this_steps > 0;
            }
        }
        unreachable!();
    }

    /// Ascends the zipper up a single byte.  Equivalent to passing `1` to [ascend](Self::ascend)
    fn ascend_byte(&mut self) -> bool {
        self.ascend(1)
    }

    /// Ascends the zipper to the nearest upstream branch point or value.  Returns `true` if the zipper
    /// focus moved upwards, otherwise returns `false` if the zipper was already at the root
    fn ascend_until(&mut self) -> bool {
        self.ascend_to_branch(true)
    }

    /// Ascends the zipper to the nearest upstream branch point, skipping over values along the way.  Returns
    /// `true` if the zipper focus moved upwards, otherwise returns `false` if the zipper was already at the
    /// root
    fn ascend_until_branch(&mut self) -> bool {
        self.ascend_to_branch(false)
    }

    #[inline]
    fn to_next_sibling_byte(&mut self) -> bool {
        self.to_sibling(true)
    }

    #[inline]
    fn to_prev_sibling_byte(&mut self) -> bool {
        self.to_sibling(false)
    }

    // default
    // fn to_next_step(&mut self) -> bool;
}

impl<Storage, Value> ZipperIteration for ACTZipper<'_, Storage, Value>
where Storage: AsRef<[u8]>
{
    /// Systematically advances to the next value accessible from the zipper, traversing in a depth-first
    /// order
    ///
    /// Returns a reference to the value or `None` if the zipper has encountered the root.
    fn to_next_val(&mut self) -> bool {
        while self.to_next_step()  {
            if self.is_val() {
                return true;
            }
        }
        false
    }

    /// Descends the zipper's focus `k`` bytes, following the first child at each branch, and continuing
    /// with depth-first exploration until a path that is `k` bytes from the focus has been found
    ///
    /// Returns `true` if the zipper has sucessfully descended `k` steps, or `false` otherwise.  If this
    /// method returns `false` then the zipper will be in its original position.
    ///
    /// WARNING: This is not a constant-time operation, and may be as bad as `order n` with respect to the paths
    /// below the zipper's focus.  Although a typical cost is `order log n` or better.
    ///
    /// See: [to_next_k_path](ZipperIteration::to_next_k_path)
    fn descend_first_k_path(&mut self, k: usize) -> bool {
        for ii in 0..k {
            if !self.descend_first_byte() {
                self.ascend(ii);
                return false;
            }
        }
        return true;
    }

    /// Moves the zipper's focus to the next location with the same path length as the current focus,
    /// following a depth-first exploration from a common root `k` steps above the current focus
    ///
    /// Returns `true` if the zipper has sucessfully moved to a new location at the same level, or `false`
    /// if no further locations exist.  If this method returns `false` then the zipper will be ascended `k`
    /// steps to the common root.  (The focus position when [descend_first_k_path](ZipperIteration::descend_first_k_path) was called)
    ///
    /// WARNING: This is not a constant-time operation, and may be as bad as `order n` with respect to the paths
    /// below the zipper's focus.  Although a typical cost is `order log n` or better.
    ///
    /// See: [descend_first_k_path](ZipperIteration::descend_first_k_path)
    fn to_next_k_path(&mut self, k: usize) -> bool {
        let mut depth = k;
        'outer: loop {
            while depth > 0 && self.child_count() <= 1 {
                if !self.ascend(1) {
                    break 'outer;
                }
                depth -= 1;
            }
            let stack = self.stack.last_mut().unwrap();
            let idx = stack.child_index + 1;
            if idx >= stack.child_count {
                if depth == 0 || !self.ascend(1) {
                    break 'outer;
                }
                depth -= 1;
                continue 'outer;
            }
            assert!(self.descend_indexed_byte(idx));
            depth += 1;
            for _ii in 0..k - depth {
                if !self.descend_first_byte() {
                    continue 'outer;
                }
                depth += 1;
            }
            return true;
        }
        self.ascend(depth);
        false
    }
}

#[cfg(test)]
mod tests {
    use super::{ArenaCompactTree, ACTZipper};
    use crate::{
        morphisms::Catamorphism, PathMap, zipper::{zipper_iteration_tests, zipper_moving_tests, ZipperIteration, ZipperMoving, ZipperValues}
    };

    zipper_moving_tests::zipper_moving_tests!(arena_compact_zipper,
        |keys: &[&[u8]]| {
            let btm = keys.into_iter().map(|k| (k, ())).collect::<PathMap<()>>();
            ArenaCompactTree::from_zipper(btm.read_zipper(), |&_v| 0)
        },
        |trie: &mut ArenaCompactTree<Vec<u8>>, path: &[u8]| -> ACTZipper<'_, Vec<u8>, ()> {
            trie.read_zipper_at_path(path)
        }
    );

    zipper_iteration_tests::zipper_iteration_tests!(arena_compact_zipper,
        |keys: &[&[u8]]| {
            let btm = keys.into_iter().map(|k| (k, ())).collect::<PathMap<()>>();
            ArenaCompactTree::from_zipper(btm.read_zipper(), |&_v| 0)
        },
        |trie: &mut ArenaCompactTree<Vec<u8>>, path: &[u8]| -> ACTZipper<'_, Vec<u8>, ()> {
            trie.read_zipper_at_path(path)
        }
    );

    const PATHS: &[&str] = &[
        "arrow", "bow", "cannon", "roman", "romane", "romanus", "romulus",
        "rubens", "ruber", "rubicon", "rubicundus", "rom'i",
        "aaaaaaaaaaaaaaaaaaaaaaaaaaaaab",
        "aaaaaaaaaaaaaaaaaaaaaaaaaaaaac",
        "bbbbbbbbbbbbbbbbbbbbbbbbbbaaaa",
        "bbbbbbbbbbbbbbbbbbbbbbbbbbcccc",
    ];

    #[test]
    fn test_act_from_zipper() {
        let path_vals = PATHS.iter().enumerate()
            .map(|(idx, path)| (path, idx as u64));

        let btm = PathMap::from_iter(path_vals);
        let act = ArenaCompactTree::from_zipper(btm.read_zipper(), |&v| v);

        let mut btm_zipper = btm.read_zipper();
        let mut act_zipper = act.read_zipper_u64();

        loop {
            btm_zipper.to_next_val();
            act_zipper.to_next_val();

            let btm_val = btm_zipper.val().copied();
            let act_val = act_zipper.val().copied();

            assert_eq!(btm_zipper.path(), act_zipper.path());
            assert_eq!(btm_val, act_val);

            if act_val.is_none() {
                break;
            }
        }
    }

    #[test]
    fn test_act_get() {
        let path_vals = PATHS.iter().enumerate()
            .map(|(idx, path)| (path, idx as u64));
        let btm = PathMap::from_iter(path_vals.clone());
        let act = ArenaCompactTree::from_zipper(btm.read_zipper(), |&v| v);
        for (path, idx) in path_vals {
            assert_eq!(Some(idx), act.get_val_at(path));
        }
    }

    #[test]
    fn test_act_round_trip() {
        let path_vals = PATHS.iter().enumerate()
            .map(|(idx, path)| (path, idx as u64));

        let btm = PathMap::from_iter(path_vals);
        let act1 = ArenaCompactTree::from_zipper(btm.read_zipper(), |&v| v);
        let act2 = ArenaCompactTree::from_zipper(act1.read_zipper_u64(), |&v: &u64| v);
        assert_eq!(act1.get_data(), act2.get_data());
    }

    #[test]
    fn test_act_cata() {
        let path_vals = PATHS.iter().enumerate()
            .map(|(idx, path)| (path, idx as u64));

        let btm = PathMap::from_iter(path_vals);
        let btm_value = btm.read_zipper().into_cata_side_effect(|bm, ch, val, path| {
            let path = std::str::from_utf8(path).unwrap();
            let children = ch.join(", ");
            format!("('{path}' {val:?} {bm:?}\n{children})")
        });
        let act = ArenaCompactTree::from_zipper(btm.read_zipper(), |&v| v);
        let act_value = act.read_zipper_u64().into_cata_side_effect(|bm, ch: &mut[String], val: Option<&u64>, path| {
            let path = std::str::from_utf8(path).unwrap();
            let children = ch.join(", ");
            format!("('{path}' {val:?} {bm:?}\n{children})")
        });
        assert_eq!(btm_value, act_value);
    }

    #[test]
    fn test_act_mmap() -> Result<(), std::io::Error> {
        use tempfile::NamedTempFile;
        use std::io::Write;
        let path_vals = PATHS.iter().enumerate()
            .map(|(idx, path)| (path, idx as u64));

        let btm = PathMap::from_iter(path_vals);
        let act = ArenaCompactTree::from_zipper(btm.read_zipper(), |&v| v);
        let mut tmp = NamedTempFile::new()?;
        tmp.write_all(act.get_data())?;
        let act_mmap = ArenaCompactTree::open_mmap(tmp.path())?;

        let btm_value = btm.read_zipper().into_cata_side_effect(|bm, ch, v, path| {
            let path = std::str::from_utf8(path).unwrap();
            let children = ch.join(", ");
            format!("('{path}' {v:?} {bm:?}\n{children})")
        });
        let act_value = act_mmap.read_zipper_u64().into_cata_side_effect(|bm, ch, val: Option<&u64>, path| {
            let path = std::str::from_utf8(path).unwrap();
            let children = ch.join(", ");
            format!("('{path}' {val:?} {bm:?}\n{children})")
        });
        assert_eq!(btm_value, act_value);
        Ok(())
    }
}<|MERGE_RESOLUTION|>--- conflicted
+++ resolved
@@ -85,12 +85,7 @@
     zipper::{
         Zipper, ZipperValues, ZipperForking, ZipperAbsolutePath, ZipperIteration,
         ZipperMoving, ZipperPathBuffer, ZipperReadOnlyValues,
-<<<<<<< HEAD
         ZipperConcretePriv, ZipperConcrete, ZipperReadOnlyConditionalValues,
-=======
-        ZipperReadOnlyConditionalValues,
-        ZipperConcretePriv, ZipperConcrete,
->>>>>>> 97de1c2f
     },
 };
 
@@ -1334,25 +1329,16 @@
     }
 }
 
-<<<<<<< HEAD
 impl<'tree, Storage> ZipperReadOnlyConditionalValues<'tree, ()> for ACTZipper<'tree, Storage, ()>
-=======
-impl<'tree, Storage> ZipperReadOnlyConditionalValues<'tree, ValueSlice> for ACTZipper<'tree, Storage>
->>>>>>> 97de1c2f
 where Storage: AsRef<[u8]>
 {
     type WitnessT = ();
     fn witness<'w>(&self) -> Self::WitnessT {}
-<<<<<<< HEAD
     fn get_val_with_witness<'w>(&self, _witness: &'w Self::WitnessT) -> Option<&'w ()> where 'tree: 'w {
-=======
-    fn get_val_with_witness<'w>(&self, _witness: &'w Self::WitnessT) -> Option<&'w ValueSlice> where 'tree: 'w {
->>>>>>> 97de1c2f
         self.get_val()
     }
 }
 
-<<<<<<< HEAD
 impl<'tree, Storage> ZipperReadOnlyConditionalValues<'tree, u64> for ACTZipper<'tree, Storage, u64>
 where Storage: AsRef<[u8]>
 {
@@ -1364,9 +1350,6 @@
 }
 
 impl<'tree, Storage, Value> Zipper for ACTZipper<'tree, Storage, Value>
-=======
-impl<'tree, Storage> Zipper for ACTZipper<'tree, Storage>
->>>>>>> 97de1c2f
 where Storage: AsRef<[u8]>
 {
     /// Returns `true` if the zipper's focus is on a path within the trie, otherwise `false`
