use core::hint::unreachable_unchecked;
use core::mem::{ManuallyDrop, MaybeUninit};
use std::collections::HashMap;

use local_or_heap::LocalOrHeap;

use crate::utils::{BitMask, ByteMask, find_prefix_overlap};
use crate::Allocator;
use crate::trie_node::*;
use crate::ring::*;
use crate::dense_byte_node::{DenseByteNode, ByteNode, CoFree, OrdinaryCoFree, CellCoFree};
use crate::tiny_node::TinyRefNode;

/// A LineListNode stores up to 2 children in a single cache line
#[repr(C)]
pub struct LineListNode<V: Clone + Send + Sync, A: Allocator> {
    #[cfg(feature = "slim_ptrs")]
    refcnt: std::sync::atomic::AtomicU32,
    /// bit 15 = slot_0_used
    /// bit 14 = slot_1_used
    /// bit 13 = slot_0_is_child (child ptr vs value)
    /// bit 12 = slot_1_is_child (child ptr vs value).  If bit 14 is 0, but bit 12 is 1, it means slot_0 consumed all the key space, so nothing can go in slot_1
    /// bits 11 to bit 6 = slot_0_key_len
    /// bit 5 to bit 0 = slot_1_key_len
    key_bytes: [MaybeUninit<u8>; KEY_BYTES_CNT],
    header: u16,
    val_or_child0: ValOrChildUnion<V, A>,
    val_or_child1: ValOrChildUnion<V, A>,
    alloc: A
}
//DISCUSSION: Choosing a KEY_BYTES_CNT size
// The rest of the ListNode is 34 bytes.  So setting KEY_BYTES_CNT=30 means the ListNode is 64 bytes or
// one chache line.  But if we put in into an RcBox, (which adds a 16 byte header) we either need 14 bytes
// to stay within 1 cache line, or 78 to pack into two.
//WARNING the length bits mean I will overflow if I go above 63
#[cfg(feature = "slim_ptrs")]
const KEY_BYTES_CNT: usize = 42;
#[cfg(not(feature = "slim_ptrs"))]
const KEY_BYTES_CNT: usize = 14;

const SLOT_0_USED_MASK: u16 = 1 << 15;
const SLOT_1_USED_MASK: u16 = 1 << 14;
const BOTH_SLOTS_USED_MASK: u16 = SLOT_0_USED_MASK | SLOT_1_USED_MASK;

impl<V: Clone + Send + Sync, A: Allocator> Drop for LineListNode<V, A> {
    fn drop(&mut self) {
        //Discussion: The straightforward recursive implementation hits a stack overflow with, some very
        // long path lengths.  However we don't want to burden the common case with extra work.  The
        // pathological paths are almost entirely non-branching.  Therefore, we will invoke a recursive
        // drop function if the node branches, and an iterative drop if it doesn't

        let slot0_used = self.is_used::<0>();
        let slot1_used = self.is_used::<1>();
        let slot0_child = self.is_child_ptr::<0>();
        let slot1_child = self.is_child_ptr::<1>();

        if  (slot0_used && slot0_child) != (slot1_used && slot1_child)  {
            //If there is exactly one child, do the non-recursive drop
            list_node_iterative_drop(self);
        } else {
            if slot0_used {
                if slot0_child {
                    unsafe{ ManuallyDrop::drop(&mut self.val_or_child0.child) }
                } else {
                    unsafe{ ManuallyDrop::drop(&mut self.val_or_child0.val) }
                }
            }
            if slot1_used {
                if slot1_child {
                    unsafe{ ManuallyDrop::drop(&mut self.val_or_child1.child) }
                } else {
                    unsafe{ ManuallyDrop::drop(&mut self.val_or_child1.val) }
                }
            }
        }
    }
}

#[inline]
fn list_node_iterative_drop<V: Clone + Send + Sync, A: Allocator>(node: &mut LineListNode<V, A>) {
    let mut next_node = list_node_take_child_to_drop(node).unwrap();
    loop {
        if next_node.refcount() > 1 {
            break;
        }
        match next_node.make_mut().as_tagged_mut().into_list() {
            Some(list_node) => {
                match list_node_take_child_to_drop(list_node) {
                    Some(child_node) => {
                        next_node = child_node;
                    }
                    None => break
                }
            },
            None => break
        }
    }
}

#[inline]
fn list_node_take_child_to_drop<V: Clone + Send + Sync, A: Allocator>(node: &mut LineListNode<V, A>) -> Option<TrieNodeODRc<V, A>> {
    let child0 = node.is_used_child_0();
    let child1 = node.is_used_child_1();
    match (child0, child1) {
        (true, false) => {
            if node.is_used::<1>() {
                unsafe{ ManuallyDrop::drop(&mut node.val_or_child1.val) }
            }
            node.header = 0;
            let next_node = unsafe{ ManuallyDrop::take(&mut node.val_or_child0.child) };
            Some(next_node)
        },
        (false, true) => {
            if node.is_used::<0>() {
                unsafe{ ManuallyDrop::drop(&mut node.val_or_child0.val) }
            }
            node.header = 0;
            let next_node = unsafe{ ManuallyDrop::take(&mut node.val_or_child1.child) };
            Some(next_node)
        }
        (true, true) => None, //Since we don't clear the header, the recursive path will end up freeing the downward trie
        (false, false) => None, //Node is already empty of child links; recursive path will drop values
    }
}

impl<V: Clone + Send + Sync, A: Allocator> Clone for LineListNode<V, A> {
    fn clone(&self) -> Self {
        debug_assert!(validate_node(self));
        let val_or_child0 = if self.is_used::<0>() {
            if self.is_child_ptr::<0>() {
                let child = unsafe{ &self.val_or_child0.child }.clone();
                ValOrChildUnion{ child }
            } else {
                let val = unsafe{ &self.val_or_child0.val }.clone();
                ValOrChildUnion{ val }
            }
        } else {
            ValOrChildUnion{ _unused: () }
        };
        let val_or_child1 = if self.is_used::<1>() {
            if self.is_child_ptr::<1>() {
                let child = unsafe{ &self.val_or_child1.child }.clone();
                ValOrChildUnion{ child }
            } else {
                let val = unsafe{ &self.val_or_child1.val }.clone();
                ValOrChildUnion{ val }
            }
        } else {
            ValOrChildUnion{ _unused: () }
        };
        let new_node = Self {
            #[cfg(feature = "slim_ptrs")]
            refcnt: std::sync::atomic::AtomicU32::new(1),
            header: self.header,
            key_bytes: self.key_bytes,
            val_or_child0,
            val_or_child1,
            alloc: self.alloc.clone(),
        };
        debug_assert!(validate_node(&new_node));
        new_node
    }
}

impl<V: Clone + Send + Sync, A: Allocator> core::fmt::Debug for LineListNode<V, A> {
    fn fmt(&self, f: &mut core::fmt::Formatter<'_>) -> std::fmt::Result {
        //Recursively printing a whole tree will get pretty unwieldy.  Should do something
        // like serialization for inspection using standard tools.
        let key_0 = if self.is_used::<0>() {
            let key = unsafe{ self.key_unchecked::<0>() };
            match std::str::from_utf8(key) {
                Ok(str) => str.to_string(),
                Err(_) => format!("{key:?}")
            }
        } else {
            "".to_string()
        };
        let key_1 = if self.is_used::<1>() {
            let key = unsafe{ self.key_unchecked::<1>() };
            match std::str::from_utf8(key) {
                Ok(str) => str.to_string(),
                Err(_) => format!("{key:?}")
            }
        } else {
            "".to_string()
        };
        write!(f,
               "LineListNode (\nslot0: occupied={} is_child={} key={:?}\nslot1: occupied={} is_child={} key={:?})",
               self.is_used::<0>(), self.is_child_ptr::<0>(), key_0,
               self.is_used::<1>(), self.is_child_ptr::<1>(), key_1)
    }
}

impl<V: Clone + Send + Sync, A: Allocator> LineListNode<V, A> {
    #[inline]
    pub fn new_in(alloc: A) -> Self {
        Self {
            #[cfg(feature = "slim_ptrs")]
            refcnt: std::sync::atomic::AtomicU32::new(1),
            header: 0,
            key_bytes: [MaybeUninit::uninit(); KEY_BYTES_CNT],
            val_or_child0: ValOrChildUnion{ _unused: () },
            val_or_child1: ValOrChildUnion{ _unused: () },
            alloc,
        }
    }
    #[inline]
    pub fn is_used<const SLOT: usize>(&self) -> bool {
        match SLOT {
            0 => self.header & (1 << 15) > 0,
            1 => self.header & (1 << 14) > 0,
            _ => unreachable!()
        }
    }
    /// Returns the number of slots in the node that are in use
    #[inline]
    pub fn used_slot_count(&self) -> usize {
        let masked = self.header & BOTH_SLOTS_USED_MASK;
        match masked {
            0 => 0,
            SLOT_0_USED_MASK => 1,
            BOTH_SLOTS_USED_MASK => 2,
            _ => unreachable!() //Slot1 without Slot0 is invalid
        }
    }
    /// Extracts the flag and length bits assocated with slot_0
    #[inline]
    fn flags_and_len_0(&self) -> usize {
        const LEN_MASK: usize = 0xfc0; //bits 11 to 6, inclusive
        self.header as usize & ((1 << 15) | (1 << 13) | LEN_MASK)
    }
    /// Extracts the flag and length bits assocated with slot_1
    #[inline]
    fn flags_and_len_1(&self) -> usize {
        const LEN_MASK: usize = 0x3f; //bits 5 to 0, inclusive
        (self.header as usize) & ((1 << 14) | (1 << 12) | LEN_MASK)
    }
    /// Constructs a header for slot0
    #[inline]
    fn header0(is_child_ptr: bool, key_len: usize) -> u16 {
        let mask = if is_child_ptr {
            0xa000 | (key_len << 6)
        } else {
            0x8000 | (key_len << 6)
        };
        mask as u16
    }
    /// Constructs a header for slot1
    #[inline]
    fn header1(is_child_ptr: bool, key_len: usize) -> u16 {
        let mask = if is_child_ptr {
            0x5000 | key_len
        } else {
            0x4000 | key_len
        };
        mask as u16
    }
    /// Constructs a header for slot0
    #[inline]
    fn header1_inverse() -> u16 {
        0xafe0
    }
    /// Returns `true` if slot_1 is available to be filled with an entry, otherwise `false`.  The reason
    /// `!is_used_1()` is insufficient is because `slot_1` may be empty but the key storage may be fully
    /// consumed by slot_0's key
    #[inline]
    pub fn is_available_1(&self) -> bool {
        self.header & ((1 << 14) | (1 << 12)) == 0
    }
    #[inline]
    pub fn is_child_ptr<const SLOT: usize>(&self) -> bool {
        match SLOT {
            0 => self.header & (1 << 13) > 0,
            1 => self.header & (1 << 12) > 0,
            _ => unreachable!()
        }
    }
    /// Conceptually identical to is_used_0 && is_child_ptr_0, but with a compound operation
    #[inline]
    pub fn is_used_child_0(&self) -> bool {
        self.header & ((1 << 15) | (1 << 13)) == ((1 << 15) | (1 << 13))
    }
    #[inline]
    pub fn is_used_child_1(&self) -> bool {
        self.header & ((1 << 14) | (1 << 12)) == ((1 << 14) | (1 << 12))
    }
    /// Conceptually identical to is_used_0 && !is_child_ptr_0, but with a compound operation
    #[inline]
    pub fn is_used_value_0(&self) -> bool {
        self.header & ((1 << 15) | (1 << 13)) == (1 << 15)
    }
    #[inline]
    pub fn is_used_value_1(&self) -> bool {
        self.header & ((1 << 14) | (1 << 12)) == (1 << 14)
    }
    #[inline]
    pub fn key_len_0(&self) -> usize {
        const MASK: u16 = 0xfc0; //bits 11 to 6, inclusive
        ((self.header & MASK) >> 6) as usize
    }
    #[inline]
    pub fn key_len_1(&self) -> usize {
        const MASK: u16 = 0x3f; //bits 5 to 0, inclusive
        (self.header & MASK) as usize
    }
    //NOTE: max_key_len_0 == KEY_BYTES_CNT, because LineListNodes are append-only
    // #[inline]
    // pub fn max_key_len_1(&self) -> usize {
    //     KEY_BYTES_CNT - self.key_len_0()
    // }
    #[inline]
    pub(crate) unsafe fn key_unchecked<const SLOT: usize>(&self) -> &[u8] {
        match SLOT {
            0 => core::slice::from_raw_parts(self.key_bytes.as_ptr().cast(), self.key_len_0()),
            1 => {
                let ptr = self.key_bytes.as_ptr().cast::<u8>().add(self.key_len_0());
                core::slice::from_raw_parts(ptr, self.key_len_1())
            },
            _ => unreachable!(),
        }
    }
    #[inline]
    unsafe fn child_in_slot<const SLOT: usize>(&self) -> &TrieNodeODRc<V, A> {
        match SLOT {
            0 => &*self.val_or_child0.child,
            1 => &*self.val_or_child1.child,
            _ => unreachable!()
        }
    }
    #[inline]
    unsafe fn child_in_slot_mut<const SLOT: usize>(&mut self) -> &mut TrieNodeODRc<V, A> {
        match SLOT {
            0 => &mut *self.val_or_child0.child,
            1 => &mut *self.val_or_child1.child,
            _ => unreachable!()
        }
    }
    #[inline]
    unsafe fn val_in_slot<const SLOT: usize>(&self) -> &V {
        match SLOT {
            0 => &**self.val_or_child0.val,
            1 => &**self.val_or_child1.val,
            _ => unreachable!()
        }
    }
    /// Returns a reference to a child or value in the specified slot.  This method is unsafe
    /// because it doesn't check if the slot is occupied and can never return [PayloadRef::None]
    #[inline]
<<<<<<< HEAD
    unsafe fn payload_in_slot<const SLOT: usize>(&self) -> PayloadRef<V, A> {
=======
    unsafe fn payload_in_slot<const SLOT: usize>(&self) -> PayloadRef<'_, V> {
>>>>>>> 38f60f52
        match self.is_child_ptr::<SLOT>() {
            true => PayloadRef::Child(unsafe{ self.child_in_slot::<SLOT>() }),
            false => PayloadRef::Val(unsafe{ self.val_in_slot::<SLOT>() })
        }
    }
    fn contains_val(&self, key: &[u8]) -> bool {
        if self.is_used_value_0() {
            let node_key_0 = unsafe{ self.key_unchecked::<0>() };
            if node_key_0 == key {
                return true;
            }
        }
        if self.is_used_value_1() {
            let node_key_1 = unsafe{ self.key_unchecked::<1>() };
            if node_key_1 == key {
                return true;
            }
        }
        false
    }
    fn get_val(&self, key: &[u8]) -> Option<&V> {
        if self.is_used_value_0() {
            let node_key_0 = unsafe{ self.key_unchecked::<0>() };
            if node_key_0 == key {
                let val = unsafe{ self.val_in_slot::<0>() };
                return Some(val);
            }
        }
        if self.is_used_value_1() {
            let node_key_1 = unsafe{ self.key_unchecked::<1>() };
            if node_key_1 == key {
                let val = unsafe{ self.val_in_slot::<1>() };
                return Some(val);
            }
        }
        None
    }
    fn get_val_mut(&mut self, key: &[u8]) -> Option<&mut V> {
        self.get_payload_exact_key_mut::<false>(key)
            .map(|val_or_child| unsafe{ &mut **val_or_child.val })
    }
    fn get_child_mut(&mut self, key: &[u8]) -> Option<(usize, &mut TrieNodeODRc<V, A>)> {
        if self.is_used_child_0() {
            let node_key_0 = unsafe{ self.key_unchecked::<0>() };
            let key_len = self.key_len_0();
            if key.len() >= key_len {
                if node_key_0 == &key[..key_len] {
                    let child = unsafe{ self.child_in_slot_mut::<0>() };
                    return Some((key_len, child))
                }
            }
        }
        if self.is_used_child_1() {
            let node_key_1 = unsafe{ self.key_unchecked::<1>() };
            let key_len = self.key_len_1();
            if key.len() >= key_len {
                if node_key_1 == &key[..key_len] {
                    let child = unsafe{ self.child_in_slot_mut::<1>() };
                    return Some((key_len, child))
                }
            }
        }
        None
    }
    fn get_payload_exact_key_mut<const IS_CHILD: bool>(&mut self, key: &[u8]) -> Option<&mut ValOrChildUnion<V, A>> {
        if self.is_used::<0>() && self.is_child_ptr::<0>() == IS_CHILD {
            let node_key_0 = unsafe{ self.key_unchecked::<0>() };
            if key == node_key_0 {
                return Some(&mut self.val_or_child0)
            }
        }
        if self.is_used::<1>() && self.is_child_ptr::<1>() == IS_CHILD {
            let node_key_1 = unsafe{ self.key_unchecked::<1>() };
            if key == node_key_1 {
                return Some(&mut self.val_or_child1)
            }
        }
        None
    }
    #[inline]
    pub(crate) fn get_both_keys(&self) -> (&[u8], &[u8]) {
        let key0 = if self.is_used::<0>() {
            unsafe{ self.key_unchecked::<0>() }
        } else {
            &[]
        };
        let key1 = if self.is_used::<1>() {
            unsafe{ self.key_unchecked::<1>() }
        } else {
            &[]
        };
        (key0, key1)
    }
    #[cfg(feature = "counters")]
    fn count(&self) -> usize {
        match (self.is_used::<0>(), self.is_used::<1>()) {
            (true, false) => 1,
            (false, false) => 0,
            (true, true) => 2,
            (false, true) => unreachable!(),
        }
    }
}

impl<V: Clone + Send + Sync, A: Allocator> LineListNode<V, A> {
    #[inline]
    unsafe fn set_child_0(&mut self, key: &[u8], child: TrieNodeODRc<V, A>) {
        self.set_payload_0(key, true, ValOrChildUnion{ child: ManuallyDrop::new(child) });
    }
    #[inline]
    unsafe fn set_child_1(&mut self, key: &[u8], child: TrieNodeODRc<V, A>) {
        self.set_payload_1(key, true, ValOrChildUnion{ child: ManuallyDrop::new(child) });
    }
    /// Splits the key in slot_0 at `idx` (exclusive.  ie. the length of the key)
    fn split_0(&mut self, idx: usize) where V: Clone {
        let mut self_payload = ValOrChildUnion{ _unused: () };
        core::mem::swap(&mut self_payload, &mut self.val_or_child0);
        let node_key_0 = unsafe{ self.key_unchecked::<0>() };

        let mut child_node = Self::new_in(self.alloc.clone());
        unsafe{ child_node.set_payload_0(&node_key_0[idx..], self.is_child_ptr::<0>(), self_payload); }

        //Convert slot_0 to a child ptr
        self.val_or_child0 = ValOrChildUnion{ child: ManuallyDrop::new(TrieNodeODRc::new_in(child_node, self.alloc.clone())) };

        //Shift the key for slot_1, if there is one
        let slot_mask_1 = if self.is_used::<1>() {
            let key_len_1 = self.key_len_1();
            unsafe {
                let base_ptr = self.key_bytes.as_mut_ptr().cast::<u8>();
                let src_ptr = base_ptr.add(self.key_len_0());
                let dst_ptr = base_ptr.add(idx);
                core::ptr::copy(src_ptr, dst_ptr, key_len_1);
            }
            self.flags_and_len_1()
        } else {
            0
        };

        //Re-adjust the length and flags
        self.header = (0xa000 | (idx << 6) | slot_mask_1) as u16;
        if idx == KEY_BYTES_CNT {
            self.header |= 1 << 12; //Set the flag state so slot_1 is unavailable
        }
    }
    /// Splits the key in slot_0 at `idx` (exclusive.  ie. the length of the key)
    fn split_1(&mut self, idx: usize) where V: Clone {
        let mut self_payload = ValOrChildUnion{ _unused: () };
        core::mem::swap(&mut self_payload, &mut self.val_or_child1);
        let node_key_1 = unsafe{ self.key_unchecked::<1>() };

        let mut child_node = Self::new_in(self.alloc.clone());
        unsafe{ child_node.set_payload_0(&node_key_1[idx..], self.is_child_ptr::<1>(), self_payload); }

        //Convert slot_0 from to a child ptr
        self.val_or_child1 = ValOrChildUnion{ child: ManuallyDrop::new(TrieNodeODRc::new_in(child_node, self.alloc.clone())) };

        //Re-adjust the length and flags
        let slot_mask_0 = self.flags_and_len_0();
        self.header = (slot_mask_0 | 0x5000 | idx) as u16;
    }
    fn clone_with_updated_payloads(&self, payload_0: Option<ValOrChildUnion<V, A>>, payload_1: Option<ValOrChildUnion<V, A>>) -> Option<Self> {
        match (payload_0, payload_1) {
            (Some(slot0_payload), Some(slot1_payload)) => {
                let mut new_node = Self::new_in(self.alloc.clone());
                let (key0, key1) = self.get_both_keys();
                unsafe{ new_node.set_payload_0(key0, self.is_child_ptr::<0>(), slot0_payload); }
                unsafe{ new_node.set_payload_1(key1, self.is_child_ptr::<1>(), slot1_payload); }
                debug_assert!(validate_node(&new_node));
                Some(new_node)
            },
            (Some(slot0_payload), None) => {
                let mut new_node = Self::new_in(self.alloc.clone());
                let key0 = unsafe{ self.key_unchecked::<0>() };
                unsafe{ new_node.set_payload_0(key0, self.is_child_ptr::<0>(), slot0_payload); }
                debug_assert!(validate_node(&new_node));
                Some(new_node)
            },
            (None, Some(slot1_payload)) => {
                let mut new_node = Self::new_in(self.alloc.clone());
                let key1 = unsafe{ self.key_unchecked::<1>() };
                unsafe{ new_node.set_payload_0(key1, self.is_child_ptr::<1>(), slot1_payload); }
                debug_assert!(validate_node(&new_node));
                Some(new_node)
            },
            (None, None) => None,
        }
    }
    /// Sets the payload and key for slot_0, and ensures slot_1 is empty
    #[inline]
    unsafe fn set_payload_0(&mut self, key: &[u8], is_child_ptr: bool, payload: ValOrChildUnion<V, A>) {
        debug_assert!(key.len() <= KEY_BYTES_CNT);
        core::ptr::copy_nonoverlapping(key.as_ptr(), self.key_bytes.as_mut_ptr().cast(), key.len());
        self.val_or_child0 = payload;
        self.header = Self::header0(is_child_ptr, key.len());
        if key.len() == KEY_BYTES_CNT {
            self.header |= 1 << 12; //Set the flag state so slot_1 is unavailable
        }
    }
    #[inline]
    unsafe fn set_payload_1(&mut self, key: &[u8], is_child_ptr: bool, payload: ValOrChildUnion<V, A>) {
        let key_0_used_cnt = self.key_len_0();
        debug_assert!(key.len() <= KEY_BYTES_CNT - key_0_used_cnt);
        let dst_ptr = self.key_bytes.as_mut_ptr().cast::<u8>().add(key_0_used_cnt);
        core::ptr::copy_nonoverlapping(key.as_ptr(), dst_ptr, key.len());
        self.val_or_child1 = payload;
        self.header |= Self::header1(is_child_ptr, key.len());
    }
    #[inline]
    pub(crate) unsafe fn set_payload_owned<const SLOT: usize>(&mut self, key: &[u8], payload: ValOrChild<V, A>) where V: Clone {
        match SLOT {
            0 => match payload {
                ValOrChild::Child(child) => self.set_payload_0(key, true, ValOrChildUnion{ child: ManuallyDrop::new(child) }),
                ValOrChild::Val(val) => self.set_payload_0(key, false, ValOrChildUnion{ val: ManuallyDrop::new(LocalOrHeap::new(val)) })
            },
            1 => match payload {
                ValOrChild::Child(child) => { self.set_payload_1_no_overflow(key, true, ValOrChildUnion{ child: ManuallyDrop::new(child) }); },
                ValOrChild::Val(val) => { self.set_payload_1_no_overflow(key, false, ValOrChildUnion{ val: ManuallyDrop::new(LocalOrHeap::new(val)) }); }
            },
            _ => unreachable!()
        }
    }
    /// Creates continuation nodes rather than overflowing the key; returns `true` if a continuation node was
    /// created, or false if everything fit within self
    unsafe fn set_payload_0_no_overflow(&mut self, key: &[u8], is_child_ptr: bool, payload: ValOrChildUnion<V, A>) -> bool where V: Clone {
        if key.len() <= KEY_BYTES_CNT {
            //The entire key fits within the node
            unsafe{ self.set_payload_0(key, is_child_ptr, payload); }
            false
        } else {
            //We need to create a number of intermediate nodes to hold the key
            let node_cnt = (key.len()-1) / KEY_BYTES_CNT;
            let child_node_key = &key[(node_cnt * KEY_BYTES_CNT)..];
            debug_assert!(child_node_key.len() > 0);
            debug_assert!(child_node_key.len() <= KEY_BYTES_CNT);
            let mut child_node = Self::new_in(self.alloc.clone());
            child_node.set_payload_0(child_node_key, is_child_ptr, payload);
            let mut next_node = TrieNodeODRc::new_in(child_node, self.alloc.clone());
            for idx in (1..node_cnt).rev() {
                let mut child_node = Self::new_in(self.alloc.clone());
                let child_node_key = &key[(idx*KEY_BYTES_CNT)..((idx+1)*KEY_BYTES_CNT)];
                child_node.set_child_0(child_node_key, next_node);
                next_node = TrieNodeODRc::new_in(child_node, self.alloc.clone());
            }
            self.set_child_0(&key[..KEY_BYTES_CNT], next_node);
            true
        }
    }
    /// Creates continuation nodes rather than overflowing the key; returns `true` if a continuation node was
    /// created, or false if everything fit within self
    unsafe fn set_payload_1_no_overflow(&mut self, key: &[u8], is_child_ptr: bool, payload: ValOrChildUnion<V, A>) -> bool where V: Clone {
        debug_assert!(!self.is_used::<1>());

        //See if we are able to insert any of the key into slot_1
        if self.is_available_1() {
            let remaining_key_bytes = KEY_BYTES_CNT - self.key_len_0();
            if key.len() <= remaining_key_bytes {
                //The entire key fits within the node
                unsafe{ self.set_payload_1(key, is_child_ptr, payload); }
                false
            } else {
                //We need to recursively create a new node to hold the remaining part of the key
                let mut child_node = Self::new_in(self.alloc.clone());
                child_node.set_payload_0_no_overflow(&key[remaining_key_bytes..], is_child_ptr, payload);
                unsafe{ self.set_child_1(&key[..remaining_key_bytes], TrieNodeODRc::new_in(child_node, self.alloc.clone())); }
                true
            }
        } else {
            //If there is a single slot that is occupied but the key consumes the full node, then arbitrarily
            // chop the existing key in half to make room
            self.split_0(KEY_BYTES_CNT / 2);

            //Try again to add the new value to self, now that we've cleared some space
            self.set_payload_1_no_overflow(key, is_child_ptr, payload);
            true
        }
    }
    /// Shifts the contents of slot_0 to slot_1, and puts the supplied payload into slot_0.  Returns `true`
    /// if a continuation node was created, or false if everything fit within self
    unsafe fn set_payload_0_shift_existing(&mut self, key: &[u8], is_child_ptr: bool, payload: ValOrChildUnion<V, A>) -> bool where V: Clone {
        debug_assert!(self.is_used::<0>());
        debug_assert!(!self.is_used::<1>());

        //Make sure some key-space is available in the node
        if self.is_available_1() {
            let old_key_len = self.key_len_0();
            let old_is_child_ptr = self.is_child_ptr::<0>();
            let remaining_key_bytes = KEY_BYTES_CNT - old_key_len;
            let (new_key, new_is_child_ptr, new_payload, created_sub_branch) = if key.len() <= remaining_key_bytes {
                //The entire key fits within the node
                (key, is_child_ptr, payload, false)
            } else {
                //We need to recursively create at least one new node to hold the remaining part of the key
                let mut child_node = Self::new_in(self.alloc.clone());
                child_node.set_payload_0_no_overflow(&key[remaining_key_bytes..], is_child_ptr, payload);
                (&key[..remaining_key_bytes], true, ValOrChildUnion{ child: ManuallyDrop::new(TrieNodeODRc::new_in(child_node, self.alloc.clone())) }, true)
            };
            let new_key_len = new_key.len();
            debug_assert!(new_key_len + old_key_len <= KEY_BYTES_CNT);

            unsafe {
                //Copy the slot_0 key to slot_1, making room for the new key in slot_0
                let base_ptr = self.key_bytes.as_mut_ptr().cast::<u8>();
                let src_ptr: *const u8 = base_ptr;
                let dst_ptr = base_ptr.add(new_key_len);
                core::ptr::copy(src_ptr, dst_ptr, old_key_len);

                //Copy new_key into slot_0
                let src_ptr: *const u8 = new_key.as_ptr();
                let dst_ptr = self.key_bytes.as_mut_ptr().cast();
                core::ptr::copy_nonoverlapping(src_ptr, dst_ptr, new_key_len);
            }

            //Transplant the the slot_0 payload to slot_1
            core::mem::swap(&mut self.val_or_child0, &mut self.val_or_child1);

            //Set the new payload on slot_0
            self.val_or_child0 = new_payload;

            //Construct the new header
            self.header = Self::header0(new_is_child_ptr, new_key_len) | Self::header1(old_is_child_ptr, old_key_len);

            created_sub_branch
        } else {
            //If there is a single slot that is occupied but the key consumes the full node, then arbitrarily
            // chop the existing key in half to make room, and then try again
            self.split_0(KEY_BYTES_CNT / 2);
            self.set_payload_0_shift_existing(key, is_child_ptr, payload);
            true
        }
    }
    /// Takes the contents of SLOT.  If SLOT is 0 then it shifts the contents of slot_1 into slot_0
    fn take_payload<const SLOT: usize>(&mut self) -> Option<ValOrChild<V, A>> {
        if !self.is_used::<SLOT>() {
            return None;
        }
        match SLOT {
            0 => {
                match self.is_child_ptr::<SLOT>() {
                    true => {
                        let child = unsafe{ ManuallyDrop::take(&mut self.val_or_child0.child) };
                        self.shift_1_to_0();
                        Some(ValOrChild::Child(child))
                    },
                    false => {
                        let val = unsafe{ ManuallyDrop::take(&mut self.val_or_child0.val) };
                        self.shift_1_to_0();
                        Some(ValOrChild::Val(LocalOrHeap::into_inner(val)))
                    }
                }
            },
            1 => {
                match self.is_child_ptr::<SLOT>() {
                    true => {
                        let child = unsafe{ ManuallyDrop::take(&mut self.val_or_child1.child) };
                        self.header &= Self::header1_inverse();
                        Some(ValOrChild::Child(child))
                    },
                    false => {
                        let val = unsafe{ ManuallyDrop::take(&mut self.val_or_child1.val) };
                        self.header &= Self::header1_inverse();
                        Some(ValOrChild::Val(LocalOrHeap::into_inner(val)))
                    }
                }
            },
            _ => unreachable!()
        }
    }
    /// Shifts the contents of slot1 into slot0, obliterating the contents of slot0
    fn shift_1_to_0(&mut self) {
        if self.is_used::<1>() {
            self.val_or_child0 = core::mem::take(&mut self.val_or_child1);
            let key_len_1 = self.key_len_1();
            let is_child_1 = self.is_child_ptr::<1>();
            unsafe {
                let base_ptr = self.key_bytes.as_mut_ptr().cast::<u8>();
                let src_ptr = base_ptr.add(self.key_len_0());
                let dst_ptr = base_ptr;
                core::ptr::copy(src_ptr, dst_ptr, key_len_1);
            }
            self.header = Self::header0(is_child_1, key_len_1);
        } else {
            self.header = 0;
        }
    }
    /// Returns the clone of the value or child in the slot
    pub(crate) fn clone_payload<const SLOT: usize>(&self) -> Option<ValOrChild<V, A>> where V: Clone {
        if !self.is_used::<SLOT>() {
            return None;
        }
        match SLOT {
            0 => match self.is_child_ptr::<SLOT>() {
                true => {
                    let child = unsafe{ &*self.val_or_child0.child }.clone();
                    Some(ValOrChild::Child(child))
                },
                false => {
                    let val = unsafe{ &**self.val_or_child0.val }.clone();
                    Some(ValOrChild::Val(val))
                }
            },
            1 => match self.is_child_ptr::<SLOT>() {
                true => {
                    let child = unsafe{ &*self.val_or_child1.child }.clone();
                    Some(ValOrChild::Child(child))
                },
                false => {
                    let val = unsafe{ &**self.val_or_child1.val }.clone();
                    Some(ValOrChild::Val(val))
                }
            },
            _ => unreachable!()
        }
    }
    /// Sets the payload on the node with the specified key, upgrading the node if necessary.
    /// If `is_child_ptr == true`, this method always returns `(None, _)`, if it's false, will return the
    /// replaced value if there was one.
    ///
    /// See [trie_node::TrieNode::node_set_val] for deeper explanation of behavior
    fn set_payload_abstract<const IS_CHILD: bool>(&mut self, key: &[u8], mut payload: ValOrChildUnion<V, A>) -> Result<(Option<ValOrChildUnion<V, A>>, bool), TrieNodeODRc<V, A>> where V: Clone {

        // A local function to either set a child or a branch on a downstream node
        let set_payload_recursive = |child: &mut dyn TrieNode<V, A>, node_key, payload: ValOrChildUnion<V, A>| {
            if IS_CHILD {
                let onward_link = unsafe{ payload.into_child() };
                return child.node_set_branch(node_key, onward_link).map(|_| (None, true))
            } else {
                let val = unsafe{ payload.into_val() };
                return child.node_set_val(node_key, val).map(|(ret_val, _)| {
                    let ret_val = ret_val.map(|val| val.into());
                    (ret_val, true)
                })
            }
        };

        //If we already have a payload at the key, then replace it
        if let Some(node_payload) = self.get_payload_exact_key_mut::<IS_CHILD>(key) {
            core::mem::swap(&mut payload, node_payload);
            return Ok((Some(payload), false));
        }

        //If this node is empty, insert the new key-payload into slot_0
        if !self.is_used::<0>() {
            let created_subnode = unsafe{ self.set_payload_0_no_overflow(key, IS_CHILD, payload) };
            return Ok((None, created_subnode))
        }

        //If the key has overlap with slot_0, split the key, and add the payload to the child
        let node_key_0 = unsafe{ self.key_unchecked::<0>() };
        let mut overlap = find_prefix_overlap(key, node_key_0);
        if overlap > 0 {
            //See if we should totally replace the existing downstream branch
            if IS_CHILD && self.is_child_ptr::<0>() && overlap == key.len() {
                let _ = self.take_payload::<0>();
                return self.set_payload_abstract::<IS_CHILD>(key, payload)
            }
            //Otherwise add in a new branch
            if overlap == node_key_0.len() || overlap == key.len() {
                overlap -= 1;
            }
            if overlap > 0 {
                self.split_0(overlap);
                let child = unsafe{ self.child_in_slot_mut::<0>() }.make_mut();
                return set_payload_recursive(child, &key[overlap..], payload)
            }
        }

        //See if we are able to fill slot_1, either by inserting directly or shifting from slot_0
        if !self.is_used::<1>() {
            let created_subnode = if should_swap_keys(node_key_0, key) {
                unsafe{ self.set_payload_0_shift_existing(key, IS_CHILD, payload) }
            } else {
                unsafe{ self.set_payload_1_no_overflow(key, IS_CHILD, payload) }
            };
            return Ok((None, created_subnode))
        }

        //If the key has overlap with slot_1, split that key
        let node_key_1 = unsafe{ self.key_unchecked::<1>() };
        let mut overlap = find_prefix_overlap(key, node_key_1);
        if overlap > 0 {
            //See if we should totally replace the existing downstream branch
            if IS_CHILD && self.is_child_ptr::<1>() && overlap == key.len() {
                let _ = self.take_payload::<1>();
                return self.set_payload_abstract::<IS_CHILD>(key, payload)
            }
            //Otherwise add in a new branch
            if overlap == node_key_1.len() || overlap == key.len() {
                overlap -= 1;
            }
            if overlap > 0 {
                self.split_1(overlap);
                let child = unsafe{ self.child_in_slot_mut::<1>() }.make_mut();
                return set_payload_recursive(child, &key[overlap..], payload)
            }
        }

        //We couldn't store the value in either of the slots, so upgrade the node
        //=-=-=-=-=-=-=-=-=-=-=-=-=-=-=-=-=-=-=-=-=-=-=-=-=-=-=-=-=-=-=-=-=-=-=-=-=-=-=-=
        let mut replacement_node = self.convert_to_dense::<OrdinaryCoFree<V, A>>(3);
        let dense_node = replacement_node.make_mut().as_tagged_mut().into_dense().unwrap();

        //Add the new key-value pair to the new DenseByteNode
        if key.len() > 1 {
            let mut child_node = Self::new_in(self.alloc.clone());
            set_payload_recursive(&mut child_node, &key[1..], payload).unwrap_or_else(|_| panic!());
            dense_node.set_child(key[0], TrieNodeODRc::new_in(child_node, self.alloc.clone()));
        } else {
            if IS_CHILD {
                dense_node.set_child(key[0], unsafe{ payload.into_child() });
            } else {
                dense_node.set_val(key[0], unsafe{ payload.into_val() });
            }
        }

        Err(replacement_node)
    }

    /// Ensures that a node is valid by combining an illegal shared prefix between the keys if there is one
    /// This is currently used by drop_head, because dropping a disjoint prefix may cause downstream paths
    /// to collide, and thus require merging
    fn factor_prefix(&mut self) where V: Clone + Lattice {
        let (key0, key1) = self.get_both_keys();
        let overlap = find_prefix_overlap(key0, key1);
        //Overlap of 1 is legal if and only if ONE OF the following two conditions are true:
        // A: slot0 contains a value
        // B: both slots have a length of 1, and one is a value
        let legal_overlap = overlap == 1 && (
            !self.is_child_ptr::<0>() ||
            (!self.is_child_ptr::<1>() && key0.len()==1 && key1.len()==1 ));

        //If the overlap is illegal, split the prefix
        if overlap > 0 && !legal_overlap {
            match merge_guts::<V, A, 0, 1>(overlap, key0, self, key1, self) {
                AlgebraicResult::Element((shared_key, merged_payload)) => {
                    let mut new_node = Self::new_in(self.alloc.clone());
                    unsafe{ new_node.set_payload_owned::<0>(shared_key, merged_payload) };
                    *self = new_node;
                },
                AlgebraicResult::Identity(mask) => {
                    debug_assert!(mask & SELF_IDENT > 0);
                    let mut new_node = Self::new_in(self.alloc.clone());
                    unsafe{ new_node.set_payload_owned::<0>(key0, self.clone_payload::<0>().unwrap()) };
                    *self = new_node;
                },
                AlgebraicResult::None => {}
            }
        }
    }

    /// Converts the node to a ByteNode, transplanting the contents and leaving `self` empty
    pub(crate) fn convert_to_dense<Cf: CoFree<V=V, A=A>>(&mut self, capacity: usize) -> TrieNodeODRc<V, A>
        where ByteNode<Cf, A>: TrieNodeDowncast<V, A>
    {
        let mut replacement_node = ByteNode::<Cf, A>::with_capacity_in(capacity, self.alloc.clone());

        //1. Transplant the key / value from slot_1 to the new node
        if self.is_used::<0>() {
            let mut slot_0_payload = ValOrChildUnion{ _unused: () };
            core::mem::swap(&mut slot_0_payload, &mut self.val_or_child0);
            let key_0 = unsafe{ self.key_unchecked::<0>() };
            //DenseByteNodes hold one byte keys, so if the key is more than 1 byte we need to
            // make an intermediate node to hold the rest of the key
            if key_0.len() > 1 {
                let mut child_node = Self::new_in(self.alloc.clone());
                unsafe{ child_node.set_payload_0(&key_0[1..], self.is_child_ptr::<0>(), slot_0_payload); }
                replacement_node.set_child(key_0[0], TrieNodeODRc::new_in(child_node, self.alloc.clone()));
            } else {
                if self.is_child_ptr::<0>() {
                    let child_node = unsafe{ ManuallyDrop::into_inner(slot_0_payload.child) };
                    replacement_node.set_child(key_0[0], child_node);
                } else {
                    let val_0 = unsafe{ ManuallyDrop::into_inner(slot_0_payload.val) };
                    replacement_node.set_val(key_0[0], LocalOrHeap::into_inner(val_0));
                }
            }
        }

        //2. Transplant the key / value from slot_1 to the new node
        if self.is_used::<1>() {
            let mut slot_1_payload = ValOrChildUnion{ _unused: () };
            core::mem::swap(&mut slot_1_payload, &mut self.val_or_child1);
            let key_1 = unsafe{ self.key_unchecked::<1>() };
            if key_1.len() > 1 {
                let mut child_node = Self::new_in(self.alloc.clone());
                unsafe{ child_node.set_payload_0(&key_1[1..], self.is_child_ptr::<1>(), slot_1_payload); }
                replacement_node.set_child(key_1[0], TrieNodeODRc::new_in(child_node, self.alloc.clone()));
            } else {
                if self.is_child_ptr::<1>() {
                    let child_node = unsafe{ ManuallyDrop::into_inner(slot_1_payload.child) };
                    replacement_node.set_child(key_1[0], child_node);
                } else {
                    let val_1 = unsafe{ ManuallyDrop::into_inner(slot_1_payload.val) };
                    replacement_node.set_val(key_1[0], LocalOrHeap::into_inner(val_1));
                }
            }
        }

        //4. Clear self.header, so we don't double-free anything when this old node gets dropped
        self.header = 0;

        TrieNodeODRc::new_in(replacement_node, self.alloc.clone())
    }

    //GOAT Dead code, in favor of `pmeet_generic`  Currently it's not deleted because we may refer back to it
    // but it's slated for deletion soon.
    //
    // /// Internal method to meet the contents of `SLOT` with the contents of the `other` node
    // #[inline]
    // fn meet_slot_contents<const SLOT: usize>(&self, other: &dyn TrieNode<V>) -> FatAlgebraicResult<ValOrChild<V>> where V: Clone + Lattice {
    //     if self.is_used::<SLOT>() {
    //         let path = unsafe{ self.key_unchecked::<SLOT>() };
    //         if let Some((onward_key, onward_node)) = follow_path(other, path) {
    //             if self.is_child_ptr::<SLOT>() {
    //                 let self_onward_link = unsafe{ self.child_in_slot::<SLOT>() };
    //                 let (meet_result, other_node) = if onward_key.len() == 0 {
    //                     //GOAT!!!!, if onward_node were a TrieNodeODRc, we would avoid having to make a deep copy here, and more importantly
    //                     // breaking the sharing!!
    //                     (self_onward_link.borrow().pmeet_dyn(onward_node), Some(onward_node.clone_self()))
    //                 } else {
    //                     match onward_node.get_node_at_key(onward_key).into_option() {
    //                         Some(other_onward_node) => {
    //                             (self_onward_link.borrow().pmeet_dyn(other_onward_node.borrow()), Some(other_onward_node))
    //                         },
    //                         None => {
    //                             if other.node_is_empty() {
    //                                 return FatAlgebraicResult::new(COUNTER_IDENT, None)
    //                             } else {
    //                                 return FatAlgebraicResult::new(0, None)
    //                             }
    //                         }
    //                     }
    //                 };
    //                 match meet_result {
    //                     AlgebraicResult::None => FatAlgebraicResult::none(),
    //                     AlgebraicResult::Element(node) => FatAlgebraicResult::element(ValOrChild::Child(node)),
    //                     AlgebraicResult::Identity(mask) => {
    //                         if mask & SELF_IDENT > 0 {
    //                             FatAlgebraicResult::new(mask, Some(ValOrChild::Child(self_onward_link.clone())))
    //                         } else {
    //                             debug_assert_eq!(mask, COUNTER_IDENT);
    //                             debug_assert!(other_node.is_some());
    //                             FatAlgebraicResult::new(mask, other_node.map(|node| ValOrChild::Child(node)))
    //                         }
    //                     }
    //                 }
    //             } else {
    //                 let self_val = unsafe{ self.val_in_slot::<SLOT>() };
    //                 if let Some(other_val) = onward_node.node_get_val(onward_key) {
    //                     match self_val.pmeet(other_val) {
    //                         AlgebraicResult::None => FatAlgebraicResult::none(),
    //                         AlgebraicResult::Element(val) => FatAlgebraicResult::element(ValOrChild::Val(val)),
    //                         AlgebraicResult::Identity(mask) => {
    //                             if mask & SELF_IDENT > 0 {
    //                                 FatAlgebraicResult::new(mask, Some(ValOrChild::Val(self_val.clone())))
    //                             } else {
    //                                 debug_assert_eq!(mask, COUNTER_IDENT);
    //                                 FatAlgebraicResult::new(mask, Some(ValOrChild::Val(other_val.clone())))
    //                             }
    //                         }
    //                     }
    //                 } else {
    //                     if other.node_is_empty() {
    //                         FatAlgebraicResult::new(COUNTER_IDENT, None)
    //                     } else {
    //                         FatAlgebraicResult::new(0, None)
    //                     }
    //                 }
    //             }
    //         } else {
    //             if other.node_is_empty() {
    //                 FatAlgebraicResult::new(COUNTER_IDENT, None)
    //             } else {
    //                 FatAlgebraicResult::new(0, None)
    //             }
    //         }
    //     } else {
    //         FatAlgebraicResult::new(SELF_IDENT, None)
    //     }
    // }

    /// Internal method to subtract the contents of `SLOT` with the contents of the `other` node
    fn subtract_from_slot_contents<const SLOT: usize>(&self, other: &dyn TrieNode<V, A>) -> AlgebraicResult<ValOrChildUnion<V, A>> where V: Clone + DistributiveLattice {
        if !self.is_used::<SLOT>() {
            return AlgebraicResult::None
        }
        let path = unsafe{ self.key_unchecked::<SLOT>() };
        if let Some((onward_key, onward_node)) = follow_path(other, path) {
            if self.is_child_ptr::<SLOT>() {
                let self_onward_link = unsafe{ self.child_in_slot::<SLOT>() };
                let difference = if onward_key.len() == 0 {
                    self_onward_link.borrow().psubtract_dyn(onward_node)
                } else {
                    match onward_node.get_node_at_key(onward_key).into_option() {
                        Some(other_onward_node) => self_onward_link.borrow().psubtract_dyn(other_onward_node.borrow()),
                        None => return AlgebraicResult::Identity(SELF_IDENT)
                    }
                };
                debug_assert!(difference.as_ref().map(|node| node.borrow().as_tagged().as_list().map(|node| validate_node(node)).unwrap_or(true)).unwrap_or([true, true], true));
                difference.map(|node| ValOrChildUnion::from(node))
            } else {
                debug_assert!(onward_key.len() > 0);
                let self_val = unsafe{ self.val_in_slot::<SLOT>() };
                let other_val = onward_node.node_get_val(onward_key).unwrap();
                self_val.psubtract(other_val).map(|val| ValOrChildUnion::from(val))
            }
        } else {
            //We subtracted nothing from the slot, so the source should be referenced, unmodified
            AlgebraicResult::Identity(SELF_IDENT)
        }
    }
    /// Internal method to restrict the contents of `SLOT` with the contents of the `other` node
    fn restrict_slot_contents<const SLOT: usize>(&self, other: &dyn TrieNode<V, A>) -> AlgebraicResult<ValOrChildUnion<V, A>> where V: Clone {
        if self.is_used::<SLOT>() {
            let path = unsafe{ self.key_unchecked::<SLOT>() };
            let (found_val, onward) = follow_path_to_value(other, path);
            if found_val {
                return AlgebraicResult::Identity(SELF_IDENT);
            }
            if let Some((onward_key, onward_node)) = onward {
                if self.is_child_ptr::<SLOT>() {
                    let self_onward_link = unsafe{ self.child_in_slot::<SLOT>() };
                    let restricted_node_result = if onward_key.len() == 0 {
                        self_onward_link.borrow().prestrict_dyn(onward_node)
                    } else {
                        let other_onward_node = onward_node.get_node_at_key(onward_key);
                        self_onward_link.borrow().prestrict_dyn(other_onward_node.borrow())
                    };
                    restricted_node_result.map(|node| ValOrChildUnion::from(node))
                } else {
                    AlgebraicResult::None
                }
            } else {
                AlgebraicResult::None
            }
        } else {
            AlgebraicResult::None
        }
    }

    /// Internal method to combine the result from separate **Non-Commutative** operations on individual slots into
    /// an AlgebraicResult for the whole node
    #[inline]
    fn combine_slot_results_into_node_result(&self, slot0_result: AlgebraicResult<ValOrChildUnion<V, A>>, slot1_result: AlgebraicResult<ValOrChildUnion<V, A>>) -> AlgebraicResult<TrieNodeODRc<V, A>> {
        let (slot0_payload, slot1_payload) = match (slot0_result, slot1_result) {
            (AlgebraicResult::Identity(mask0), AlgebraicResult::Identity(mask1)) => {
                debug_assert_eq!(mask0, SELF_IDENT);
                debug_assert_eq!(mask1, SELF_IDENT);
                return AlgebraicResult::Identity(SELF_IDENT)
            },
            (AlgebraicResult::None, AlgebraicResult::None) => return AlgebraicResult::None,
            (AlgebraicResult::Identity(mask), AlgebraicResult::None) => {
                if !self.is_used::<1>() {
                    debug_assert_eq!(mask, SELF_IDENT);
                    return AlgebraicResult::Identity(SELF_IDENT)
                } else {
                    let slot0_payload = self.clone_payload::<0>().map(|payload| payload.into());
                    (slot0_payload, None)
                }
            },
            // NOTE: There is no need to special-case the (AlgebraicResult::None, AlgebraicResult::Identity)
            // case, because if slot1 can't have contents if slot0 is empty, therefore we know that if
            // slot0 is None, and we didn't hit the (None, None) case above, then the case below is the
            // correct case to handle this situation
            (e0, e1) => {
                let slot0_payload = e0.map_into_option(|arg_idx| {
                    debug_assert_eq!(arg_idx, 0);
                    self.clone_payload::<0>().map(|payload| payload.into())
                });
                let slot1_payload = e1.map_into_option(|arg_idx| {
                    debug_assert_eq!(arg_idx, 0);
                    self.clone_payload::<1>().map(|payload| payload.into())
                });
                (slot0_payload, slot1_payload)
            }
        };
        debug_assert!(slot0_payload.is_some() || slot1_payload.is_some());
        let new_node = self.clone_with_updated_payloads(slot0_payload, slot1_payload).unwrap();
        AlgebraicResult::Element(TrieNodeODRc::new_in(new_node, self.alloc.clone()))
    }
}


/// Returns the part of `src_key` that remains after excluding the first `key_len` bytes
#[inline]
fn remaining_key(src_key: &[u8], key_len: usize) -> &[u8] {
    if src_key.len() > key_len {
        &src_key[key_len..]
    } else {
        &[]
    }
}

/// Returns `true` if key1 belongs in slot_0 and key0 should go in slot_1, to preserve legal ordering
#[inline]
fn should_swap_keys(key0: &[u8], key1: &[u8]) -> bool {
    debug_assert!(key0.len() > 0);
    debug_assert!(key1.len() > 0);

    if key0[0] > key1[0] {
        return true;
    }
    if key0[0] == key1[0] && key0.len() > key1.len() {
        return true;
    }
    false
}

/// Attempts to merge a specific slot in a ListNode with a specific slot in another ListNode.  Returns the merged
/// (key, payload) pair if a merge was possible, otherwise None
fn try_merge<'a, V: Clone + Lattice + Send + Sync, A: Allocator, const ASLOT: usize, const BSLOT: usize>(a_key: &'a[u8], a: &LineListNode<V, A>, b_key: &'a[u8], b: &LineListNode<V, A>) -> AlgebraicResult<(&'a[u8], ValOrChild<V, A>)> {
    //Are there are any common paths between the nodes?
    let overlap = find_prefix_overlap(a_key, b_key);
    if overlap > 0 {
        merge_guts::<V, A, ASLOT, BSLOT>(overlap, a_key, a, b_key, b)
    } else {
        AlgebraicResult::None //No overlap between keys
    }
}

/// The part of `try_merge` that we probably shouldn't inline
fn merge_guts<'a, V: Clone + Lattice + Send + Sync, A: Allocator, const ASLOT: usize, const BSLOT: usize>(mut overlap: usize, a_key: &'a[u8], a: &LineListNode<V, A>, b_key: &'a[u8], b: &LineListNode<V, A>) -> AlgebraicResult<(&'a[u8], ValOrChild<V, A>)> {
    debug_assert!(overlap > 0);
    let a_key_len = a_key.len();
    let b_key_len = b_key.len();

    // Algorithm Overview:
    // In order to create valid new node, we must adhere to a number of constraints, which means a handful
    // of cases to handle
    // - if identical keys, and both are a child or both are a value, then join the key or value and return
    //      a 1-entry node
    // - if the shorter remaining key is a child, then chop the longer key, make a new node containing just
    //      the long value, and join the new node with the other child
    // - otherwise see if we can build a node at the end of the common prefix, with the shorter val/child
    //      in slot0 and longer val/child in slot1

    //Check for identical keys
    if overlap == a_key_len && overlap == b_key_len {
        match (a.is_child_ptr::<ASLOT>(), b.is_child_ptr::<BSLOT>()) {
            (true, true) => { //both are child nodes, so join them
                let a_child = unsafe{ a.child_in_slot::<ASLOT>() };
                let b_child = unsafe{ b.child_in_slot::<BSLOT>() };
                return a_child.pjoin(b_child).map(|new_child| (a_key, ValOrChild::Child(new_child)))
            },
            (false, false) => { //both are values, so join them
                let a_val = unsafe{ a.val_in_slot::<ASLOT>() };
                let b_val = unsafe{ b.val_in_slot::<BSLOT>() };
                return a_val.pjoin(b_val).map(|new_val| (a_key, ValOrChild::Val(new_val)))
            },
            _ => {}
        }
    }

    //We're never allowed to have an onward child key that is shorter than another key, so if that's
    // the case we need to split the longer key, and try to join the resulting nodes
    if b_key_len == overlap && b.is_child_ptr::<BSLOT>() && a_key_len > overlap {
        let a_payload = a.clone_payload::<ASLOT>().unwrap();
        let b_child = unsafe{ b.child_in_slot::<BSLOT>() };
        let mut intermediate_node = LineListNode::new_in(a.alloc.clone());
        unsafe{ intermediate_node.set_payload_owned::<0>(&a_key[overlap..], a_payload); }
        debug_assert!(validate_node(&intermediate_node));
        let intermediate_node = TrieNodeODRc::new_in(intermediate_node, a.alloc.clone());
        let joined = b_child.pjoin(&intermediate_node).unwrap_or_else(|which_arg| {
            match which_arg {
                0 => b_child.clone(),
                1 => intermediate_node,
                _ => unreachable!()
            }
        }, || panic!());
        return AlgebraicResult::Element((&a_key[0..overlap], ValOrChild::Child(joined)))
    }
    if a_key_len == overlap && a.is_child_ptr::<ASLOT>() && b_key_len > overlap {
        let a_child = unsafe{ a.child_in_slot::<ASLOT>() };
        let b_payload = b.clone_payload::<BSLOT>().unwrap();
        let mut intermediate_node = LineListNode::new_in(a.alloc.clone());
        unsafe{ intermediate_node.set_payload_owned::<0>(&b_key[overlap..], b_payload); }
        debug_assert!(validate_node(&intermediate_node));
        let intermediate_node = TrieNodeODRc::new_in(intermediate_node, a.alloc.clone());
        let joined = a_child.pjoin(&intermediate_node).unwrap_or_else(|which_arg| {
            match which_arg {
                0 => a_child.clone(),
                1 => intermediate_node,
                _ => unreachable!()
            }
        }, || panic!());
        return AlgebraicResult::Element((&a_key[0..overlap], ValOrChild::Child(joined)))
    }

    //If we have overlapping initial bytes that can be joined together, make a new prefix node
    if overlap == a_key_len || overlap == b_key_len {
        overlap -= 1;
    }
    if overlap > 0 {
        let mut new_node = LineListNode::new_in(a.alloc.clone());
        let a_payload = a.clone_payload::<ASLOT>().unwrap();
        let b_payload = b.clone_payload::<BSLOT>().unwrap();

        // Put the keys into the right slots based on their first bytes or lengths if the initial bytes are equal
        let new_a_key = &a_key[overlap..];
        let new_b_key = &b_key[overlap..];
        if new_a_key[0] == new_b_key[0] {
            if a_key_len < b_key_len {
                unsafe{ new_node.set_payload_owned::<0>(new_a_key, a_payload); }
                unsafe{ new_node.set_payload_owned::<1>(new_b_key, b_payload); }
            } else {
                unsafe{ new_node.set_payload_owned::<0>(new_b_key, b_payload); }
                unsafe{ new_node.set_payload_owned::<1>(new_a_key, a_payload); }
            }
        } else {
            if new_a_key[0] < new_b_key[0] {
                unsafe{ new_node.set_payload_owned::<0>(new_a_key, a_payload); }
                unsafe{ new_node.set_payload_owned::<1>(new_b_key, b_payload); }
            } else {
                unsafe{ new_node.set_payload_owned::<0>(new_b_key, b_payload); }
                unsafe{ new_node.set_payload_owned::<1>(new_a_key, a_payload); }
            }
        }
        debug_assert!(validate_node(&new_node));
        AlgebraicResult::Element((&a_key[..overlap], ValOrChild::Child(TrieNodeODRc::new_in(new_node, a.alloc.clone()))))
    } else {
        AlgebraicResult::None
    }
}

fn merge_list_nodes<V: Clone + Send + Sync + Lattice, A: Allocator>(a: &LineListNode<V, A>, b: &LineListNode<V, A>) -> Result<AlgebraicResult<LineListNode<V, A>>, AlgebraicResult<DenseByteNode<V, A>>> {
    debug_assert!(validate_node(a));
    debug_assert!(validate_node(b));

    let (self_key0, self_key1) = a.get_both_keys();
    let (other_key0, other_key1) = b.get_both_keys();
    let mut entries: [MaybeUninit<(&[u8], ValOrChild<V, A>)>; 4] = [MaybeUninit::uninit(), MaybeUninit::uninit(), MaybeUninit::uninit(), MaybeUninit::uninit()];
    let mut entry_cnt = 0;
    let mut used: [bool; 4] = [false; 4]; //[self_0, self_1, other_0, other_1]
    let mut identity_masks: [u64; 4] = [0; 4];

    // Try each pairing in self and other, to see if there is a key-join that can happen
    // We can assume two keys in the same node can't merge, because they would have already been merged,
    // and therefore we can also assume that if a key can be merged with one key of a node it can't be
    // merged with the other
    match try_merge::<V, A, 0, 0>(self_key0, a, other_key0, b) {
        AlgebraicResult::Element(joined) => {
            entries[entry_cnt] = MaybeUninit::new(joined);
            entry_cnt += 1;
            used[0] = true;
            used[2] = true;
        },
        AlgebraicResult::Identity(mask) => {
            if mask & SELF_IDENT > 0 {
                entries[entry_cnt] = MaybeUninit::new((self_key0, a.clone_payload::<0>().unwrap()));
            } else {
                debug_assert!(mask & COUNTER_IDENT > 0);
                entries[entry_cnt] = MaybeUninit::new((other_key0, b.clone_payload::<0>().unwrap()));
            }
            identity_masks[entry_cnt] = mask;
            entry_cnt += 1;
            used[0] = true;
            used[2] = true;
        },
        AlgebraicResult::None => { }
    }
    match try_merge::<V, A, 0, 1>(self_key0, a, other_key1, b) {
        AlgebraicResult::Element(joined) => {
            entries[entry_cnt] = MaybeUninit::new(joined);
            entry_cnt += 1;
            debug_assert!(used[0] == false); //If we create multiple joined entries from the same source, it's a bug somewhere
            used[0] = true;
            used[3] = true;
        },
        AlgebraicResult::Identity(mask) => {
            if mask & SELF_IDENT > 0 {
                entries[entry_cnt] = MaybeUninit::new((self_key0, a.clone_payload::<0>().unwrap()));
            } else {
                debug_assert!(mask & COUNTER_IDENT > 0);
                entries[entry_cnt] = MaybeUninit::new((other_key1, b.clone_payload::<1>().unwrap()));
            }
            identity_masks[entry_cnt] = mask;
            entry_cnt += 1;
            debug_assert!(used[0] == false); //See above
            used[0] = true;
            used[3] = true;
        },
        AlgebraicResult::None => {}
    }
    match try_merge::<V, A, 1, 0>(self_key1, a, other_key0, b) {
        AlgebraicResult::Element(joined) => {
            entries[entry_cnt] = MaybeUninit::new(joined);
            entry_cnt += 1;
            debug_assert!(used[2] == false); //See above
            used[1] = true;
            used[2] = true;
        },
        AlgebraicResult::Identity(mask) => {
            if mask & SELF_IDENT > 0 {
                entries[entry_cnt] = MaybeUninit::new((self_key1, a.clone_payload::<1>().unwrap()));
            } else {
                debug_assert!(mask & COUNTER_IDENT > 0);
                entries[entry_cnt] = MaybeUninit::new((other_key0, b.clone_payload::<0>().unwrap()));
            }
            identity_masks[entry_cnt] = mask;
            entry_cnt += 1;
            debug_assert!(used[2] == false); //See above
            used[1] = true;
            used[2] = true;
        },
        AlgebraicResult::None => {}
    }
    match try_merge::<V, A, 1, 1>(self_key1, a, other_key1, b) {
        AlgebraicResult::Element(joined) => {
            entries[entry_cnt] = MaybeUninit::new(joined);
            entry_cnt += 1;
            debug_assert!(used[1] == false); //See above
            debug_assert!(used[3] == false); //See above
            used[1] = true;
            used[3] = true;
        },
        AlgebraicResult::Identity(mask) => {
            if mask & SELF_IDENT > 0 {
                entries[entry_cnt] = MaybeUninit::new((self_key1, a.clone_payload::<1>().unwrap()));
            } else {
                debug_assert!(mask & COUNTER_IDENT > 0);
                entries[entry_cnt] = MaybeUninit::new((other_key1, b.clone_payload::<1>().unwrap()));
            }
            identity_masks[entry_cnt] = mask;
            entry_cnt += 1;
            debug_assert!(used[1] == false); //See above
            debug_assert!(used[3] == false); //See above
            used[1] = true;
            used[3] = true;
        },
        AlgebraicResult::None => {}
    }

    //Add the single entries that didn't merge
    if !used[0] {
        match a.clone_payload::<0>() {
            Some(payload) => {
                entries[entry_cnt] = MaybeUninit::new((self_key0, payload));
                identity_masks[entry_cnt] = SELF_IDENT;
                entry_cnt += 1;
            },
            None => {}
        }
    }
    if !used[1] {
        match a.clone_payload::<1>() {
            Some(payload) => {
                entries[entry_cnt] = MaybeUninit::new((self_key1, payload));
                identity_masks[entry_cnt] = SELF_IDENT;
                entry_cnt += 1;
            },
            None => {}
        }
    }
    if !used[2] {
        match b.clone_payload::<0>() {
            Some(payload) => {
                entries[entry_cnt] = MaybeUninit::new((other_key0, payload));
                identity_masks[entry_cnt] = COUNTER_IDENT;
                entry_cnt += 1;
            },
            None => {}
        }
    }
    if !used[3] {
        match b.clone_payload::<1>() {
            Some(payload) => {
                entries[entry_cnt] = MaybeUninit::new((other_key1, payload));
                identity_masks[entry_cnt] = COUNTER_IDENT;
                entry_cnt += 1;
            },
            None => {}
        }
    }

    //Do we have two or fewer paths, that can fit into a new ListNode?
    if entry_cnt <= 2 {
        let mut joined_node = LineListNode::new_in(a.alloc.clone());
        let mut pair0: MaybeUninit<(&[u8], ValOrChild<V, A>)> = MaybeUninit::uninit();
        core::mem::swap(&mut pair0, &mut entries[0]);
        let (key0, payload0) = unsafe{ pair0.assume_init() };

        match entry_cnt {
            1 => {
                if identity_masks[0] > 0 {
                    return Ok(AlgebraicResult::Identity(identity_masks[0]))
                } else {
                    unsafe{ joined_node.set_payload_owned::<0>(key0, payload0); }
                    debug_assert!(validate_node(&joined_node));
                    return Ok(AlgebraicResult::Element(joined_node))
                }
            },
            2 => {
                let mut pair1: MaybeUninit<(&[u8], ValOrChild<V, A>)> = MaybeUninit::uninit();
                core::mem::swap(&mut pair1, &mut entries[1]);
                let (key1, payload1) = unsafe{ pair1.assume_init() };
                let new_ident_mask = identity_masks[0] & identity_masks[1];
                if new_ident_mask > 0 {
                    return Ok(AlgebraicResult::Identity(new_ident_mask))
                } else {
                    if should_swap_keys(key0, key1) {
                        unsafe{ joined_node.set_payload_owned::<0>(key1, payload1); }
                        unsafe{ joined_node.set_payload_owned::<1>(key0, payload0); }
                    } else {
                        unsafe{ joined_node.set_payload_owned::<0>(key0, payload0); }
                        unsafe{ joined_node.set_payload_owned::<1>(key1, payload1); }
                    }
                    debug_assert!(validate_node(&joined_node));
                    return Ok(AlgebraicResult::Element(joined_node))
                }
            },
            0 => {
                debug_assert!(a.node_is_empty() && b.node_is_empty());
                return Ok(AlgebraicResult::None)
            },
            _ => unreachable!()
        }
    }

    //Otherwise, create a DenseByteNode
    let mut joined_node = DenseByteNode::<V, A>::with_capacity_in(entry_cnt, a.alloc.clone());
    for i in 0..entry_cnt {
        let mut pair: MaybeUninit<(&[u8], ValOrChild<V, A>)> = MaybeUninit::uninit();
        core::mem::swap(&mut pair, &mut entries[i]);
        let (key, payload) = unsafe{ pair.assume_init() };
        debug_assert!(key.len() > 0);
        if key.len() > 1 {
            let mut child_node = LineListNode::new_in(a.alloc.clone());
            unsafe{ child_node.set_payload_owned::<0>(&key[1..], payload); }
            debug_assert!(validate_node(&child_node));
            joined_node.join_child_into(key[0], TrieNodeODRc::new_in(child_node, a.alloc.clone()));
        } else {
            joined_node.set_payload_owned(key[0], payload);
        }
    }
    Err(AlgebraicResult::Element(joined_node))
}

fn merge_into_list_nodes<V: Clone + Send + Sync + Lattice, A: Allocator>(target: &mut LineListNode<V, A>, other: &LineListNode<V, A>) -> (AlgebraicStatus, Result<(), TrieNodeODRc<V, A>>) {
    match merge_list_nodes(target, other) {
        Ok(AlgebraicResult::Element(new_list_node)) => {
            *target = new_list_node;
            (AlgebraicStatus::Element, Ok(()))
        },
        Ok(AlgebraicResult::Identity(mask)) => {
            if mask & SELF_IDENT > 0 {
                (AlgebraicStatus::Identity, Ok(()))
            } else {
                debug_assert!(mask & COUNTER_IDENT > 0);
                *target = other.clone();
                (AlgebraicStatus::Element, Ok(()))
            }
        },
        Err(AlgebraicResult::Element(new_dense_node)) => (AlgebraicStatus::Element, Err(TrieNodeODRc::new_in(new_dense_node, target.alloc.clone()))),
        _ => unreachable!() //Each case enumerated below
        // Ok(AlgebraicResult::None) => unreachable!(), //Join results are always a superset of self
        // Err(AlgebraicResult::None) => unreachable!(), //Join results are always a superset of self
        // Err(AlgebraicResult::Identity(_)) => unreachable!(), //A new node type can't be an identity
    }
}

fn follow_path<'a, 'k, V: Clone + Send + Sync, A: Allocator>(mut node: &'a dyn TrieNode<V, A>, mut key: &'k[u8]) -> Option<(&'k[u8], &'a dyn TrieNode<V, A>)> {
    while let Some((consumed_byte_cnt, next_node)) = node.node_get_child(key) {
        let next_node = next_node.borrow();
        if consumed_byte_cnt < key.len() {
            node = next_node;
            key = &key[consumed_byte_cnt..]
        } else {
            return Some((key, node));
        };
    }
    if node.node_contains_partial_key(key) {
        Some((key, node))
    } else {
        None
    }
}

/// Follows a path from a node, returning `(true, _)` if a value was encountered along the path, returns
/// `(false, Some)` if the path continues, and `(false, None)` if the path does not descend from the node
fn follow_path_to_value<'a, 'k, V: Clone + Send + Sync, A: Allocator>(mut node: &'a dyn TrieNode<V, A>, mut key: &'k[u8]) -> (bool, Option<(&'k[u8], &'a dyn TrieNode<V, A>)>) {
    while let Some((consumed_byte_cnt, next_node)) = node.node_get_child(key) {
        if consumed_byte_cnt < key.len() {
            let next_node = next_node.borrow();
            node = next_node;
            key = &key[consumed_byte_cnt..]
        } else {
            return (false, Some((key, node)));
        };
    }
    if let Some(_) = node.node_first_val_depth_along_key(key) {
        return (true, None);
    }
    if node.node_contains_partial_key(key) {
        (false, Some((key, node)))
    } else {
        (false, None)
    }
}

impl<V: Clone + Send + Sync, A: Allocator> TrieNode<V, A> for LineListNode<V, A> {
    #[inline]
    fn node_key_overlap(&self, key: &[u8]) -> usize {
        let (key0, key1) = self.get_both_keys();
        let overlap0 = find_prefix_overlap(key, key0);
        let overlap1 = find_prefix_overlap(key, key1);
        overlap0.max(overlap1)
    }
    #[inline]
    fn node_contains_partial_key(&self, key: &[u8]) -> bool {
        let (key0, key1) = self.get_both_keys();
        if key0.starts_with(key) || key1.starts_with(key) {
            return true;
        }
        false
    }
    #[inline(always)]
    fn node_get_child(&self, key: &[u8]) -> Option<(usize, &TrieNodeODRc<V, A>)> {
        if self.is_used_child_0() {
            let node_key_0 = unsafe{ self.key_unchecked::<0>() };
            let key_len = node_key_0.len();
            if key.len() >= key_len {
                if node_key_0 == &key[..key_len] {
                    let child = unsafe{ self.child_in_slot::<0>() };
                    return Some((key_len, child))
                }
            }
        }
        if self.is_used_child_1() {
            let node_key_1 = unsafe{ self.key_unchecked::<1>() };
            let key_len = node_key_1.len();
            if key.len() >= key_len {
                if node_key_1 == &key[..key_len] {
                    let child = unsafe{ self.child_in_slot::<1>() };
                    return Some((key_len, child))
                }
            }
        }
        None
    }
    //GOAT, Deprecated node_get_child_and_val_mut
    // fn node_get_child_and_val_mut(&mut self, key: &[u8]) -> Option<(usize, &mut TrieNodeODRc<V>, &mut Option<V>)> {
    //     unimplemented!()
    //     //GOAT, this code is unsound because we alias the self mutable ref.  To fix it, we need to unpack
    //     // the implementations of get_child_mut and get_val_mut.
    //     //  But we may not actually need this method to work.
    //     //
    //     // let self_ptr: *mut Self = self;
    //     // if let Some((consumed_bytes, child)) = self.get_child_mut(key) {
    //     //     // SAFETY: We know the value and the child will be in different non-overlapping parts of the node,
    //     //     // so it will be safe to mutably borrow them both at the same time.
    //     //     let self_ref = unsafe{ &mut *self_ptr };
    //     //     if let Some(val) = self_ref.get_val_mut(&key[..consumed_bytes]) {
    //     //         Some((consumed_bytes, child, Some(val)))
    //     //     } else {
    //     //         Some((consumed_bytes, None, Some(child)))
    //     //     }
    //     // } else {
    //     //     // SAFETY: In addition to the point above about the value not overlapping the child ptr, we also
    //     //     // drop the previous borrow so this unsafe would be unnecessary under Polonius
    //     //     let self_clone = unsafe{ &mut *self_ptr };
    //     //     if let Some(val) = self_clone.get_val_mut(key) {
    //     //         Some((key.len(), Some(val), None))
    //     //     } else {
    //     //         None
    //     //     }
    //     // }
    // }
    fn node_get_child_mut(&mut self, key: &[u8]) -> Option<(usize, &mut TrieNodeODRc<V, A>)> {
        self.get_child_mut(key)
    }
    //GOAT, we probably don't need this interface, although it is fully implemented and working
    // fn node_contains_children_exclusive(&self, keys: &[&[u8]]) -> bool {
    //     let (key0, key1) = self.get_both_keys();
    //     let mut pos = 0;
    //     if self.is_used_child_0() {
    //         pos = match keys.binary_search(&key0) {
    //             Ok(pos) => pos,
    //             Err(_) => return false
    //         };
    //     }
    //     if self.is_used_child_1() {
    //         match &keys[pos+1..].binary_search(&key1) {
    //             Ok(_) => {},
    //             Err(_) => return false
    //         };
    //     }
    //     true
    // }
    fn node_replace_child(&mut self, key: &[u8], new_node: TrieNodeODRc<V, A>) -> &mut dyn TrieNode<V, A> {
        let (consumed_bytes, child_node) = self.get_child_mut(key).unwrap();
        debug_assert!(consumed_bytes == key.len());
        *child_node = new_node;
        child_node.make_mut()
    }
    fn node_get_payloads<'node, 'res>(&'node self, keys: &[(&[u8], bool)], results: &'res mut [(usize, PayloadRef<'node, V, A>)]) -> bool {
        //GOAT, this code below is correct as far as I know, any will likely be useful in the future when we add additional
        // node types.  But currently there is no path to call it.
        // unreachable!();
        let mut slot_0_requested = !self.is_used::<0>();
        let mut slot_1_requested = !self.is_used::<1>();
        let (node_key_0, node_key_1) = self.get_both_keys();

        debug_assert!(results.len() >= keys.len());
        for ((key, expect_val), (result_key_len, payload_ref)) in keys.into_iter().zip(results.iter_mut()) {
            if self.is_used::<0>() {
                if key.starts_with(node_key_0) {
                    let node_key_len = node_key_0.len();
                    if self.is_child_ptr::<0>() {
                        if !*expect_val || node_key_len < key.len() {
                            slot_0_requested = true;
                            *result_key_len = node_key_len;
                            *payload_ref = PayloadRef::Child(unsafe{ &*self.val_or_child0.child });
                        }
                    } else {
                        if *expect_val && node_key_len == key.len() {
                            slot_0_requested = true;
                            *result_key_len = node_key_len;
                            *payload_ref = PayloadRef::Val(unsafe{ &**self.val_or_child0.val });
                        }
                    }
                }
            }
            if self.is_used::<1>() {
                if key.starts_with(node_key_1) {
                    let node_key_len = node_key_1.len();
                    if self.is_child_ptr::<1>() {
                        if !*expect_val || node_key_len < key.len() {
                            slot_1_requested = true;
                            *result_key_len = node_key_len;
                            *payload_ref = PayloadRef::Child(unsafe{ &*self.val_or_child1.child });
                        }
                    } else {
                        if *expect_val && node_key_len == key.len() {
                            slot_1_requested = true;
                            *result_key_len = node_key_len;
                            *payload_ref = PayloadRef::Val(unsafe{ &**self.val_or_child1.val });
                        }
                    }
                }
            }
        }
        slot_0_requested && slot_1_requested
    }
    fn node_contains_val(&self, key: &[u8]) -> bool {
        self.contains_val(key)
    }
    //GOAT, we probably don't need this interface, although it is fully implemented and working
    // fn node_contains_vals_exclusive(&self, keys: &[&[u8]]) -> bool {
    //     let (key0, key1) = self.get_both_keys();
    //     let mut pos = 0;
    //     if self.is_used_value_0() {
    //         pos = match keys.binary_search(&key0) {
    //             Ok(pos) => pos,
    //             Err(_) => return false
    //         };
    //     }
    //     if self.is_used_value_1() {
    //         match keys[pos+1..].binary_search(&key1) {
    //             Ok(_) => {},
    //             Err(_) => return false
    //         };
    //     }
    //     true
    // }
    fn node_get_val(&self, key: &[u8]) -> Option<&V> {
        self.get_val(key)
    }
    fn node_get_val_mut(&mut self, key: &[u8]) -> Option<&mut V> {
        self.get_val_mut(key)
    }
    fn node_set_val(&mut self, key: &[u8], val: V) -> Result<(Option<V>, bool), TrieNodeODRc<V, A>> {
        self.set_payload_abstract::<false>(key, val.into()).map(|(result, created_subnode)| {
            (result.map(|payload| unsafe{ payload.into_val() }), created_subnode)
        })
    }

    fn node_remove_val(&mut self, key: &[u8]) -> Option<V> {
        if self.is_used_value_0() {
            let node_key_0 = unsafe{ self.key_unchecked::<0>() };
            if node_key_0 == key {
                return Some(self.take_payload::<0>().unwrap().into_val())
            }
        }
        if self.is_used_value_1() {
            let node_key_1 = unsafe{ self.key_unchecked::<1>() };
            if node_key_1 == key {
                return Some(self.take_payload::<1>().unwrap().into_val())
            }
        }
        None
    }

    fn node_set_branch(&mut self, key: &[u8], new_node: TrieNodeODRc<V, A>) -> Result<bool, TrieNodeODRc<V, A>> {
        self.set_payload_abstract::<true>(key, new_node.into())
            .map(|(_, created_subnode)| created_subnode)
    }

    fn node_remove_all_branches(&mut self, key: &[u8]) -> bool {
        let key_len = key.len();
        let (key0, key1) = self.get_both_keys();
        let remove_0 = key0.starts_with(key) && (key0.len() > key_len || self.is_child_ptr::<0>());
        let remove_1 = key1.starts_with(key) && (key1.len() > key_len || self.is_child_ptr::<1>());
        if remove_1 {
            self.take_payload::<1>().unwrap();
        }
        if remove_0 {
            self.take_payload::<0>().unwrap();
        }
        remove_0 || remove_1
    }

    fn node_remove_unmasked_branches(&mut self, key: &[u8], mask: ByteMask) {
        let key_len = key.len();
        let (key0, key1) = self.get_both_keys();
        let mut remove_0 = false;
        let mut remove_1 = false;
        if key0.starts_with(key) {
            if key0.len() > key_len {
                remove_0 = !mask.test_bit(key0[key_len]);
            } else {
                //We can only get here if key0 == key, and the calling code should have descend
                // through this node if that key specifies an onward link
                debug_assert!(!self.is_child_ptr::<0>());
            }
        }
        if key1.starts_with(key) {
            if key1.len() > key_len {
                remove_1 = !mask.test_bit(key1[key_len]);
            } else {
                debug_assert!(!self.is_child_ptr::<1>()); //See comment above
            }
        }
        if remove_1 {
            self.take_payload::<1>().unwrap();
        }
        if remove_0 {
            self.take_payload::<0>().unwrap();
        }
    }

    fn node_is_empty(&self) -> bool {
        !self.is_used::<0>()
    }

    // *==--==**==--==**==--==**==--==**==--==**==--==**==--==**==--==**==--==**==--==**==--==**==--==*
    // * Explanation of the meaning of iter_tokens for ListNode
    // *
    // * 0 = iteration has not yet begun, so the next call to `next_items` will return the first
    // *   item(s) within the node.
    // * 1 = the item in slot0 has already been returned, so the next call to `next_items` will examine
    // *   slot1.  If slot0 and slot1 have identical keys, iter_tokens==1 will be skipped
    // * 2 = the item in slot1 has already been returned, so the next call to `next_items` must return
    // *   NODE_ITER_FINISHED
    // *==--==**==--==**==--==**==--==**==--==**==--==**==--==**==--==**==--==**==--==**==--==**==--==*
    #[inline(always)]
    fn new_iter_token(&self) -> u128 {
        0
    }
    /// Explanation of logic: The ListNode contains a sorted list of keys (up to 2 of them), and the
    /// query `key` argument is a third key.  We want to determine where the `key` arg falls in the sorted
    /// list.
    /// - < key0, we want to return (0, &[])
    /// - >= key0 && < key1, we should return (1, key0)
    /// - == key1, we should return (2, key1)
    /// - > key1, (NODE_ITER_FINISHED, &[])
    #[inline(always)]
    fn iter_token_for_path(&self, key: &[u8]) -> u128 {
        if key.len() == 0 {
            return 0
        }
        let (key0, key1) = self.get_both_keys();
        if key < key0 {
            return 0
        }
        if key < key1 {
            return 1
        }
        if key == key1 {
            return 2
        }
        NODE_ITER_FINISHED
    }
    #[inline(always)]
    fn next_items(&self, token: u128) -> (u128, &[u8], Option<&TrieNodeODRc<V, A>>, Option<&V>) {
        match token {
            0 => {
                if !self.is_used::<0>() {
                    return (NODE_ITER_FINISHED, &[], None, None)
                }
                let (key0, key1) = self.get_both_keys();
                let mut child = None;
                let mut value = None;
                let mut next_token = 1;
                if self.is_child_ptr::<0>() {
                    child = Some(unsafe{ self.child_in_slot::<0>() })
                } else {
                    value = Some(unsafe{ self.val_in_slot::<0>() })
                };
                if key0 == key1 {
                    if self.is_child_ptr::<1>() {
                        child = Some(unsafe{ self.child_in_slot::<1>() });
                    } else {
                        value = Some(unsafe{ self.val_in_slot::<1>() });
                    }
                    next_token = 2;
                }
                (next_token, key0, child, value)
            },
            1 => {
                if self.is_used::<1>() {
                    let mut child = None;
                    let mut value = None;
                    let key1 = unsafe{ self.key_unchecked::<1>() };
                    if self.is_child_ptr::<1>() {
                        child = Some(unsafe{ self.child_in_slot::<1>() });
                    } else {
                        value = Some(unsafe{ self.val_in_slot::<1>() });
                    }
                    (2, key1, child, value)
                } else {
                    (NODE_ITER_FINISHED, &[], None, None)
                }
            },
            _ => (NODE_ITER_FINISHED, &[], None, None)
        }
    }
    fn node_val_count(&self, cache: &mut HashMap<*const dyn TrieNode<V, A>, usize>) -> usize {
        let mut result = 0;
        if self.is_used_value_0() {
            result += 1;
        }
        if self.is_used_value_1() {
            result += 1;
        }
        if self.is_used_child_0() {
            let child_node = unsafe{ self.child_in_slot::<0>() };
            result += val_count_below_node(child_node, cache);
        }
        if self.is_used_child_1() {
            let child_node = unsafe{ self.child_in_slot::<1>() };
            result += val_count_below_node(child_node, cache);
        }
        result
    }
    #[cfg(feature = "counters")]
    fn item_count(&self) -> usize {
        self.count()
    }
    fn node_first_val_depth_along_key(&self, key: &[u8]) -> Option<usize> {
        debug_assert!(key.len() > 0);
        let (key0, key1) = self.get_both_keys();
        if self.is_used_value_0() && key.starts_with(key0) {
            return Some(key0.len() - 1)
        }
        if self.is_used_value_1() && key.starts_with(key1) {
            return Some(key1.len() - 1)
        }
        None
    }
    fn nth_child_from_key(&self, key: &[u8], n: usize) -> (Option<u8>, Option<&dyn TrieNode<V, A>>) {

        //If `n==1` we know the only way we will find a valid result is if it's in slot_1.  On the other
        // hand, if `n==0` we might find the result in slot_0, or it might be in slot_1 because the key in
        // slot_0 doesn't match the key being passed.
        match n {
            0 => {
                let (key0, key1) = self.get_both_keys();
                if key0.starts_with(key) && key0.len() > key.len() {
                    if key0 != key1 {
                        if key.len() + 1 == key0.len() && self.is_child_ptr::<0>() {
                            return (Some(key0[key.len()]), unsafe{ Some(self.child_in_slot::<0>().borrow()) })
                        } else {
                            return (Some(key0[key.len()]), None)
                        }
                    }
                }
                if key1.starts_with(key) && key1.len() > key.len() {
                    if key.len() + 1 == key1.len() && self.is_child_ptr::<1>() {
                        return (Some(key1[key.len()]), unsafe{ Some(self.child_in_slot::<1>().borrow()) })
                    } else {
                        return (Some(key1[key.len()]), None)
                    }
                }
            }
            1 => {
                if self.is_used::<1>() {
                    //The only way we can get a valid child branch at index 1 is if key_length == 0,
                    // because ListNode has a rule that overlap is only allowed at the first byte
                    if key.len() > 0 {
                        return (None, None)
                    }
                    let (key0, key1) = self.get_both_keys();
                    if key1.len() > 0 {
                        if key0[0] == key1[0] {
                            return (None, None)
                        }
                        if key1.len() == 1 && self.is_child_ptr::<1>() {
                            return (Some(key1[key.len()]), unsafe{ Some(self.child_in_slot::<1>().borrow()) })
                        } else {
                            return (Some(key1[key.len()]), None)
                        }
                    }
                }
            },
            _ => {}
        }
        (None, None)
    }

    fn first_child_from_key(&self, key: &[u8]) -> (Option<&[u8]>, Option<&dyn TrieNode<V, A>>) {
        //Logic:  There are 6 possible results from this method:
        // 1. The `key` arg is zero-length, in which case this method should return the common prefix
        //    if there is one (which is guaranteed to be one byte), or otherwise return the result in slot0
        // 2. The supplied key exactly matches key0 and key1.  In this case, the result is whichever of the
        //    two results is an onward node link. This case can only occur if the `key` arg length is 1.
        // 3. The supplied key exactly matches key0 and is a prefix of key1.  The result is the remaining
        //   bytes from key1 and the onward link from slot1.  This also can only happen if the
        //   `key` arg length is 1.
        // 4. The supplied key is a prefix of key0.  The result is the remaining bytes
        //   from key0 and the onward link from slot0
        // 5. The supplied key is a prefix of key1.  The result is the remaining bytes
        //   from key1 and the onward link from slot1
        // 6. The supplied key meets none of the above.  The result is (None, None)

        let (key0, key1) = self.get_both_keys();

        //Case 1
        if key.len() == 0 {
            if key1.len() > 0 && key0[0] == key1[0] {
                if key0.len() == 1 && self.is_child_ptr::<0>() {
                    return (Some(key0), unsafe{ Some(self.child_in_slot::<0>().borrow()) });
                }
                if key1.len() == 1 && self.is_child_ptr::<1>() {
                    return (Some(key0), unsafe{ Some(self.child_in_slot::<1>().borrow()) });
                }
                return (Some(&key0[0..1]), None);
            } else {
                if self.is_child_ptr::<0>() {
                    return (Some(key0), unsafe{ Some(self.child_in_slot::<0>().borrow()) })
                } else {
                    return (Some(key0), None)
                }
            }
        }

        if key.len() == 1 && key0.len() == 1 && key0[0] == key[0] {

            //Case 2
            if key1.len() == 1 && key1[0] == key[0] {
                if self.is_child_ptr::<0>() {
                    return (Some(&[]), unsafe{ Some(self.child_in_slot::<0>().borrow()) })
                }
                if self.is_child_ptr::<1>() {
                    return (Some(&[]), unsafe{ Some(self.child_in_slot::<1>().borrow()) })
                } else {
                    unreachable!(); //If the node has identical keys, one of them must be a link
                }
            }

            //Case 3
            if key1.len() > 1 && key1[0] == key[0] {
                let remaining_key = remaining_key(key1, 1);
                if self.is_child_ptr::<1>() {
                    return (Some(remaining_key), unsafe{ Some(self.child_in_slot::<1>().borrow()) })
                } else {
                    return (Some(remaining_key), None)
                }
            }
        }

        //Case 4
        if key0.starts_with(key) {
            let remaining_key = remaining_key(key0, key.len());
            if self.is_child_ptr::<0>() {
                return (Some(remaining_key), unsafe{ Some(self.child_in_slot::<0>().borrow()) })
            } else {
                return (Some(remaining_key), None)
            }
        }

        //Case 5
        if key1.starts_with(key) {
            let remaining_key = remaining_key(key1, key.len());
            if self.is_child_ptr::<1>() {
                return (Some(remaining_key), unsafe{ Some(self.child_in_slot::<1>().borrow()) })
            } else {
                return (Some(remaining_key), None)
            }
        }

        //Case 6
        (None, None)
    }

    fn count_branches(&self, key: &[u8]) -> usize {
        let key_len = key.len();
        let (key0, key1) = self.get_both_keys();

        // The logic here is tricky, primarily because keys and values are represented
        // separately in the list with overlapping keys
        //
        // k0="h", k1="hi", key="", result = 1
        // k0="h", k1="hi", key="h", result = 1
        // k0="h", k1="hi", key="hi", result = 0, because "hi" must be a value, otherwise the node would have advanced to the next node
        // k0="ahoy", k1="howdy", key="h", result = 1
        // k0="ahoy", k1="howdy", key="", result = 2

        let c0 = if key0.len() > key_len && key0.starts_with(key) {
            Some(key0[key_len])
        } else {
            None
        };
        let c1 = if key1.len() > key_len && key1.starts_with(key) {
            Some(key1[key_len])
        } else {
            None
        };
        match (c0, c1) {
            (None, None) => 0,
            (Some(_), None) => 1,
            (None, Some(_)) => 1,
            (Some(c0), Some(c1)) => {
                if c0 == c1 {
                    1
                } else {
                    2
                }
            }
        }
    }

    #[inline(always)]
    fn node_branches_mask(&self, key: &[u8]) -> ByteMask {
        let (key0, key1) = self.get_both_keys();
        let mut m = [0u64; 4];

        if key0.len() > key.len() && key0.starts_with(key) {
            let k = key0[key.len()];
            m[((k & 0b11000000) >> 6) as usize] |= 1u64 << (k & 0b00111111);
        }
        if key1.len() > key.len() && key1.starts_with(key) {
            let k = key1[key.len()];
            m[((k & 0b11000000) >> 6) as usize] |= 1u64 << (k & 0b00111111);
        }
        m.into()
    }

    fn is_leaf(&self, key: &[u8]) -> bool {
        let key_len = key.len();
        let (key0, key1) = self.get_both_keys();
        if key0.starts_with(key) {
            if key_len < key0.len() || self.is_child_ptr::<0>() {
                return false;
            }
        }
        if key1.starts_with(key) {
            if key_len < key1.len() || self.is_child_ptr::<1>() {
                return false;
            }
        }
        true
    }

    fn prior_branch_key(&self, key: &[u8]) -> &[u8] {
        debug_assert!(key.len() > 0);

        //The key-add logic elsewhere in this file would have split the node if the overlap between the keys
        // were more than one character. However list-node keys are allowed to have the first character in
        // common to avoid the possibility of needing zero-length keys.
        //Therefore there are 3 possible cases:
        // - Case0 - key is a superset of one of the existing keys, so the result is the existing key
        // - Case1 - key.len() > 1 and the node keys' first bytes are the same and therfore we have a 1-byte banch key or
        // - Case2 - key.len() == 1, or the node keys' first bytes are different, in which case we have a zero-length branch key
        let key_len = key.len();
        if key_len == 1 {
            return &[]
        }
        let (key0, key1) = self.get_both_keys();
        if key_len > key0.len() {
            if &key[..key0.len()] == key0 {
                return key0
            }
        }
        if key_len > key1.len() {
            if &key[..key1.len()] == key1 {
                return key1
            }
        }
        let key_byte = key.get(0);
        if key0.get(0) == key_byte && key1.get(0) == key_byte {
            &key0[0..1]
        } else {
            &[]
        }
    }

    fn get_sibling_of_child(&self, key: &[u8], next: bool) -> (Option<u8>, Option<&dyn TrieNode<V, A>>) {
        debug_assert!(key.len() > 0);
        let last_key_byte_idx = key.len()-1;
        let common_key = &key[..last_key_byte_idx];
        let (key0, key1) = self.get_both_keys();
        match next {
            true => {
                if key0.starts_with(key) && key1.starts_with(common_key) {
                    let key1_last_byte = match key1.get(last_key_byte_idx) {
                        Some(byte) => byte,
                        None => return (None, None)
                    };
                    if key1_last_byte != key.last().unwrap() {
                        let sib_node = if key1.len() == key.len() && self.is_child_ptr::<1>() {
                            let sib_node = unsafe{ self.child_in_slot::<1>().borrow() };
                            debug_assert!({ sib_node.as_tagged().as_list().map(|sib_node| validate_node(sib_node)); true});
                            Some(sib_node)
                        } else {
                            None
                        };
                        (Some(*key1_last_byte), sib_node)
                    } else {
                        (None, None)
                    }
                } else {
                    (None, None)
                }
            },
            false => {
                if key1.starts_with(key) && key0.starts_with(common_key) {
                    let key0_last_byte = match key0.get(last_key_byte_idx) {
                        Some(byte) => byte,
                        None => return (None, None)
                    };
                    if key0_last_byte != key.last().unwrap() {
                        let sib_node = if key0.len() == key.len() && self.is_child_ptr::<0>() {
                            let sib_node = unsafe{ self.child_in_slot::<0>().borrow() };
                            debug_assert!({ sib_node.as_tagged().as_list().map(|sib_node| validate_node(sib_node)); true});
                            Some(sib_node)
                        } else {
                            None
                        };
                        (Some(*key0_last_byte), sib_node)
                    } else {
                        (None, None)
                    }
                } else {
                    (None, None)
                }
            }
        }
    }

<<<<<<< HEAD
    fn get_node_at_key(&self, key: &[u8]) -> AbstractNodeRef<V, A> {
=======
    fn get_node_at_key(&self, key: &[u8]) -> AbstractNodeRef<'_, V> {
>>>>>>> 38f60f52
        debug_assert!(validate_node(self));

        //Zero-length key means clone this node
        if key.len() == 0 {
            return if !self.node_is_empty() {
                AbstractNodeRef::BorrowedDyn(self)
            } else {
                AbstractNodeRef::None
            }
        }
        //Exact match with a path to a child node means return that node
        let (key0, key1) = self.get_both_keys();
        if self.is_used_child_0() && key0 == key {
            return AbstractNodeRef::BorrowedRc(unsafe{ self.child_in_slot::<0>() })
        }
        if self.is_used_child_1() && key1 == key {
            return AbstractNodeRef::BorrowedRc(unsafe{ self.child_in_slot::<1>() })
        }
        //Otherwise check to see if we need to make a sub-node.  If we do,
        // We know the new node will have only 1 slot filled
        if key0.len() > key.len() && key0.starts_with(key) {
            let new_key = &key0[key.len()..];
            //If the new node's key is 7 Bytes or fewer, we can make a TinyRefNode
            if new_key.len() <= 7 {
                let ref_node = TinyRefNode::new_in(self.is_child_ptr::<0>(), new_key, &self.val_or_child0, self.alloc.clone());
                return AbstractNodeRef::BorrowedTiny(ref_node);
            } else {
                let mut new_node = Self::new_in(self.alloc.clone());
                let payload = self.clone_payload::<0>().unwrap();
                unsafe{ new_node.set_payload_owned::<0>(new_key, payload); }
                debug_assert!(validate_node(&new_node));
                return AbstractNodeRef::OwnedRc(TrieNodeODRc::new_in(new_node, self.alloc.clone()));
            }
        }
        if key1.len() > key.len() && key1.starts_with(key) {
            let new_key = &key1[key.len()..];
            //If the new node's key is 7 Bytes or fewer, we can make a TinyRefNode
            if new_key.len() <= 7 {
                let ref_node = TinyRefNode::new_in(self.is_child_ptr::<1>(), new_key, &self.val_or_child1, self.alloc.clone());
                return AbstractNodeRef::BorrowedTiny(ref_node);
            } else {
                let mut new_node = Self::new_in(self.alloc.clone());
                let payload = self.clone_payload::<1>().unwrap();
                unsafe{ new_node.set_payload_owned::<0>(new_key, payload); }
                debug_assert!(validate_node(&new_node));
                return AbstractNodeRef::OwnedRc(TrieNodeODRc::new_in(new_node, self.alloc.clone()));
            }
        }
        //The key must specify a path the node doesn't contains
        AbstractNodeRef::None
    }

    fn take_node_at_key(&mut self, key: &[u8]) -> Option<TrieNodeODRc<V, A>> {
        debug_assert!(validate_node(self));
        debug_assert!(key.len() > 0);

        //Exact match with a path to a child node means take that node
        let (key0, key1) = self.get_both_keys();
        if self.is_used_child_0() && key0 == key {
            return self.take_payload::<0>().map(|payload| payload.into_child())
        }
        if self.is_used_child_1() && key1 == key {
            return self.take_payload::<1>().map(|payload| payload.into_child())
        }

        //Otherwise check to see if we need to make a sub-node.  If we do,
        // We know the new node will have only 1 slot filled
        if key0.len() > key.len() && key0.starts_with(key) {
            let mut new_node = Self::new_in(self.alloc.clone());
            unsafe{ new_node.set_payload_0(&key0[key.len()..], self.is_child_ptr::<0>(), ValOrChildUnion{ _unused: () }) }
            new_node.val_or_child0 = self.take_payload::<0>().unwrap().into();
            debug_assert!(validate_node(&new_node));
            return Some(TrieNodeODRc::new_in(new_node, self.alloc.clone()));
        }
        if key1.len() > key.len() && key1.starts_with(key) {
            let mut new_node = Self::new_in(self.alloc.clone());
            unsafe{ new_node.set_payload_0(&key1[key.len()..], self.is_child_ptr::<1>(), ValOrChildUnion{ _unused: () }) }
            new_node.val_or_child0 = self.take_payload::<1>().unwrap().into();
            debug_assert!(validate_node(&new_node));
            return Some(TrieNodeODRc::new_in(new_node, self.alloc.clone()));
        }
        None
    }

    fn pjoin_dyn(&self, other: &dyn TrieNode<V, A>) -> AlgebraicResult<TrieNodeODRc<V, A>> where V: Lattice {
        debug_assert!(validate_node(self));
        match other.as_tagged() {
            TaggedNodeRef::LineListNode(other_list_node) => {
                match merge_list_nodes(self, other_list_node) {
                    Ok(joined_list_node) => joined_list_node.map(|node| TrieNodeODRc::new_in(node, self.alloc.clone())),
                    Err(joined_dense_node) => joined_dense_node.map(|node| TrieNodeODRc::new_in(node, self.alloc.clone())),
                }
            },
            TaggedNodeRef::DenseByteNode(other_dense_node) => {
                let mut new_node = other_dense_node.clone();
                match new_node.merge_from_list_node(self) {
                    AlgebraicStatus::None => unreachable!(), //Joining a non-empty node with another non-empty node should never produce an empty node
                    AlgebraicStatus::Identity => AlgebraicResult::Identity(COUNTER_IDENT),
                    AlgebraicStatus::Element => AlgebraicResult::Element(TrieNodeODRc::new_in(new_node, self.alloc.clone()))
                }
            },
            #[cfg(feature = "bridge_nodes")]
            TaggedNodeRef::BridgeNode(_other_bridge_node) => {
                unimplemented!()
            },
            TaggedNodeRef::TinyRefNode(tiny_node) => {
                tiny_node.pjoin_dyn(self)
            },
            TaggedNodeRef::CellByteNode(other_dense_node) => {
                let mut new_node = other_dense_node.clone();
                match new_node.merge_from_list_node(self) {
                    AlgebraicStatus::None => unreachable!(), //Joining a non-empty node with another non-empty node should never produce an empty node
                    AlgebraicStatus::Identity => AlgebraicResult::Identity(COUNTER_IDENT),
                    AlgebraicStatus::Element => AlgebraicResult::Element(TrieNodeODRc::new_in(new_node, self.alloc.clone()))
                }
            },
            TaggedNodeRef::EmptyNode => {
                AlgebraicResult::Identity(SELF_IDENT)
            }
        }
    }

    fn join_into_dyn(&mut self, other: TrieNodeODRc<V, A>) -> (AlgebraicStatus, Result<(), TrieNodeODRc<V, A>>) where V: Lattice {
        debug_assert!(validate_node(self));
        match other.borrow().as_tagged() {
            TaggedNodeRef::LineListNode(other_list_node) => {
                merge_into_list_nodes(self, other_list_node)
            },
            TaggedNodeRef::DenseByteNode(other_dense_node) => {
                let mut new_node = other_dense_node.clone();
                let status = new_node.merge_from_list_node(self);
                debug_assert!(!status.is_none());
                (AlgebraicStatus::Element, Err(TrieNodeODRc::new_in(new_node, self.alloc.clone())))
            },
            #[cfg(feature = "bridge_nodes")]
            TaggedNodeRef::BridgeNode(_other_bridge_node) => {
                unimplemented!()
            },
            TaggedNodeRef::TinyRefNode(tiny_node) => {
                let other_tiny_node = tiny_node.into_list_node().unwrap();
                merge_into_list_nodes(self, &other_tiny_node)
            },
            TaggedNodeRef::CellByteNode(other_dense_node) => {
                let mut new_node = other_dense_node.clone();
                let status = new_node.merge_from_list_node(self);
                debug_assert!(!status.is_none());
                (AlgebraicStatus::Element, Err(TrieNodeODRc::new_in(new_node, self.alloc.clone())))
            },
            TaggedNodeRef::EmptyNode => (AlgebraicStatus::Identity, Ok(()))
        }
    }

    fn drop_head_dyn(&mut self, byte_cnt: usize) -> Option<TrieNodeODRc<V, A>> where V: Lattice {
        debug_assert!(byte_cnt > 0);

        //If the node has any values with where `key_len <= byte_cnt`, we can discard those values now
        if self.is_used_value_1() && self.key_len_1() <= byte_cnt {
            let _ = self.take_payload::<1>();
        }
        if self.is_used_value_0() && self.key_len_0() <= byte_cnt {
            let _ = self.take_payload::<0>();
        }

        //If the node is empty, we're done
        if !self.is_used::<0>() {
            return None
        }

        //Case for a node with only one slot filled
        if !self.is_used::<1>() {
            let mut temp_node = Self::new_in(self.alloc.clone());
            core::mem::swap(self, &mut temp_node);
            let key_len = temp_node.key_len_0();

            // See if we just shorten the key in this node, or if we need to discard the node entirely and recurse
            if byte_cnt < key_len {
                let new_key_len = key_len-byte_cnt;
                unsafe{
                    let base_ptr = temp_node.key_bytes.as_mut_ptr().cast::<u8>();
                    let src_ptr = base_ptr.add(byte_cnt);
                    let dst_ptr = base_ptr;
                    core::ptr::copy(src_ptr, dst_ptr, new_key_len);
                }
                temp_node.header &= 0xf03f; //Zero out the old length, and reset it
                temp_node.header |= (new_key_len << 6) as u16;
                debug_assert!(validate_node(&temp_node));
                return Some(TrieNodeODRc::new_in(temp_node, self.alloc.clone()))
            } else {
                let remaining_bytes = byte_cnt-key_len;
                debug_assert!(temp_node.is_child_ptr::<0>() == true);
                let mut child = match temp_node.take_payload::<0>().unwrap() {
                    ValOrChild::Child(child) => child,
                    ValOrChild::Val(_) => unreachable!(),
                };
                if remaining_bytes > 0 {
                    return child.make_mut().drop_head_dyn(remaining_bytes)
                } else {
                    return Some(child)
                }
            }
        }

        //If we get here, both slots are filled
        debug_assert_eq!(self.is_used::<0>(), true);
        debug_assert_eq!(self.is_used::<1>(), true);
        let mut temp_node = Self::new_in(self.alloc.clone());
        core::mem::swap(self, &mut temp_node);
        let (key0, key1) = temp_node.get_both_keys();
        let key0_len = key0.len();
        let key1_len = key1.len();

        //If byte_cnt < both key lengths, reuse this node but shorten the keys
        if byte_cnt < key0_len && byte_cnt < key1_len {
            let mut slot0_child = temp_node.is_child_ptr::<0>();
            let mut slot1_child = temp_node.is_child_ptr::<1>();
            let mut new_key0_len = key0_len-byte_cnt;
            let mut new_key1_len = key1_len-byte_cnt;
            //Make sure the new keys are in the correctly sorted order
            if &key0[byte_cnt..] <= &key1[byte_cnt..] {
                unsafe {
                    //Shorten key0
                    let base_ptr = temp_node.key_bytes.as_mut_ptr().cast::<u8>();
                    let src_ptr = base_ptr.add(byte_cnt);
                    let dst_ptr = base_ptr;
                    core::ptr::copy(src_ptr, dst_ptr, new_key0_len);
                    //Shorten key1
                    let src_ptr = base_ptr.add(key0_len+byte_cnt);
                    let dst_ptr = base_ptr.add(new_key0_len);
                    core::ptr::copy(src_ptr, dst_ptr, new_key1_len);
                }
            } else {
                unsafe {
                    //Move key0 into a temp buffer
                    let mut tmp_key_buf: [MaybeUninit<u8>; KEY_BYTES_CNT] = [MaybeUninit::new(0); KEY_BYTES_CNT];
                    let src_ptr = temp_node.key_bytes.as_ptr().cast::<u8>().add(byte_cnt);
                    let dst_ptr = tmp_key_buf.as_mut_ptr().cast::<u8>();
                    core::ptr::copy(src_ptr, dst_ptr, new_key0_len);
                    //Shorten key1 into the key0 slot
                    let base_ptr = temp_node.key_bytes.as_mut_ptr().cast::<u8>();
                    let src_ptr = base_ptr.add(key0_len+byte_cnt);
                    let dst_ptr = base_ptr;
                    core::ptr::copy(src_ptr, dst_ptr, new_key1_len);
                    //Move the temp key into the key1 slot
                    let src_ptr = tmp_key_buf.as_ptr().cast::<u8>();
                    let dst_ptr = temp_node.key_bytes.as_mut_ptr().cast::<u8>().add(new_key1_len);
                    core::ptr::copy(src_ptr, dst_ptr, new_key0_len);
                }
                core::mem::swap(&mut new_key0_len, &mut new_key1_len);
                core::mem::swap(&mut slot0_child, &mut slot1_child);
                core::mem::swap(&mut temp_node.val_or_child0, &mut temp_node.val_or_child1);
            }
            temp_node.header = Self::header0(slot0_child, new_key0_len) | Self::header1(slot1_child, new_key1_len);
            temp_node.factor_prefix();
            debug_assert!(validate_node(&temp_node));
            return Some(TrieNodeODRc::new_in(temp_node, self.alloc.clone()))
        }

        //The final case is to construct a brand new node from the remaining parts of the key after we have
        // discarded what we can discard and then merged together what's left.  And then call this function
        // recursively on the newly merged nodes
        let chop_bytes = byte_cnt.min(key0_len).min(key1_len);
        debug_assert!(chop_bytes > 0);
        let new_key0 = &key0[chop_bytes-1..];
        let new_key1 = &key1[chop_bytes-1..];

        let overlap = find_prefix_overlap(&key0[chop_bytes..], &key1[chop_bytes..]);
        let merged_payload = match merge_guts::<V, A, 0, 1>(overlap+1, new_key0, &temp_node, new_key1, &temp_node) {
            AlgebraicResult::Element((_shared_key, merged_payload)) => merged_payload,
            AlgebraicResult::Identity(mask) => {
                if mask & SELF_IDENT > 0 {
                    temp_node.clone_payload::<0>().unwrap()
                } else {
                    debug_assert_eq!(mask, COUNTER_IDENT);
                    temp_node.clone_payload::<1>().unwrap()
                }
            },
            AlgebraicResult::None => unreachable!() //`merge_guts` shouldn't return AlgebraicResult::None because that should have been caught by an earlier case
        };

        if let ValOrChild::Child(mut child_node) = merged_payload {
            if chop_bytes == byte_cnt {
                return Some(child_node)
            } else {
                return child_node.make_mut().drop_head_dyn(byte_cnt-chop_bytes)
            }
        }

        unreachable!()
    }

    fn pmeet_dyn(&self, other: &dyn TrieNode<V, A>) -> AlgebraicResult<TrieNodeODRc<V, A>> where V: Lattice {
        debug_assert!(validate_node(self));

        let mut self_payloads_buf: [(&[u8], PayloadRef<V, A>); 2] = [(&[], PayloadRef::None); 2];

        let self_slot_count = self.used_slot_count();
        let self_payloads = match self_slot_count {
            0 => return AlgebraicResult::None,
            1 => {
                let key = unsafe{ self.key_unchecked::<0>() };
                let payload = unsafe{ self.payload_in_slot::<0>() };
                self_payloads_buf[0] = (key, payload);
                &self_payloads_buf[..1]
            },
            2 => {
                let (key0, key1) = self.get_both_keys();
                let payload0 = unsafe{ self.payload_in_slot::<0>() };
                let payload1 = unsafe{ self.payload_in_slot::<1>() };
                self_payloads_buf[0] = (key0, payload0);
                self_payloads_buf[1] = (key1, payload1);
                &self_payloads_buf[..2]
            },
            _ => unsafe{ unreachable_unchecked() }
        };

        pmeet_generic::<2, V, A, _>(self_payloads, other, |payloads| {
            debug_assert_eq!(payloads.len(), self_payloads.len());
            let slot0_payload = payloads.get_mut(0).and_then(|p| core::mem::take(p)).map(|p| p.into());
            let slot1_payload = payloads.get_mut(1).and_then(|p| core::mem::take(p)).map(|p| p.into());
            let new_node = self.clone_with_updated_payloads(slot0_payload, slot1_payload).unwrap();
            TrieNodeODRc::new_in(new_node, self.alloc.clone())
        })
    }
    fn psubtract_dyn(&self, other: &dyn TrieNode<V, A>) -> AlgebraicResult<TrieNodeODRc<V, A>> where V: DistributiveLattice {
        debug_assert!(validate_node(self));
        let slot0_result = self.subtract_from_slot_contents::<0>(other);
        let slot1_result = self.subtract_from_slot_contents::<1>(other);
        self.combine_slot_results_into_node_result(slot0_result, slot1_result)
    }
    fn prestrict_dyn(&self, other: &dyn TrieNode<V, A>) -> AlgebraicResult<TrieNodeODRc<V, A>> {
        debug_assert!(validate_node(self));
        let slot0_result = self.restrict_slot_contents::<0>(other);
        let slot1_result = self.restrict_slot_contents::<1>(other);
        self.combine_slot_results_into_node_result(slot0_result, slot1_result)
    }
    fn clone_self(&self) -> TrieNodeODRc<V, A> {
        TrieNodeODRc::new_in(self.clone(), self.alloc.clone())
    }
}

impl<V: Clone + Send + Sync, A: Allocator> TrieNodeDowncast<V, A> for LineListNode<V, A> {
    #[inline]
    fn tag(&self) -> usize {
        LINE_LIST_NODE_TAG
    }
    #[inline(always)]
<<<<<<< HEAD
    fn as_tagged(&self) -> TaggedNodeRef<V, A> {
        TaggedNodeRef::LineListNode(self)
    }
    #[inline(always)]
    fn as_tagged_mut(&mut self) -> TaggedNodeRefMut<V, A> {
=======
    fn as_tagged(&self) -> TaggedNodeRef<'_, V> {
        TaggedNodeRef::LineListNode(self)
    }
    #[inline(always)]
    fn as_tagged_mut(&mut self) -> TaggedNodeRefMut<'_, V> {
>>>>>>> 38f60f52
        TaggedNodeRefMut::LineListNode(self)
    }
    fn convert_to_cell_node(&mut self) -> TrieNodeODRc<V, A> {
        self.convert_to_dense::<CellCoFree<V, A>>(3)
    }
}

/// DEBUG-ONLY  Performs some validity tests to catch malformed ListNodes before they can wreak more havoc
#[cfg(debug_assertions)]
pub(crate) fn validate_node<V: Clone + Send + Sync, A: Allocator>(node: &LineListNode<V, A>) -> bool {
    let (key0, key1) = node.get_both_keys();

    //If a key is used it must be non-zero length
    if node.is_used::<0>() && key0.len() == 0 || node.is_used::<1>() && key1.len() == 0 {
        println!("Invalid node - zero-length key. {node:?}");
        panic!()
    }

    //We are never allowed to have an onward child pointer in slot_0 if the key in slot_1 is a superset of the key in slot_0
    if node.is_used_child_0() && key1.starts_with(key0) && key1.len() > key0.len() {
        println!("Invalid node - ambiguous path violation. {node:?}");
        panic!()
    }

    //If slot_1 is filled, the key in slot_1 may never be a subset of the key in slot_0, only a superset
    if node.is_used::<1>() && key0.len() > key1.len() && key0.starts_with(key1) {
        println!("Invalid node - ordering violation. {node:?}");
        panic!()
    }

    //The keys may never have more than one prefix byte in common
    if key0.get(0) == key1.get(0) && key0.get(1) == key1.get(1) && key0.get(1).is_some() {
        panic!()
    }

    //key0 must always be alphabetically before key1, if slot_1 is filled
    if node.is_used::<1>() && key0 > key1 {
        println!("Invalid node - keys not sorted {node:?}");
        panic!()
    }

    true
}

/// So release build will compile
#[cfg(not(debug_assertions))]
pub(crate) fn validate_node<V: Clone + Send + Sync, A: Allocator>(_node: &LineListNode<V, A>) -> bool { true }

#[cfg(test)]
mod tests {
    use crate::{global_alloc, Allocator, GlobalAlloc};
    use super::*;

    fn get_recursive<'a, 'b, V: Clone + Send + Sync, A: Allocator>(key: &'a [u8], node: &'b dyn TrieNode<V, A>) -> (&'a [u8], &'b dyn TrieNode<V, A>, usize) {
        let mut remaining_key = key;
        let mut child_node = node as &dyn TrieNode<V, A>;
        let mut levels = 0;
        while let Some((bytes_used, next_node)) = child_node.node_get_child(remaining_key) {
            let next_node = next_node.borrow();
            remaining_key = &remaining_key[bytes_used..];
            child_node = next_node;
            levels += 1;
        }
        (remaining_key, child_node, levels)
    }

    /// Common operations for a ListNode
    #[test]
    fn test_line_list_node() {
        // assert_eq!(core::mem::size_of::<LineListNode<[u8; 1024]>>(), 64);
        #[cfg(feature = "slim_ptrs")]
        assert_eq!(core::mem::size_of::<LineListNode<[u8; 1024], GlobalAlloc>>(), 64);
        #[cfg(not(feature = "slim_ptrs"))]
        assert_eq!(core::mem::size_of::<LineListNode<[u8; 1024], GlobalAlloc>>(), 48); //Shrunk to account for DynBox header

        //A simple test with a V that fits inside 16 bytes, only testing slot_0
        let mut new_node = LineListNode::<usize, GlobalAlloc>::new_in(global_alloc());
        assert_eq!(new_node.node_set_val("hello".as_bytes(), 42).map_err(|_| 0), Ok((None, false)));
        assert_eq!(new_node.node_get_val("hello".as_bytes()), Some(&42));
        *new_node.node_get_val_mut("hello".as_bytes()).unwrap() = 123;
        assert_eq!(new_node.node_get_val("hello".as_bytes()), Some(&123));
        assert_eq!(new_node.node_set_val("hello".as_bytes(), 42).map_err(|_| 0), Ok((Some(123), false)));
        assert_eq!(new_node.node_contains_val("test".as_bytes()), false);

        //A simple test with a V that exceeds 16 bytes, only testing slot_0
        let mut new_node = LineListNode::<[u128; 4], GlobalAlloc>::new_in(global_alloc());
        assert_eq!(new_node.node_set_val("hello".as_bytes(), [0, 1, 2, 3]).map_err(|_| 0), Ok((None, false)));
        assert_eq!(new_node.node_get_val("hello".as_bytes()), Some(&[0, 1, 2, 3]));
        *new_node.node_get_val_mut("hello".as_bytes()).unwrap() = [3, 2, 1, 0];
        assert_eq!(new_node.node_get_val("hello".as_bytes()), Some(&[3, 2, 1, 0]));
        assert_eq!(new_node.node_contains_val("test".as_bytes()), false);

        //A test using both slots for values, where the keys are different, but both fit inside the key space
        let mut new_node = LineListNode::<usize, GlobalAlloc>::new_in(global_alloc());
        assert_eq!(new_node.node_set_val("hello".as_bytes(), 42).map_err(|_| 0), Ok((None, false)));
        assert_eq!(new_node.node_set_val("goodbye".as_bytes(), 24).map_err(|_| 0), Ok((None, false)));
        assert_eq!(new_node.node_get_val("hello".as_bytes()), Some(&42));
        assert_eq!(new_node.node_get_val("goodbye".as_bytes()), Some(&24));
    }

    #[test]
    fn test_line_list_node_key_and_value_collision() {

        let mut new_node = LineListNode::<usize, GlobalAlloc>::new_in(global_alloc());
        assert_eq!(new_node.node_set_val("a".as_bytes(), 42).map_err(|_| 0), Ok((None, false)));
        assert_eq!(new_node.node_get_val("a".as_bytes()), Some(&42));

        let mut child_node = LineListNode::<usize, GlobalAlloc>::new_in(global_alloc());
        assert_eq!(child_node.node_set_val("hello".as_bytes(), 24).map_err(|_| 0), Ok((None, false)));
        //We are manufacturing this case.  Otherwise it would be a lot more indirect to achieve the
        // conditions for this test using the APIs available outside this module
        unsafe{ new_node.set_child_1("a".as_bytes(), TrieNodeODRc::new_in(child_node, global_alloc())); }

        assert_eq!(new_node.node_get_val("a".as_bytes()), Some(&42));
        let (bytes_used, child_node) = new_node.node_get_child("a".as_bytes()).unwrap();
        let child_node = child_node.borrow();
        assert_eq!(bytes_used, 1);
        assert_eq!(child_node.node_get_val("hello".as_bytes()), Some(&24));
    }

    /// This tests that a common prefix will be found and the if the node only has an entry in slot_0
    #[test]
    fn test_line_list_node_shared_prefixes_empty() {

        let mut new_node = LineListNode::<usize, GlobalAlloc>::new_in(global_alloc());
        assert_eq!(new_node.node_set_val("my name is".as_bytes(), 42).map_err(|_| 0), Ok((None, false)));
        assert_eq!(new_node.node_set_val("my name is billy".as_bytes(), 24).map_err(|_| 0), Ok((None, true)));
        let (bytes_used, child_node) = new_node.node_get_child("my name is".as_bytes()).unwrap();
        let child_node = child_node.borrow();
        assert_eq!(bytes_used, 9);
        assert_eq!(child_node.node_get_val("s".as_bytes()), Some(&42));
        assert_eq!(child_node.node_get_val("s billy".as_bytes()), Some(&24));
    }

    /// This tests that a long key gets chopped up into multiple nodes
    #[test]
    fn test_line_list_node_overflow_keys() {

        //A test using both slots, where the second key exceeds the available space.  Make sure recursive nodes
        // are created
        const LONG_KEY: &[u8] = "Pack my box with five dozen liquor jugs".as_bytes();
        let mut new_node = LineListNode::<usize, GlobalAlloc>::new_in(global_alloc());
        assert_eq!(new_node.node_set_val("hello".as_bytes(), 42).map_err(|_| 0), Ok((None, false)));
        assert_eq!(new_node.node_set_val(LONG_KEY, 24).map_err(|_| 0), Ok((None, true)));
        assert_eq!(new_node.node_get_val("hello".as_bytes()), Some(&42));

        let (remaining_key, child_node, _) = get_recursive(LONG_KEY, &new_node);
        assert_eq!(child_node.node_get_val(remaining_key), Some(&24));
    }

    /// This tests the logic to split a single key that consumes a whole node into multiple nodes
    #[test]
    fn test_line_list_overflow_split_in_place() {
        const LONG_KEY: &[u8] = "Pack my box with five dozen liquor jugs. Now is the time for all good men to come to the aid of their country.".as_bytes();

        //A test using only one slot, where the key exceeds the available space, make sure recursive nodes
        // are created
        let mut new_node = LineListNode::<usize, GlobalAlloc>::new_in(global_alloc());
        assert_eq!(new_node.node_set_val(LONG_KEY, 24).map_err(|_| 0), Ok((None, true)));
        let (remaining_key, child_node, levels) = get_recursive(LONG_KEY, &new_node);
        assert_eq!(child_node.node_get_val(remaining_key), Some(&24));
        assert_eq!(levels, (LONG_KEY.len()-1) / KEY_BYTES_CNT);

        //Now make sure that adding a second key is still ok because of in-place splitting
        assert_eq!(new_node.node_set_val("hello".as_bytes(), 42).map_err(|_| 0), Ok((None, true)));
        assert_eq!(new_node.node_get_val("hello".as_bytes()), Some(&42));
    }

    /// This tests that a common prefix is found with the entry in slot_0, when slot_1 is already full
    #[test]
    fn test_line_list_node_shared_prefixes_slot_0() {

        let mut new_node = LineListNode::<usize, GlobalAlloc>::new_in(global_alloc());
        assert_eq!(new_node.node_set_val("I'm billy".as_bytes(), 42).map_err(|_| 0), Ok((None, false)));
        assert_eq!(new_node.node_set_val("slot1".as_bytes(), 123).map_err(|_| 0), Ok((None, false)));
        assert_eq!(new_node.node_set_val("I'm johnny".as_bytes(), 24).map_err(|_| 0), Ok((None, true)));
        let (bytes_used, child_node) = new_node.node_get_child("I'm billy".as_bytes()).unwrap();
        let child_node = child_node.borrow();
        assert_eq!(bytes_used, 4);
        assert_eq!(child_node.node_get_val("billy".as_bytes()), Some(&42));
        assert_eq!(child_node.node_get_val("johnny".as_bytes()), Some(&24));
        assert_eq!(new_node.node_get_val("slot1".as_bytes()), Some(&123));
    }

    /// This test consumes slot_0, and tests that a common prefix is found when adding an entry to slot_1
    #[test]
    fn test_line_list_node_shared_prefixes_slot_1() {

        let mut new_node = LineListNode::<usize, GlobalAlloc>::new_in(global_alloc());
        assert_eq!(new_node.node_set_val("slot0".as_bytes(), 123).map_err(|_| 0), Ok((None, false)));
        assert_eq!(new_node.node_set_val("I'm billy".as_bytes(), 42).map_err(|_| 0), Ok((None, false)));
        assert_eq!(new_node.node_set_val("I'm johnny".as_bytes(), 24).map_err(|_| 0), Ok((None, true)));
        let (bytes_used, child_node) = new_node.node_get_child("I'm billy".as_bytes()).unwrap();
        let child_node = child_node.borrow();
        assert_eq!(bytes_used, 4);
        assert_eq!(child_node.node_get_val("billy".as_bytes()), Some(&42));
        assert_eq!(child_node.node_get_val("johnny".as_bytes()), Some(&24));
        assert_eq!(new_node.node_get_val("slot0".as_bytes()), Some(&123));
    }

    #[test]
    fn test_line_list_node_replacement() {

        let mut new_node = LineListNode::<usize, GlobalAlloc>::new_in(global_alloc());
        assert_eq!(new_node.node_set_val("apple".as_bytes(), 1).map_err(|_| 0), Ok((None, false)));
        assert_eq!(new_node.node_set_val("banana".as_bytes(), 2).map_err(|_| 0), Ok((None, false)));
        let replacement_node = new_node.node_set_val("carrot".as_bytes(), 3).unwrap_err();
        if let TaggedNodeRef::DenseByteNode(_) = replacement_node.borrow().as_tagged() { } else { panic!("expected node would be a byte node"); }
        let (bytes_used, child_node) = replacement_node.borrow().node_get_child("apple".as_bytes()).unwrap();
        let child_node = child_node.borrow();
        assert_eq!(bytes_used, 1);
        assert_eq!(child_node.node_get_val("pple".as_bytes()), Some(&1));
        let (bytes_used, child_node) = replacement_node.borrow().node_get_child("banana".as_bytes()).unwrap();
        let child_node = child_node.borrow();
        assert_eq!(bytes_used, 1);
        assert_eq!(child_node.node_get_val("anana".as_bytes()), Some(&2));
        let (bytes_used, child_node) = replacement_node.borrow().node_get_child("carrot".as_bytes()).unwrap();
        let child_node = child_node.borrow();
        assert_eq!(bytes_used, 1);
        assert_eq!(child_node.node_get_val("arrot".as_bytes()), Some(&3));
    }

    #[test]
    fn test_line_list_join_1_single_values_no_conflict() {
        let mut a = LineListNode::<u64, GlobalAlloc>::new_in(global_alloc());
        a.node_set_val("apple".as_bytes(), 0).unwrap_or_else(|_| panic!());
        let mut b = LineListNode::<u64, GlobalAlloc>::new_in(global_alloc());
        b.node_set_val("banana".as_bytes(), 1).unwrap_or_else(|_| panic!());

        let joined_result = a.pjoin_dyn(&b);
        let join_list_node = joined_result.as_ref().map(|joined| joined.borrow().as_tagged().as_list().unwrap()).unwrap([&a, &b]);
        debug_assert!(validate_node(join_list_node));
        assert_eq!(join_list_node.node_get_val("apple".as_bytes()), Some(&0));
        assert_eq!(join_list_node.node_get_val("banana".as_bytes()), Some(&1));

        //re-run join, just to make sure the source maps didn't get modified
        let joined_result = a.pjoin_dyn(&b);
        let join_list_node = joined_result.as_ref().map(|joined| joined.borrow().as_tagged().as_list().unwrap()).unwrap([&a, &b]);
        debug_assert!(validate_node(join_list_node));
        assert!(!join_list_node.node_is_empty());
    }

    #[test]
    fn test_line_list_join_2_single_values_joined() {
        let mut a = LineListNode::<u64, GlobalAlloc>::new_in(global_alloc());
        a.node_set_val("apple".as_bytes(), 42).unwrap_or_else(|_| panic!());
        let mut b = LineListNode::<u64, GlobalAlloc>::new_in(global_alloc());
        b.node_set_val("apple".as_bytes(), 24).unwrap_or_else(|_| panic!());

        //u64's default impl of Lattice::join just takes the value from self
        let joined_result = a.pjoin_dyn(&b);
        let join_list_node = joined_result.as_ref().map(|joined| joined.borrow().as_tagged().as_list().unwrap()).unwrap([&a, &b]);
        debug_assert!(validate_node(join_list_node));
        assert_eq!(join_list_node.node_get_val("apple".as_bytes()), Some(&42));

        //re-run join, just to make sure the source maps didn't get modified
        let joined_result = a.pjoin_dyn(&b);
        let join_list_node = joined_result.as_ref().map(|joined| joined.borrow().as_tagged().as_list().unwrap()).unwrap([&a, &b]);
        assert!(!join_list_node.node_is_empty());
    }

    #[test]
    fn test_line_list_join_3_single_values_prefix_joined() {
        let mut a = LineListNode::<u64, GlobalAlloc>::new_in(global_alloc());
        a.node_set_val("apple".as_bytes(), 42).unwrap_or_else(|_| panic!());
        let mut b = LineListNode::<u64, GlobalAlloc>::new_in(global_alloc());
        b.node_set_val("apricot".as_bytes(), 24).unwrap_or_else(|_| panic!());
        let joined_result = a.pjoin_dyn(&b);
        let join_list_node = joined_result.as_ref().map(|joined| joined.borrow().as_tagged().as_list().unwrap()).unwrap([&a, &b]);
        debug_assert!(validate_node(join_list_node));

        let (remaining_key, child_node, _) = get_recursive("apple".as_bytes(), join_list_node);
        assert_eq!(child_node.node_get_val(remaining_key), Some(&42));

        let (remaining_key, child_node, _) = get_recursive("apricot".as_bytes(), join_list_node);
        assert_eq!(child_node.node_get_val(remaining_key), Some(&24));

        //re-run join, just to make sure the source maps didn't get modified
        let joined_result = a.pjoin_dyn(&b);
        let join_list_node = joined_result.as_ref().map(|joined| joined.borrow().as_tagged().as_list().unwrap()).unwrap([&a, &b]);
        assert!(!join_list_node.node_is_empty());
    }

    #[test]
    fn test_line_list_join_4_bytes() {
        let mut a = LineListNode::<u64, GlobalAlloc>::new_in(global_alloc());
        a.node_set_val("0".as_bytes(), 0).unwrap_or_else(|_| panic!());
        a.node_set_val("1".as_bytes(), 1).unwrap_or_else(|_| panic!());
        let mut b = LineListNode::<u64, GlobalAlloc>::new_in(global_alloc());
        b.node_set_val("1".as_bytes(), 1).unwrap_or_else(|_| panic!());
        b.node_set_val("0".as_bytes(), 0).unwrap_or_else(|_| panic!());

        let joined_result = a.pjoin_dyn(&b);
        let join_list_node = joined_result.as_ref().map(|joined| joined.borrow().as_tagged().as_list().unwrap()).unwrap([&a, &b]);
        debug_assert!(validate_node(join_list_node));
        assert_eq!(join_list_node.node_get_val("0".as_bytes()), Some(&0));
        assert_eq!(join_list_node.node_get_val("1".as_bytes()), Some(&1));

        //re-run join, just to make sure the source maps didn't get modified
        let joined_result = a.pjoin_dyn(&b);
        let join_list_node = joined_result.as_ref().map(|joined| joined.borrow().as_tagged().as_list().unwrap()).unwrap([&a, &b]);
        assert!(!join_list_node.node_is_empty());
    }

    #[test]
    fn test_line_list_join_5_bytes() {
        let mut a = LineListNode::<u64, GlobalAlloc>::new_in(global_alloc());
        a.node_set_val("0".as_bytes(), 0).unwrap_or_else(|_| panic!());
        a.node_set_val("1".as_bytes(), 1).unwrap_or_else(|_| panic!());
        let mut b = LineListNode::<u64, GlobalAlloc>::new_in(global_alloc());
        b.node_set_val("0".as_bytes(), 0).unwrap_or_else(|_| panic!());
        b.node_set_val("1".as_bytes(), 1).unwrap_or_else(|_| panic!());
        debug_assert!(validate_node(&a));
        debug_assert!(validate_node(&b));

        let joined_result = a.pjoin_dyn(&b);
        let join_list_node = joined_result.as_ref().map(|joined| joined.borrow().as_tagged().as_list().unwrap()).unwrap([&a, &b]);
        debug_assert!(validate_node(join_list_node));
        assert_eq!(join_list_node.node_get_val("0".as_bytes()), Some(&0));
        assert_eq!(join_list_node.node_get_val("1".as_bytes()), Some(&1));

        //re-run join, just to make sure the source maps didn't get modified
        let joined_result = a.pjoin_dyn(&b);
        let join_list_node = joined_result.as_ref().map(|joined| joined.borrow().as_tagged().as_list().unwrap()).unwrap([&a, &b]);
        assert!(!join_list_node.node_is_empty());
    }

    #[test]
    fn test_line_list_join_6_bytes() {
        let mut a = LineListNode::<u64, GlobalAlloc>::new_in(global_alloc());
        a.node_set_val("0".as_bytes(), 0).unwrap_or_else(|_| panic!());
        a.node_set_val("1".as_bytes(), 1).unwrap_or_else(|_| panic!());
        let mut b = LineListNode::<u64, GlobalAlloc>::new_in(global_alloc());
        b.node_set_val("2".as_bytes(), 2).unwrap_or_else(|_| panic!());
        b.node_set_val("1".as_bytes(), 1).unwrap_or_else(|_| panic!());

        let joined_result = a.pjoin_dyn(&b);
        let joined_node = joined_result.as_ref().map(|joined| joined.borrow()).unwrap([&a as &dyn TrieNode<_, GlobalAlloc>, &b]);
        assert_eq!(joined_node.node_get_val("0".as_bytes()), Some(&0));
        assert_eq!(joined_node.node_get_val("1".as_bytes()), Some(&1));
        assert_eq!(joined_node.node_get_val("2".as_bytes()), Some(&2));

        //re-run join, just to make sure the source maps didn't get modified
        let joined_result = a.pjoin_dyn(&b);
        let joined_node = joined_result.as_ref().map(|joined| joined.borrow()).unwrap([&a as &dyn TrieNode<_, GlobalAlloc>, &b]);
        assert!(!joined_node.node_is_empty());
    }

    #[test]
    fn test_line_list_join_7_bytes() {
        let mut a = LineListNode::<u64, GlobalAlloc>::new_in(global_alloc());
        a.node_set_val("0".as_bytes(), 0).unwrap_or_else(|_| panic!());
        a.node_set_val("1".as_bytes(), 1).unwrap_or_else(|_| panic!());
        let mut b = LineListNode::<u64, GlobalAlloc>::new_in(global_alloc());
        b.node_set_val("2".as_bytes(), 2).unwrap_or_else(|_| panic!());
        b.node_set_val("3".as_bytes(), 3).unwrap_or_else(|_| panic!());

        let joined_result = a.pjoin_dyn(&b);
        let joined_node = joined_result.as_ref().map(|joined| joined.borrow()).unwrap([&a as &dyn TrieNode<_, GlobalAlloc>, &b]);
        assert_eq!(joined_node.node_get_val("0".as_bytes()), Some(&0));
        assert_eq!(joined_node.node_get_val("1".as_bytes()), Some(&1));
        assert_eq!(joined_node.node_get_val("2".as_bytes()), Some(&2));
        assert_eq!(joined_node.node_get_val("3".as_bytes()), Some(&3));

        //re-run join, just to make sure the source maps didn't get modified
        let joined_result = a.pjoin_dyn(&b);
        let joined_node = joined_result.as_ref().map(|joined| joined.borrow()).unwrap([&a as &dyn TrieNode<_, GlobalAlloc>, &b]);
        assert!(!joined_node.node_is_empty());
    }

    #[test]
    fn test_line_list_join_8_common_byte_prefix() {
        let mut a = LineListNode::<u64, GlobalAlloc>::new_in(global_alloc());
        a.node_set_val("0a".as_bytes(), 0).unwrap_or_else(|_| panic!());
        a.node_set_val("1a".as_bytes(), 1).unwrap_or_else(|_| panic!());
        let mut b = LineListNode::<u64, GlobalAlloc>::new_in(global_alloc());
        b.node_set_val("1b".as_bytes(), 1).unwrap_or_else(|_| panic!());
        b.node_set_val("2b".as_bytes(), 2).unwrap_or_else(|_| panic!());
        debug_assert!(validate_node(&a));
        debug_assert!(validate_node(&b));

        let joined_result = a.pjoin_dyn(&b);
        let joined_node = joined_result.as_ref().map(|joined| joined.borrow()).unwrap([&a as &dyn TrieNode<_, GlobalAlloc>, &b]);

        let (remaining_key, child_node, _) = get_recursive("0a".as_bytes(), joined_node);
        assert_eq!(child_node.node_get_val(remaining_key), Some(&0));

        let (remaining_key, child_node, _) = get_recursive("1a".as_bytes(), joined_node);
        assert_eq!(child_node.node_get_val(remaining_key), Some(&1));

        let (remaining_key, child_node, _) = get_recursive("1b".as_bytes(), joined_node);
        assert_eq!(child_node.node_get_val(remaining_key), Some(&1));

        let (remaining_key, child_node, _) = get_recursive("2b".as_bytes(), joined_node);
        assert_eq!(child_node.node_get_val(remaining_key), Some(&2));

        //re-run join, just to make sure the source maps didn't get modified
        let joined_result = a.pjoin_dyn(&b);
        let joined_node = joined_result.as_ref().map(|joined| joined.borrow()).unwrap([&a as &dyn TrieNode<_, GlobalAlloc>, &b]);
        assert!(!joined_node.node_is_empty());
    }

    #[test]
    fn test_list_node_child_count_at_key() {
        // k0="h", k1="hi", key="", result = 1
        // k0="h", k1="hi", key="h", result = 1
        // k0="h", k1="hi", key="hi", result = 0, because "hi" must be a value, otherwise the node would have advanced to the next node
        let mut node = LineListNode::<u64, GlobalAlloc>::new_in(global_alloc());
        node.node_set_val(b"h", 0).unwrap_or_else(|_| panic!());
        node.node_set_val(b"hi", 1).unwrap_or_else(|_| panic!());
        debug_assert!(validate_node(&node));
        assert_eq!(node.count_branches(b"h"), 1);
        assert_eq!(node.count_branches(b""), 1);
        assert_eq!(node.count_branches(b"hi"), 0);

        // k0="ahoy", k1="howdy", key="h", result = 1
        // k0="ahoy", k1="howdy", key="", result = 2
        let mut node = LineListNode::<u64, GlobalAlloc>::new_in(global_alloc());
        node.node_set_val(b"ahoy", 0).unwrap_or_else(|_| panic!());
        node.node_set_val(b"howdy", 1).unwrap_or_else(|_| panic!());
        debug_assert!(validate_node(&node));
        assert_eq!(node.count_branches(b"h"), 1);
        assert_eq!(node.count_branches(b""), 2);
    }

    #[test]
    fn test_line_list_siblings_and_children() {

        //Test two separate keys
        let mut new_node = LineListNode::<usize, GlobalAlloc>::new_in(global_alloc());
        assert_eq!(new_node.node_set_val(b"albatross", 42).map_err(|_| 0), Ok((None, false)));
        assert_eq!(new_node.node_set_val(b"brown-winged whistling thrush (Myophonus castaneus)", 42).map_err(|_| 0), Ok((None, true)));
        debug_assert!(validate_node(&new_node));

        assert_eq!(new_node.count_branches(b""), 2);
        assert_eq!(new_node.count_branches(b"a"), 1);
        assert_eq!(new_node.count_branches(b"alb"), 1);
        assert_eq!(new_node.count_branches(b"albatross"), 0);
        assert_eq!(new_node.get_sibling_of_child(b"albatross", true).0, None);
        assert_eq!(new_node.get_sibling_of_child(b"brown-winged whistling thrush", true).0, None);
        assert_eq!(new_node.get_sibling_of_child(b"a", true).0, Some(b'b'));
        assert_eq!(new_node.get_sibling_of_child(b"b", true).0, None);
        assert_eq!(new_node.get_sibling_of_child(b"b", false).0, Some(b'a'));
        assert_eq!(new_node.get_sibling_of_child(b"a", false).0, None);

        //This leads to a node that holds both keys, although one is semantically a prefix to the other
        let mut new_node = LineListNode::<usize, GlobalAlloc>::new_in(global_alloc());
        assert_eq!(new_node.node_set_val(b"a", 42).map_err(|_| 0), Ok((None, false)));
        assert_eq!(new_node.node_set_val(b"albatross", 24).map_err(|_| 0), Ok((None, false)));
        debug_assert!(validate_node(&new_node));
        assert_eq!(new_node.count_branches(b""), 1);
        assert_eq!(new_node.count_branches(b"a"), 1);
        assert_eq!(new_node.count_branches(b"al"), 1);
        assert_eq!(new_node.count_branches(b"albatross"), 0);
        assert_eq!(new_node.get_sibling_of_child(b"albatross", true).0, None);
        assert_eq!(new_node.get_sibling_of_child(b"a", true).0, None);
        assert_eq!(new_node.get_sibling_of_child(b"al", true).0, None);

        let mut new_node = LineListNode::<usize, GlobalAlloc>::new_in(global_alloc());
        assert_eq!(new_node.node_set_val("al".as_bytes(), 24).map_err(|_| 0), Ok((None, false)));
        assert_eq!(new_node.node_set_val("albatross".as_bytes(), 42).map_err(|_| 0), Ok((None, true)));
        debug_assert!(validate_node(&new_node));
        assert_eq!(new_node.node_set_val("a".as_bytes(), 42).map_err(|_| 0), Ok((None, false)));
        debug_assert!(validate_node(&new_node));
        assert_eq!(new_node.count_branches(b""), 1);
        // assert_eq!(new_node.child_count_at_key(b"a"), 1); NOTE: This looks like it should be return 1, but this is not a valid argument for `child_count_at_key`
        assert_eq!(new_node.get_sibling_of_child(b"a", true).0, None);

        let mut new_node = LineListNode::<usize, GlobalAlloc>::new_in(global_alloc());
        assert_eq!(new_node.node_set_val("albatross".as_bytes(), 42).map_err(|_| 0), Ok((None, false)));
        assert_eq!(new_node.node_set_val("al".as_bytes(), 24).map_err(|_| 0), Ok((None, true)));
        debug_assert!(validate_node(&new_node));
        assert_eq!(new_node.node_set_val("a".as_bytes(), 42).map_err(|_| 0), Ok((None, false)));
        debug_assert!(validate_node(&new_node));
        assert_eq!(new_node.count_branches(b""), 1);
        assert_eq!(new_node.get_sibling_of_child(b"a", true).0, None);

        let mut new_node = LineListNode::<usize, GlobalAlloc>::new_in(global_alloc());
        assert_eq!(new_node.node_set_val("albatross".as_bytes(), 42).map_err(|_| 0), Ok((None, false)));
        assert_eq!(new_node.node_set_val("a".as_bytes(), 24).map_err(|_| 0), Ok((None, false)));
        debug_assert!(validate_node(&new_node));
        assert_eq!(new_node.count_branches(b""), 1);
        assert_eq!(new_node.get_sibling_of_child(b"a", true).0, None);
    }

    #[test]
    fn test_line_list_sort_order() {
        let mut node = LineListNode::<u64, GlobalAlloc>::new_in(global_alloc());
        node.node_set_val(b"aaa", 0).unwrap_or_else(|_| panic!());
        node.node_set_val(b"bbb", 1).unwrap_or_else(|_| panic!());
        debug_assert!(validate_node(&node));
        assert_eq!(node.nth_child_from_key(b"", 0).0, Some(b'a'));
        assert_eq!(node.nth_child_from_key(b"", 1).0, Some(b'b'));
        assert_eq!(node.first_child_from_key(b"").0, Some(&b"aaa"[..]));

        let mut node = LineListNode::<u64, GlobalAlloc>::new_in(global_alloc());
        node.node_set_val(b"bbb", 0).unwrap_or_else(|_| panic!());
        node.node_set_val(b"aaa", 1).unwrap_or_else(|_| panic!());
        debug_assert!(validate_node(&node));
        assert_eq!(node.nth_child_from_key(b"", 0).0, Some(b'a'));
        assert_eq!(node.nth_child_from_key(b"", 1).0, Some(b'b'));
        assert_eq!(node.first_child_from_key(b"").0, Some(&b"aaa"[..]));

        let mut node = LineListNode::<u64, GlobalAlloc>::new_in(global_alloc());
        node.node_set_val(b"a", 0).unwrap_or_else(|_| panic!());
        node.node_set_val(b"ab", 1).unwrap_or_else(|_| panic!());
        debug_assert!(validate_node(&node));
        assert_eq!(node.nth_child_from_key(b"", 0).0, Some(b'a'));
        assert_eq!(node.nth_child_from_key(b"", 1).0, None);
        assert_eq!(node.nth_child_from_key(b"a", 0).0, Some(b'b'));
        assert_eq!(node.first_child_from_key(b"").0, Some(&b"a"[..]));
        assert_eq!(node.first_child_from_key(b"a").0, Some(&b"b"[..]));

        let mut node = LineListNode::<u64, GlobalAlloc>::new_in(global_alloc());
        node.node_set_val(b"ab", 0).unwrap_or_else(|_| panic!());
        node.node_set_val(b"a", 1).unwrap_or_else(|_| panic!());
        debug_assert!(validate_node(&node));
        assert_eq!(node.nth_child_from_key(b"", 0).0, Some(b'a'));
        assert_eq!(node.nth_child_from_key(b"", 1).0, None);
        assert_eq!(node.nth_child_from_key(b"a", 0).0, Some(b'b'));
        assert_eq!(node.first_child_from_key(b"").0, Some(&b"a"[..]));
        assert_eq!(node.first_child_from_key(b"a").0, Some(&b"b"[..]));
    }

    #[test]
    fn test_line_list_clone_at_key() {
        let mut node = LineListNode::<u64, GlobalAlloc>::new_in(global_alloc());
        node.node_set_val(b"apple", 0).unwrap_or_else(|_| panic!());
        node.node_set_val(b"almond", 1).unwrap_or_else(|_| panic!());
        node.node_set_val(b"a", 2).unwrap_or_else(|_| panic!());
        let inner_node = node.get_node_at_key(b"a");
        assert_eq!(inner_node.borrow().node_get_val(b"pple"), Some(&0));
        assert_eq!(inner_node.borrow().node_get_val(b"lmond"), Some(&1));

        let mut node = LineListNode::<u64, GlobalAlloc>::new_in(global_alloc());
        node.node_set_val(b"apple", 0).unwrap_or_else(|_| panic!());
        node.node_set_val(b"apricot", 1).unwrap_or_else(|_| panic!());
        let inner_node = node.get_node_at_key(b"a");
        assert!(inner_node.borrow().node_get_child(b"p").is_some());
        let inner_node = node.get_node_at_key(b"ap");
        assert_eq!(inner_node.borrow().node_get_val(b"ple"), Some(&0));

        let mut node = LineListNode::<u64, GlobalAlloc>::new_in(global_alloc());
        node.node_set_val(b"apple", 0).unwrap_or_else(|_| panic!());
        node.node_set_val(b"a", 1).unwrap_or_else(|_| panic!());
        let inner_node = node.get_node_at_key(b"a");
        assert_eq!(inner_node.borrow().node_get_val(b"pple"), Some(&0));

        let mut node = LineListNode::<u64, GlobalAlloc>::new_in(global_alloc());
        node.node_set_val(b"apple", 0).unwrap_or_else(|_| panic!());
        node.node_set_val(b"banana", 1).unwrap_or_else(|_| panic!());
        let inner_node = node.get_node_at_key(b"ap");
        assert_eq!(inner_node.borrow().node_get_val(b"ple"), Some(&0));
        let inner_node = node.get_node_at_key(b"b");
        assert_eq!(inner_node.borrow().node_get_val(b"anana"), Some(&1));
    }

}

//GOAT, make an is_shared() zipper method, with all relevant caveats in the documentation
//
//GOAT, tests to make sure the right status codes are returned from all algebraic ops
//
//GOAT, merge wrappers for lattice impls on primitives
//
//GOAT, remove garbage lattice impls
//
//GOAT, rename BytesTrieMap to PathMap, consider other renames, marked by GOATs
//GOAT Catamorphism names:  https://github.com/Adam-Vandervorst/PathMap/pull/8#discussion_r2004745719
//
//GOAT, document how path existence can't be used to confirm the existence of a value, only the non-existence
//  and document the meaning of path existence more generally.
//GOAT, consider exposing an explicit prune method.  Possibly also consider exposing a "create_path" method.
//  SEE "PATH EXISTS DISCUSSION" below
//
//GOAT, consider adding a "prune" flag to methods that might remove values
//


// PATH EXISTS DISCUSSION
// Ok... Fork 1 is about paths, and specifically what information about values you can get from whether or not a path exists.  In the current code, the *nonexistence* of a path guarantees no value is below that point (how could there be one?) but the *existence* of a path does **not** guarantee a value is.
// Earlier drafts of PathMap (about 3 months ago) we were upholding that property that all paths led to values.  But I realized this property is impossible to uphold with the a multi write-zipper implementation.
// Bottom line, with the current set of guarantees, you can't use `path_exists` to conclude that there are zippers above you.  You will have to call `to_next_value` to search downwards.
// Looking forwards, I think I may add explicit methods like `ascend_prune` that ascends the zipper upwards from an empty leaf, pruning as it goes, and `descend_create` to do the opposite.  (although I'm a little on the fence about how descend_create would actually be useful.)  Maybe it might make sense to implement versions of these methods that don't move the zipper focus.
// But if we tweak the zipper contract so that paths are explicitly managed, just like values, and document the behavior of every operation with respect to paths, then the existence of a path might become a reliable signal.
// However, that brings up another question: Do you *want* to be pruning the path each time?  Consider a loop where a zipper is acquired, dropped, acquired, dropped, etc.  If each acquisition means creating the path, and each drop means pruning it, that is a lot of wasted work.  On the other hand, just setting and clearing a value is a lot cheaper.
// Anyway, let me know your thoughts.

//GOAT, Put the old cursor behind a feature flag, and prepare it for removal

//GOAT, move range into "utils" module, and integrate efficient implementation

//GOAT, write up plan for generalization of caching val_count

//GOAT, fix the issue with the iterators and the tracker, and the iterators and the root values

//GOAT, look at the `move_to(path)` zipper movement API, to avoid ascending too far

//GOAT, implement IntoIterator on PathMap

//GOAT, the following tests appear to leak memory, when running under miri:
// * test write_zipper::tests::write_zipper_drop_head_long_key_test ... ok
// * test write_zipper::tests::write_zipper_drop_head_test1 ... ok
// * test write_zipper::tests::write_zipper_drop_head_test2 ... ok
// * test write_zipper::tests::write_zipper_insert_prefix_test ... ok
// * test write_zipper::tests::write_zipper_remove_prefix_test ... ok
// * test write_zipper::tests::write_zipper_test_zipper_conversion ... ok

//GOAT, Paths in caching Cata:  https://github.com/Adam-Vandervorst/PathMap/pull/8#discussion_r2004828957<|MERGE_RESOLUTION|>--- conflicted
+++ resolved
@@ -346,11 +346,7 @@
     /// Returns a reference to a child or value in the specified slot.  This method is unsafe
     /// because it doesn't check if the slot is occupied and can never return [PayloadRef::None]
     #[inline]
-<<<<<<< HEAD
-    unsafe fn payload_in_slot<const SLOT: usize>(&self) -> PayloadRef<V, A> {
-=======
-    unsafe fn payload_in_slot<const SLOT: usize>(&self) -> PayloadRef<'_, V> {
->>>>>>> 38f60f52
+    unsafe fn payload_in_slot<const SLOT: usize>(&self) -> PayloadRef<'_, V, A> {
         match self.is_child_ptr::<SLOT>() {
             true => PayloadRef::Child(unsafe{ self.child_in_slot::<SLOT>() }),
             false => PayloadRef::Val(unsafe{ self.val_in_slot::<SLOT>() })
@@ -2200,11 +2196,7 @@
         }
     }
 
-<<<<<<< HEAD
-    fn get_node_at_key(&self, key: &[u8]) -> AbstractNodeRef<V, A> {
-=======
-    fn get_node_at_key(&self, key: &[u8]) -> AbstractNodeRef<'_, V> {
->>>>>>> 38f60f52
+    fn get_node_at_key(&self, key: &[u8]) -> AbstractNodeRef<'_, V, A> {
         debug_assert!(validate_node(self));
 
         //Zero-length key means clone this node
@@ -2551,19 +2543,11 @@
         LINE_LIST_NODE_TAG
     }
     #[inline(always)]
-<<<<<<< HEAD
-    fn as_tagged(&self) -> TaggedNodeRef<V, A> {
+    fn as_tagged(&self) -> TaggedNodeRef<'_, V, A> {
         TaggedNodeRef::LineListNode(self)
     }
     #[inline(always)]
-    fn as_tagged_mut(&mut self) -> TaggedNodeRefMut<V, A> {
-=======
-    fn as_tagged(&self) -> TaggedNodeRef<'_, V> {
-        TaggedNodeRef::LineListNode(self)
-    }
-    #[inline(always)]
-    fn as_tagged_mut(&mut self) -> TaggedNodeRefMut<'_, V> {
->>>>>>> 38f60f52
+    fn as_tagged_mut(&mut self) -> TaggedNodeRefMut<'_, V, A> {
         TaggedNodeRefMut::LineListNode(self)
     }
     fn convert_to_cell_node(&mut self) -> TrieNodeODRc<V, A> {
