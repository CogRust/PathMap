--- conflicted
+++ resolved
@@ -66,13 +66,8 @@
         }
     }
 
-<<<<<<< HEAD
     /// Creates a new read-only [Zipper] with the path specified from the `ZipperHead`
-    pub fn read_zipper_at_path<'a, K: AsRef<[u8]>>(&'a self, path: K) -> ReadZipperTracked<'a, 'static, V> {
-=======
-    /// Creates a new [ReadZipper] with the specified path from the `ZipperHead`
     pub fn read_zipper_at_path<'a, K: AsRef<[u8]>>(&'a self, path: K) -> Result<ReadZipperTracked<'a, 'static, V>, Conflict> {
->>>>>>> a863adc2
         let path = path.as_ref();
         let zipper_tracker = ZipperTracker::<TrackingRead>::new(self.tracker_paths.clone(), path)?;
         let z = self.borrow_z();
