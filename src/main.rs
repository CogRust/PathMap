--- conflicted
+++ resolved
@@ -1,14 +1,9 @@
-<<<<<<< HEAD
-=======
 #![allow(warnings)]
 
 use std::alloc::{alloc, dealloc, Layout};
-use std::hash::Hash;
 use std::ptr;
->>>>>>> a9895b8e
 use std::time::Instant;
 use ringmap::ring::*;
-use ringmap::bytize::*;
 use ringmap::bytetrie::BytesTrieMap;
 
 // #[global_allocator]
@@ -16,45 +11,6 @@
 // static GLOBAL: tikv_jemallocator::Jemalloc = tikv_jemallocator::Jemalloc;
 
 fn main() {
-<<<<<<< HEAD
-    const N: u64 = 1000;
-    let overlap = 0.5;
-    let o = ((1. - overlap) * N as f64) as u64;
-    {
-        let mut vnl = BytesTrieMap::new();
-        let mut vnr = BytesTrieMap::new();
-        for i in 0..N { vnl.insert(prefix_key(&i), i); }
-        // println!("{:?}", vnl.root);
-        for i in 0..N { assert_eq!(vnl.get(prefix_key(&i)), Some(i).as_ref()); }
-        for i in N..2*N { assert_eq!(vnl.get(prefix_key(&i)), None); }
-        let mut c: Vec<u64> = Vec::with_capacity(N as usize);
-        vnl.items().for_each(|(k, v)| {
-            assert!(*v < N);
-            assert_eq!(k, prefix_key(&v));
-            c.push(from_prefix_key(k.clone()));
-        });
-        c.sort();
-        assert_eq!(c, (0..N).collect::<Vec<u64>>());
-        for i in o..(N+o) { vnr.insert(prefix_key(&i), i); }
-
-        let t0 = Instant::now();
-        let j = vnl.join(&vnr);
-        // 8, 7, 5, 5, 4
-        println!("{}", t0.elapsed().as_nanos() as f64/N as f64);
-        let m = vnl.meet(&vnr);
-        let l_no_r = vnl.subtract(&vnr);
-        for i in 0..N { assert_eq!(l_no_r.get(prefix_key(&i)), vnl.get(prefix_key(&i))); }
-        for i in N..(2*N) { assert!(!l_no_r.contains(prefix_key(&i))); }
-
-        for i in o..N { assert!(vnl.contains(prefix_key(&i)) && vnr.contains(prefix_key(&i))); }
-        for i in 0..o { assert!(vnl.contains(prefix_key(&i)) && !vnr.contains(prefix_key(&i))); }
-        for i in N..(N+o) { assert!(!vnl.contains(prefix_key(&i)) && vnr.contains(prefix_key(&i))); }
-        for i in 0..(2*N) { assert_eq!(j.contains(prefix_key(&i)), (vnl.contains(prefix_key(&i)) || vnr.contains(prefix_key(&i)))); }
-        for i in 0..(2*N) { assert_eq!(m.contains(prefix_key(&i)), (vnl.contains(prefix_key(&i)) && vnr.contains(prefix_key(&i)))); }
-        for i in 0..(N+o) { assert_eq!(j.get(prefix_key(&i)), vnl.get(prefix_key(&i)).join(&vnr.get(prefix_key(&i)))); }
-        for i in o..N { assert_eq!(m.get(prefix_key(&i)), vnl.get(prefix_key(&i)).meet(&vnr.get(prefix_key(&i)))); }
-        // for i in 0..(2*N) { println!("{} {} {} {}", i, r.contains(i), vnl.contains(i), vnr.contains(i)); } // assert!(r.contains(i));
-=======
     fn gen_key<'a>(i: u64, buffer: *mut u8) -> &'a [u8] {
         let ir = u64::from_be(i);
         unsafe { ptr::write_unaligned(buffer as *mut u64, ir) };
@@ -71,7 +27,7 @@
         r
     }
 
-    let mut buffer = unsafe { alloc(Layout::new::<u64>()) };
+    let buffer = unsafe { alloc(Layout::new::<u64>()) };
 
     let mut first = true;
     for N in [1000, 10, 100, 1000, 10000, 100000, 1000000, 10000000, 100000000] {
@@ -128,7 +84,6 @@
             if !first { println!("{} ns/it N={N}, overlap={overlap} ", t0.elapsed().as_nanos() as f64/N as f64) };
         }
         first = false;
->>>>>>> a9895b8e
     }
 
     unsafe { dealloc(buffer, Layout::new::<u64>()); }
