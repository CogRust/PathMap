--- conflicted
+++ resolved
@@ -1360,13 +1360,9 @@
         /// `root_key = origin_path[root_key_start..]`
         root_key_start: usize,
         /// A special-case to access a value at the root node, because that value would be otherwise inaccessible
-<<<<<<< HEAD
-        root_val: Option<&'a V>,
+        root_val: Option<NonNull<V>>,
         /// A reference to the [TrieNodeODRc] that points at the zipper's root
         root_node: Option<&'a TrieNodeODRc<V, A>>,
-=======
-        root_val: Option<NonNull<V>>,
->>>>>>> f04f6d2f
         /// A reference to the focus node
         focus_node: TaggedNodeRef<'a, V, A>,
         /// An iter token corresponding to the location of the `node_key` within the `focus_node`, or NODE_ITER_INVALID
@@ -1896,12 +1892,8 @@
         type TrieRefT = TrieRef<'a, V, A>;
         fn trie_ref_at_path<K: AsRef<[u8]>>(&self, path: K) -> TrieRef<'a, V, A> {
             let path = path.as_ref();
-<<<<<<< HEAD
-            trie_ref_at_path_in(self.focus_parent(), self.root_val, self.node_key(), path, self.alloc.clone())
-=======
             let root_val = self.root_val.map(|v| unsafe{ &*v.as_ptr() });
-            trie_ref_at_path_in(self.focus_node, root_val, self.node_key(), path, self.alloc.clone())
->>>>>>> f04f6d2f
+            trie_ref_at_path_in(self.focus_parent(), root_val, self.node_key(), path, self.alloc.clone())
         }
         unsafe fn trie_ref_at_path_unchecked<K: AsRef<[u8]>>(&self, path: K) -> TrieRef<'a, V, A> { self.trie_ref_at_path(path) }
     }
@@ -2115,14 +2107,9 @@
             Self {
                 origin_path: SliceOrLen::from(path),
                 root_key_start,
-<<<<<<< HEAD
-                root_val,
+                root_val: root_val.map(|v| v.into()),
                 focus_node: focus,
                 root_node,
-=======
-                root_val: root_val.map(|v| v.into()),
-                focus_node: root_node,
->>>>>>> f04f6d2f
                 focus_iter_token: NODE_ITER_INVALID,
                 prefix_buf: vec![],
                 ancestors: vec![],
@@ -2140,14 +2127,9 @@
             Self {
                 origin_path: SliceOrLen::new_owned(path.len()),
                 root_key_start: new_root_key_start,
-<<<<<<< HEAD
-                root_val: val,
+                root_val: val.map(|v| v.into()),
                 root_node: Some(node),
                 focus_node: node.as_tagged(),
-=======
-                root_val: val.map(|v| v.into()),
-                focus_node: node,
->>>>>>> f04f6d2f
                 focus_iter_token: NODE_ITER_INVALID,
                 prefix_buf,
                 ancestors: Vec::with_capacity(EXPECTED_DEPTH),
