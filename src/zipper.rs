
//! # Zipper Usage
//!
//! A zipper represents a cursor in a trie, and has a location called the focus.  A zipper can be moved
//! within the trie in order to access the trie for reading and/or writing.  A zipper's focus may not be
//! moved above the zipper's root.
//!
//! ## Move by Absolute Distance or by Trie Features
//!
//! Zippers may be moved either by stepping an absolute number of elements, or by jumping to features
//! such as branches and values.  In general, moving by jumping will be faster.
//!
//! The stepping methods are:
//! - [descend_to_byte](zipper::ZipperMoving::descend_to_byte)
//! - [descend_indexed_byte](zipper::ZipperMoving::descend_indexed_byte)
//! - [descend_first_byte](zipper::ZipperMoving::descend_first_byte)
//! - [ascend](zipper::ZipperMoving::ascend)
//! - [ascend_byte](zipper::ZipperMoving::ascend_byte)
//! - [to_next_sibling_byte](zipper::ZipperMoving::to_next_sibling_byte)
//! - [to_prev_sibling_byte](zipper::ZipperMoving::to_prev_sibling_byte)
//!
//! The jumping methods are:
//! - [descend_to](zipper::ZipperMoving::descend_to)
//! - [descend_until](zipper::ZipperMoving::descend_until)
//! - [ascend_until](zipper::ZipperMoving::ascend_until)
//!

use maybe_dangling::MaybeDangling;

use crate::alloc::{Allocator, GlobalAlloc};
use crate::utils::{ByteMask, find_prefix_overlap};
use crate::trie_node::*;
use crate::PathMap;

pub use crate::write_zipper::*;
pub use crate::trie_ref::*;
pub use crate::zipper_head::*;
pub use crate::product_zipper::{ProductZipper, ProductZipperG};
pub use crate::prefix_zipper::{PrefixZipper};

use crate::zipper_tracking::*;

/// The most fundamantal interface for a zipper, compatible with all zipper types
pub trait Zipper {
    /// Returns `true` if the zipper's focus is on a path within the trie, otherwise `false`
    fn path_exists(&self) -> bool;

    /// Returns `true` if there is a value at the zipper's focus, otherwise `false`
    fn is_val(&self) -> bool;

    /// Deprecated alias for [Zipper::is_val]
    #[deprecated] //GOAT-old-names
    fn is_value(&self) -> bool {
        self.is_val()
    }

    /// Returns the number of child branches from the focus node
    ///
    /// Returns 0 if the focus is on a leaf
    fn child_count(&self) -> usize;

    /// Returns 256-bit mask indicating which children exist from the branch at the zipper's focus
    ///
    /// Returns an empty mask if the focus is on a leaf or non-existent path
    fn child_mask(&self) -> ByteMask;
}

/// Methods for zippers with a known value type
pub trait ZipperValues<V> {
    /// Returns a refernce to the value at the zipper's focus, or `None` if there is no value
    ///
    /// If you have a zipper type that implements [ZipperReadOnlyValues] then [ZipperReadOnlyValues::get_val]
    /// will provide a longer-lived reference to the value.
    fn val(&self) -> Option<&V>;

    /// Deprecated alias for [ZipperValues::val]
    #[deprecated] //GOAT-old-names
    fn value(&self) -> Option<&V> {
        self.val()
    }
}

/// Method to fork a read zipper from the parent zipper
pub trait ZipperForking<V> {
    /// The read-zipper type returned from [fork_read_zipper](ZipperForking::fork_read_zipper)
    type ReadZipperT<'a>: ZipperAbsolutePath + ZipperIteration + ZipperValues<V> where Self: 'a;

    /// Returns a new read-only Zipper, with the new zipper's root being at the zipper's current focus
    ///
    /// Discussion: The main uses of this method is to construct a child zipper with a different root
    /// from the parent, to construct a read zipper when you have another zipper type, or to cheaply
    /// create a zipper you can pass to a function that takes ownership.  Often however, you want to
    /// clone the parent zipper instead.
    fn fork_read_zipper<'a>(&'a self) -> Self::ReadZipperT<'a>;
}

/// Methods for zippers that can access concrete subtries
pub trait ZipperSubtries<V: Clone + Send + Sync, A: Allocator = GlobalAlloc>: ZipperValues<V> + zipper_priv::ZipperPriv<V=V, A=A> {
    /// Returns a new [PathMap] containing everything below the zipper's focus or `None` if no
    /// subtrie exists below the focus
    ///
    /// GOAT: This method's behavior is affected by the `graft_root_vals` feature
    /// This method does not clone the value at the focus as the map's root.
    /// GOAT QUESTION: Should this method include the focus value as the map's root value?  That
    /// makes conceptual sense given the fact that maps have root values, however the main argument
    /// for "no" is keeping compatibility with [ZipperWriting::graft_map] and keeping an analogous API
    /// to [ZipperWriting::take_map].  Changing `ZipperWriting::graft_map` probably entails a corresponding
    /// change to [ZipperWriting::graft] also, to keep API consistency.
    /// Adam: It may not make conceptual sense, as was clear in the original cata definition; the subtrie
    /// can be interpreted as living below a value. This also argues for not having a value at the empty path,
    /// a change I'd also welcome. As for performance, graft is probably the most called zipper method.
    ///
    /// Luke: Personally I think it might make sense for all of the entry points to change behavior.
    /// Perhaps the biggest argument against the change is that it effectively doubles the cost of
    /// graft.  This is related to a similar question on [ZipperWriting::join_map]
    fn make_map(&self) -> Option<PathMap<Self::V, A>>;
}

/// An interface to enable moving a zipper around the trie and inspecting paths
///
/// ## Terminology:
///
/// A zipper's **root** is a point in the trie above which the zipper cannot ascend.  A zipper permits
/// access to a subtrie descending from its root, but that subtrie may be a part of a supertrie that the
/// zipper is unable to access.
///
/// A zipper's **origin** is always equal-to-or-above the zipper's root.  The position of the origin depends
/// on how the zipper was created, and the origin will never be below the root.  The origin of a given zipper
/// will never change.
pub trait ZipperMoving: Zipper {
    /// Returns `true` if the zipper's focus is at its root, and it cannot ascend further, otherwise returns `false`
    fn at_root(&self) -> bool {
        self.path().len() == 0
    }

    /// Resets the zipper's focus back to its root
    fn reset(&mut self) {
        while !self.at_root() {
            self.ascend_byte();
        }
    }

    /// Returns the path from the zipper's root to the current focus
    fn path(&self) -> &[u8];

    /// Returns the total number of values contained at and below the zipper's focus, including the focus itself
    ///
    /// WARNING: This is not a cheap method. It may have an order-N cost
    //GOAT! This doesn't belong here.  Should be a function that uses a non-side-effect catamorphism
    fn val_count(&self) -> usize;

    /// Moves the zipper's focus to a specific location specified by `path`, relative to the zipper's root
    ///
    /// Returns the number of bytes shared between the old and new location and whether the new location exists in the trie
    fn move_to_path<K: AsRef<[u8]>>(&mut self, path: K) -> (usize, bool) {
        let path = path.as_ref();
        let p = self.path();
        let overlap = find_prefix_overlap(path, p);
        let to_ascend = p.len() - overlap;
        if overlap == 0 {  // This heuristic can be fine-tuned for performance; the behavior of the two branches is equivalent
            self.reset();
            (overlap, self.descend_to(path))
        } else {
            self.ascend(to_ascend);
            (overlap, self.descend_to(&path[overlap..]))
        }
    }

    /// Moves the zipper deeper into the trie, to the `key` specified relative to the current zipper focus
    ///
    /// Returns `true` if the zipper points to an existing path within the tree, otherwise `false`.  The
    /// zipper's location will be updated, regardless of whether or not the path exists within the tree.
    fn descend_to<K: AsRef<[u8]>>(&mut self, k: K) -> bool;

    /// Moves the zipper deeper into the trie, following the path specified by `k`, relative to the current
    /// zipper focus.  Descent stops at the point where the path does not exist
    ///
    /// Returns the number of bytes descended along the path.  The zipper's focus will always be on an
    /// existing path after this method returns, unless the method was called with the focus on a
    /// non-existent path.
    fn descend_to_existing<K: AsRef<[u8]>>(&mut self, k: K) -> usize {
        let k = k.as_ref();
        let mut i = 0;
        while i < k.len() {
            if !self.descend_to_byte(k[i]) {
                self.ascend_byte();
                return i
            }
            i += 1
        }
        i
    }

    /// Moves the zipper deeper into the trie, following the path specified by `k`, relative to the current
    /// zipper focus.  Descent stops if a value is encountered or if the path ceases to exist.
    ///
    /// Returns the number of bytes descended along the path.
    ///
    /// If the focus is already on a value, this method will descend to the *next* value along
    /// the path.
    //GOAT. this default implementation could certainly be optimized
    fn descend_to_val<K: AsRef<[u8]>>(&mut self, k: K) -> usize {
        let k = k.as_ref();
        let mut i = 0;
        while i < k.len() {
            if !self.descend_to_byte(k[i]) {
                self.ascend_byte();
                return i
            }
            i += 1;
            if self.is_val() {
                return i
            }
        }
        i
    }

    /// Deprecated alias for [ZipperMoving::descend_to_val]
    #[deprecated] //GOAT-old-names
    fn descend_to_value<K: AsRef<[u8]>>(&mut self, k: K) -> usize {
        self.descend_to_val(k)
    }

    /// Moves the zipper one byte deeper into the trie.  Identical in effect to [descend_to](Self::descend_to)
    /// with a 1-byte key argument
    fn descend_to_byte(&mut self, k: u8) -> bool {
        self.descend_to(&[k])
    }

    /// Descends the zipper's focus one byte into a child branch uniquely identified by `child_idx`
    ///
    /// `child_idx` must within the range `0..child_count()` or this method will do nothing and return `false`
    ///
    /// WARNING: The branch represented by a given index is not guaranteed to be stable across modifications
    /// to the trie.  This method should only be used as part of a directed traversal operation, but
    /// index-based paths may not be stored as locations within the trie.
    fn descend_indexed_byte(&mut self, idx: usize) -> bool {
        let mask = self.child_mask();
        let child_byte = match mask.indexed_bit::<true>(idx) {
            Some(byte) => byte,
            None => {
                return false
            }
        };
        let descended = self.descend_to_byte(child_byte);
        debug_assert!(descended);
        true
    }

    /// A deprecated alias for [ZipperMoving::descend_indexed_byte]
    #[deprecated] //GOAT-old-names
    fn descend_indexed_branch(&mut self, idx: usize) -> bool {
        self.descend_indexed_byte(idx)
    }

    /// Descends the zipper's focus one step into the first child branch in a depth-first traversal
    ///
    /// NOTE: This method should have identical behavior to passing `0` to [descend_indexed_byte](ZipperMoving::descend_indexed_byte),
    /// although with less overhead
    fn descend_first_byte(&mut self) -> bool {
        self.descend_indexed_byte(0)
    }

    /// Descends the zipper's focus until a branch or a value is encountered.  Returns `true` if the focus
    /// moved otherwise returns `false`
    ///
    /// If there is a value at the focus, the zipper will descend to the next value or branch, however the
    /// zipper will not descend further if this method is called with the focus already on a branch.
    fn descend_until(&mut self) -> bool {
        let mut descended = false;
        while self.child_count() == 1 {
            descended = true;
            self.descend_first_byte();
            if self.is_val() {
                break;
            }
        }
        descended
    }

    /// Ascends the zipper `steps` steps.  Returns `true` if the zipper sucessfully moved `steps`
    ///
    /// If the root is fewer than `n` steps from the zipper's position, then this method will stop at
    /// the root and return `false`
    fn ascend(&mut self, steps: usize) -> bool;

    /// Ascends the zipper up a single byte.  Equivalent to passing `1` to [ascend](Self::ascend)
    fn ascend_byte(&mut self) -> bool {
        self.ascend(1)
    }

    /// Ascends the zipper to the nearest upstream branch point or value.  Returns `true` if the zipper
    /// focus moved upwards, otherwise returns `false` if the zipper was already at the root
    ///
    /// NOTE: A default implementation could be provided, but all current zippers have more optimal native implementations.
    fn ascend_until(&mut self) -> bool;

    /// Ascends the zipper to the nearest upstream branch point, skipping over values along the way.  Returns
    /// `true` if the zipper focus moved upwards, otherwise returns `false` if the zipper was already at the
    /// root
    ///
    /// NOTE: A default implementation could be provided, but all current zippers have more optimal native implementations.
    fn ascend_until_branch(&mut self) -> bool;

    /// Moves the zipper's focus to the next sibling byte with the same parent
    ///
    /// Returns `true` if the focus was moved.  If the focus is already on the last byte among its siblings,
    /// this method returns false, leving the focus unmodified.
    ///
    /// This method is equivalent to calling [ZipperMoving::ascend] with `1`, followed by [ZipperMoving::descend_indexed_byte]
    /// where the index passed is 1 more than the index of the current focus position.
    fn to_next_sibling_byte(&mut self) -> bool {
        let cur_byte = match self.path().last() {
            Some(byte) => *byte,
            None => return false
        };
        if !self.ascend_byte() {
            return false
        }
        let mask = self.child_mask();
        match mask.next_bit(cur_byte) {
            Some(byte) => {
                let descended = self.descend_to_byte(byte);
                debug_assert!(descended);
                true
            },
            None => {
                self.descend_to_byte(cur_byte);
                false
            }
        }
    }

    /// Moves the zipper's focus to the previous sibling byte with the same parent
    ///
    /// Returns `true` if the focus was moved.  If the focus is already on the first byte among its siblings,
    /// this method returns false, leving the focus unmodified.
    ///
    /// This method is equivalent to calling [Self::ascend] with `1`, followed by [Self::descend_indexed_byte]
    /// where the index passed is 1 less than the index of the current focus position.
    fn to_prev_sibling_byte(&mut self) -> bool {
        let cur_byte = match self.path().last() {
            Some(byte) => *byte,
            None => return false
        };
        if !self.ascend_byte() {
            return false
        }
        let mask = self.child_mask();
        match mask.prev_bit(cur_byte) {
            Some(byte) => {
                let descended = self.descend_to_byte(byte);
                debug_assert!(descended);
                true
            },
            None => {
                let descended = self.descend_to_byte(cur_byte);
                debug_assert!(descended);
                false
            }
        }
    }

    /// Advances the zipper to visit every existing path within the trie in a depth-first order
    ///
    /// Returns `true` if the position of the zipper has moved, or `false` if the zipper has returned
    /// to the root
    fn to_next_step(&mut self) -> bool {

        //If we're at a leaf ascend until we're not and jump to the next sibling
        if self.child_count() == 0 {
            //We can stop ascending when we succeed in moving to a sibling
            while !self.to_next_sibling_byte() {
                if !self.ascend_byte() {
                    return false;
                }
            }
        } else {
            return self.descend_first_byte()
        }
        true
    }
}

/// An interface to access values through a [Zipper] that cannot modify the trie.  Allows
/// references with lifetimes that may outlive the zipper
///
/// This trait will never be implemented on the same type as [ZipperWriting]
pub trait ZipperReadOnlyValues<'a, V>: ZipperValues<V> {
    /// Returns a refernce to the value at the zipper's focus, or `None` if there is no value
    ///
    /// NOTE: Unlike [ZipperValues::val], this method returns a reference with the lifetime of `'a`
    /// instead of the temporary lifetime of the method.
    fn get_val(&self) -> Option<&'a V>;

    /// Deprecated alias for [ZipperReadOnlyValues::get_val]
    #[deprecated] //GOAT-old-names
    fn get_value(&self) -> Option<&'a V> {
        self.get_val()
    }
}

/// A [`witness`](ZipperReadOnlyConditionalValues::witness) type used by [`ReadZipperTracked`] and [`ReadZipperOwned`]
pub struct ReadZipperWitness<V: Clone + Send + Sync, A: Allocator>(pub(crate) Option<TrieNodeODRc<V, A>>);

/// Conceptually similar to [ZipperReadOnlyValues] but requires a [`witness`](ZipperReadOnlyConditionalValues::witness)
/// to ensure the data remains intact.
///
/// NOTE: In a future version of rust, when there is some support for disjoint borrows, we could unify
/// this trait with `ZipperReadOnlyValues` by splitting the "read guard" function of the zipper from
/// the "cursor" function of the zipper.
pub trait ZipperReadOnlyConditionalValues<'a, V>: ZipperValues<V> {
    /// The type that acts as a witness for the validity of the zipper
    type WitnessT;

    /// Creates a witness that can allow acquisition of longer-lived borrows of values, while the
    /// zipper itself is mutated
    fn witness<'w>(&self) -> Self::WitnessT;

    /// Returns a refernce to the value at the zipper's focus, or `None` if there is no value
    ///
    /// NOTE: Unlike [ZipperValues::val], this method returns a reference with the lifetime of `'a`
    /// instead of the temporary lifetime of the method.
    fn get_val_with_witness<'w>(&self, witness: &'w Self::WitnessT) -> Option<&'w V> where 'a: 'w;
}

/// An interface to implement iterating over all values in a subtrie via a zipper
pub trait ZipperReadOnlyIteration<'a, V>: ZipperReadOnlyValues<'a, V> + ZipperIteration {
    /// Advances to the next value with behavior identical to [ZipperIteration::to_next_val], but returns
    /// a reference to the value or `None` if the zipper has encountered the root
    fn to_next_get_val(&mut self) -> Option<&'a V> {
        if self.to_next_val() {
            let val = self.get_val();
            debug_assert!(val.is_some());
            val
        } else {
            None
        }
    }

    /// Deprecated alias for [ZipperReadOnlyIteration::to_next_get_val]
    #[deprecated] //GOAT-old-names
    fn to_next_get_value(&mut self) -> Option<&'a V> {
        self.to_next_get_val()
    }
}

/// Similar to [ZipperReadOnlyIteration].  See [ZipperReadOnlyConditionalValues] for an explanation about
/// why this trait exists
pub trait ZipperReadOnlyConditionalIteration<'a, V>: ZipperReadOnlyConditionalValues<'a, V> + ZipperIteration {
    /// See [ZipperReadOnlyIteration::to_next_get_val] and [`witness`](ZipperReadOnlyConditionalValues::witness)
    fn to_next_get_val_with_witness<'w>(&mut self, witness: &'w Self::WitnessT) -> Option<&'w V> where 'a: 'w {
        if self.to_next_val() {
            let val = self.get_val_with_witness(witness);
            debug_assert!(val.is_some());
            val
        } else {
            None
        }
    }
}

/// An interface to access subtries through a [Zipper] that cannot modify the trie.  Allows
/// references with lifetimes that may outlive the zipper
///
/// This trait will never be implemented on the same type as [ZipperWriting]
pub trait ZipperReadOnlySubtries<'a, V: Clone + Send + Sync, A: Allocator = GlobalAlloc>: ZipperSubtries<V, A> + ZipperReadOnlyPriv<'a, V, A> {
    /// The type of the returned [TrieRef]
    type TrieRefT: Into<TrieRef<'a, V, A>> where V: 'a, A: 'a;

    /// Returns a [TrieRef] for the specified path, relative to the current focus
    fn trie_ref_at_path<K: AsRef<[u8]>>(&self, path: K) -> Self::TrieRefT;

    //GOAT, This `trie_ref_at_path_unchecked` API has become redundant.  Doesn't do anything that the regular version doesn't do.  Should be deleted
    //
    /// Returns an untracked [TrieRef]
    ///
    /// NOTE: this method should only be used when the reference validity can be ensured through
    /// other means - such as keeping the parent zipper alive.
    unsafe fn trie_ref_at_path_unchecked<K: AsRef<[u8]>>(&self, path: K) -> Self::TrieRefT;
}

/// An interface for advanced [Zipper] movements used for various types of iteration; such as iterating
/// every value, or iterating all paths descending from a common root at a certain depth
pub trait ZipperIteration: ZipperMoving {
    /// Systematically advances to the next value accessible from the zipper, traversing in a depth-first
    /// order
    ///
    /// Returns `true` if the zipper is positioned at the next value, or `false` if the zipper has
    /// encountered the root.
    fn to_next_val(&mut self) -> bool {
        loop {
            if self.descend_first_byte() {
                if self.is_val() {
                    return true
                }
                if self.descend_until() {
                    if self.is_val() {
                        return true
                    }
                }
            } else {
                'ascending: loop {
                    if self.to_next_sibling_byte() {
                        if self.is_val() {
                            return true
                        }
                        break 'ascending
                    } else {
                        self.ascend_byte();
                        if self.at_root() {
                            return false
                        }
                    }
                }
            }
        }
    }

    /// Descends the zipper's focus `k`` bytes, following the first child at each branch, and continuing
    /// with depth-first exploration until a path that is `k` bytes from the focus has been found
    ///
    /// Returns `true` if the zipper has sucessfully descended `k` steps, or `false` otherwise.  If this
    /// method returns `false` then the zipper will be in its original position.
    ///
    /// WARNING: This is not a constant-time operation, and may be as bad as `order n` with respect to the paths
    /// below the zipper's focus.  Although a typical cost is `order log n` or better.
    ///
    /// See: [to_next_k_path](ZipperIteration::to_next_k_path)
    fn descend_first_k_path(&mut self, k: usize) -> bool {
        k_path_default_internal(self, k, self.path().len())
    }

    /// Moves the zipper's focus to the next location with the same path length as the current focus,
    /// following a depth-first exploration from a common root `k` steps above the current focus
    ///
    /// Returns `true` if the zipper has sucessfully moved to a new location at the same level, or `false`
    /// if no further locations exist.  If this method returns `false` then the zipper will be ascended `k`
    /// steps to the common root.  (The focus position when [descend_first_k_path](ZipperIteration::descend_first_k_path) was called)
    ///
    /// WARNING: This is not a constant-time operation, and may be as bad as `order n` with respect to the paths
    /// below the zipper's focus.  Although a typical cost is `order log n` or better.
    ///
    /// See: [descend_first_k_path](ZipperIteration::descend_first_k_path)
    fn to_next_k_path(&mut self, k: usize) -> bool {
        let base_idx = if self.path().len() >= k {
            self.path().len() - k
        } else {
            return false
        };
        k_path_default_internal(self, k, base_idx)
    }
}

/// The default implementation of both [ZipperIteration::to_next_k_path] and [ZipperIteration::descend_first_k_path]
#[inline]
fn k_path_default_internal<Z: ZipperMoving + ?Sized>(z: &mut Z, k: usize, base_idx: usize) -> bool {
    loop {
        if z.path().len() < base_idx + k {
            while z.descend_first_byte() {
                if z.path().len() == base_idx + k { return true }
            }
        }
        if z.to_next_sibling_byte() {
            if z.path().len() == base_idx + k { return true }
            continue
        }
        while z.path().len() > base_idx {
            z.ascend_byte();
            if z.path().len() == base_idx { return false }
            if z.to_next_sibling_byte() { break }
        }
    }
}

/// An interface for a [Zipper] to support accessing the full path buffer used to create the zipper
pub trait ZipperAbsolutePath: ZipperMoving {
    /// Returns the entire path from the zipper's origin to its current focus
    ///
    /// The zipper's origin depends on how the zipper was created.  For zippers created directly from a
    /// [PathMap], `absolute_path` will start at the root of the map, regardless of the prefix path.
    ///
    /// `zip.origin_path() == zip.root_prefix_path() + zip.path()`
    fn origin_path(&self) -> &[u8];

    /// Returns the path from the zipper's origin to the zipper's root
    ///
    /// This function output remains constant throughout the zipper's life.
    ///
    /// After [reset](ZipperMoving::reset) is called, `zip.root_prefix_path() == zip.origin_path()`.
    fn root_prefix_path(&self) -> &[u8];
}

/// Implemented on zippers that traverse in-memory trie structures, as opposed to virtual
/// spaces or abstract projections.
///
/// Sometimes `ZipperConcrete` is implemented on projection zippers, such as [ProductZipper],
/// because it is composed of concrete tries
pub trait ZipperConcrete: zipper_priv::ZipperConcretePriv {
    /// Returns `true` if the zipper's focus is at a location that may be accessed via two or
    /// more distinct paths
    ///
    /// DISCUSSION: the `shared` property applied only to a singular position and is not transitive
    /// to descending locations in the trie.  In other words, if this function returns `true` for
    /// a specific location, it may not return `true` for other paths descended from that location.
    ///
    /// WARNING: your code must never rely on the return value of `is_shared` for correctness; this
    /// information should be used only for optimizations.  The `shared` property may be affected by
    /// a number of internal behaviors that must not be relied upon.  For example, a previously shared
    /// subtrie may be copied for thread isolation, or the internal trie representation might otherwise
    /// change, and alter the shared property.
    ///
    /// GOAT: Make a graphic diagram to illustrate the `shared` property.  The graphic should have
    /// multiple shared subtries accessible via distinct paths, and highlight which locations will be
    /// considered `shared` from the perspective of this method.
    fn is_shared(&self) -> bool;
}

/// Provides more direct control over a [ZipperMoving] zipper's path buffer
pub trait ZipperPathBuffer: ZipperMoving {
    /// Internal method to get the path, beyond its length.  Panics if `len` > the path's capacity, or
    /// if the zipper is relative and doesn't have an `origin_path`
    ///
    /// This method is unsafe because it relies on the caller to not read uninitialized memory, even if
    /// the memory has been allocated.
    unsafe fn origin_path_assert_len(&self, len: usize) -> &[u8];

    /// Make sure the path buffer is allocated, to facilitate zipper movement
    fn prepare_buffers(&mut self);

    /// Reserve buffer space within the zipper's path buffer and node stack
    ///
    /// This method will only grow the buffers and will never shrink them.
    fn reserve_buffers(&mut self, path_len: usize, stack_depth: usize);
}

pub(crate) mod zipper_priv {
    use super::*;

    pub trait ZipperPriv {
        type V: Clone + Send + Sync;
        type A: Allocator;

        /// Returns an abstracted reference to the node at the zipper's focus
        ///
        /// The meaning of each returned value:
        /// - `AbstractNodeRef::None`
        /// The focus is on a non-existant path
        ///
        /// - `BorrowedDyn(&'a dyn TrieNode<V>)`
        /// The focus is on an existing node, but the node's `TrieNodeODRc` is not available so
        /// a "shallow copy" i.e. refcount bump, is not possible
        ///
        /// - `BorrowedRc(&'a TrieNodeODRc<V>)`
        /// The focus is on an existing node, and we can access the `TrieNodeODRc`.  This is the
        /// ideal situation. (fastest path)
        ///
        /// - `BorrowedTiny(TinyRefNode<'a, V>)`
        /// The focus is on a position inside a node, and the TinyRefNode is effectively a pointer
        /// to that position
        ///
        /// - `OwnedRc(TrieNodeODRc<V>)`
        /// We needed to make a brand new node to represent this position.  This is the worst case
        /// scenario for performance because allocation was necessary
        fn get_focus(&self) -> AbstractNodeRef<'_, Self::V, Self::A>;

        /// Attemps to return a node at the zipper's focus.  Returns `None` if the focus is not
        /// on a node.
        ///
        /// DISCUSSION - What's the difference between `try_borrow_focus` and `get_focus`???
        /// The difference is in the intended use each is optimized for.
        ///
        /// * `get_focus` will return something that behaves like a node no matter what, if the
        /// focus is on an existing path.  So it succeeds regardless of the underlying trie
        /// structure.  It is used to get the source for algebraic and graft operations.
        ///
        /// * `try_borrow_focus` will only return a node if the zipper is positioned on a node
        /// in the underlying structure.  This enables the underlying structure to be cut, in
        /// preparation for safely splitting it into multiple independent regions, as when a
        /// [ZipperHead] needs to make a WriteZipper that can be sent to another thread. 
        fn try_borrow_focus(&self) -> Option<&TrieNodeODRc<Self::V, Self::A>>;
    }

    pub trait ZipperReadOnlyPriv<'a, V: Clone + Send + Sync, A: Allocator> {
        /// Internal method returns the minimal components that compose the zipper, which are:
        ///
        /// `(focus_node, node_key, focus_val)`
        ///
        /// This method will always return either a zero-length `node_key` or `None` for
        /// `focus_val` (it may return both of those things, but always at least one)
        fn borrow_raw_parts(&self) -> (TaggedNodeRef<'_, V, A>, &[u8], Option<&V>);

        /// Returns a the [ReadZipperCore] from inside the zipper leaving a placeholder in the zipper.
        /// Returns `None` if the zipper doesn't support movement
        ///
        /// WARNING: Separating a core from its container is very dangerous.  This method should not be
        /// used lightly.  The reason this method doesn't consume the zipper because we need to keep the
        /// original around to keep the tracker, or parhaps a backing map, active as long as we're working
        /// with this core.
        ///
        /// NOTE: (This isn't in its own trait because I didn't want to further
        /// pollute the API, given we already have [ZipperReadOnly] and [ZipperMoving])
        fn take_core(&mut self) -> Option<ReadZipperCore<'a, 'static, V, A>>;
    }

    pub trait ZipperConcretePriv {
        /// Get an identifier unique to the node at the zipper's focus, if the zipper's focus is at the
        /// root of a node in memory.  When zipper's focus is inside of a node, returns `None`.
        ///
        /// NOTE: The returned value is not a logical hash of the contents, but is based on
        /// the node's memory address.  Therefore it is not stable across runs and can't be
        /// used to infer logical or structural equality.  Furthermore, it is subject to
        /// change when the content of the node is modified.
        ///
        /// However when returned identifiers are equal it means the zipper has arrived at the same node
        /// in memory, even if it got there via different parent paths through the trie.
        fn shared_node_id(&self) -> Option<u64>;
    }
}
use zipper_priv::*;
pub use zipper_priv::ZipperConcretePriv;

impl<Z> Zipper for &mut Z where Z: Zipper {
    fn path_exists(&self) -> bool { (**self).path_exists() }
    fn is_val(&self) -> bool { (**self).is_val() }
    fn child_count(&self) -> usize { (**self).child_count() }
    fn child_mask(&self) -> ByteMask { (**self).child_mask() }
}

impl<Z> ZipperMoving for &mut Z where Z: ZipperMoving + Zipper {
    fn at_root(&self) -> bool { (**self).at_root() }
    fn reset(&mut self) { (**self).reset() }
    fn path(&self) -> &[u8] { (**self).path() }
    fn val_count(&self) -> usize { (**self).val_count() }
    fn descend_to<K: AsRef<[u8]>>(&mut self, k: K) -> bool { (**self).descend_to(k) }
    fn descend_to_existing<K: AsRef<[u8]>>(&mut self, k: K) -> usize { (**self).descend_to_existing(k) }
    fn descend_to_val<K: AsRef<[u8]>>(&mut self, k: K) -> usize { (**self).descend_to_val(k) }
    fn descend_to_byte(&mut self, k: u8) -> bool { (**self).descend_to_byte(k) }
    fn descend_indexed_byte(&mut self, idx: usize) -> bool { (**self).descend_indexed_byte(idx) }
    fn descend_first_byte(&mut self) -> bool { (**self).descend_first_byte() }
    fn descend_until(&mut self) -> bool { (**self).descend_until() }
    fn ascend(&mut self, steps: usize) -> bool { (**self).ascend(steps) }
    fn ascend_byte(&mut self) -> bool { (**self).ascend_byte() }
    fn ascend_until(&mut self) -> bool { (**self).ascend_until() }
    fn ascend_until_branch(&mut self) -> bool { (**self).ascend_until_branch() }
    fn to_next_sibling_byte(&mut self) -> bool { (**self).to_next_sibling_byte() }
    fn to_prev_sibling_byte(&mut self) -> bool { (**self).to_prev_sibling_byte() }
    fn to_next_step(&mut self) -> bool { (**self).to_next_step() }
}

impl<Z> ZipperAbsolutePath for &mut Z where Z: ZipperAbsolutePath {
    fn origin_path(&self) -> &[u8] { (**self).origin_path() }
    fn root_prefix_path(&self) -> &[u8] { (**self).root_prefix_path() }
}

impl<Z> ZipperIteration for &mut Z where Z: ZipperIteration {
    fn to_next_val(&mut self) -> bool { (**self).to_next_val() }
    fn descend_first_k_path(&mut self, k: usize) -> bool { (**self).descend_first_k_path(k) }
    fn to_next_k_path(&mut self, k: usize) -> bool { (**self).to_next_k_path(k) }
}

impl<V, Z> ZipperValues<V> for &mut Z where Z: ZipperValues<V> {
    fn val(&self) -> Option<&V> { (**self).val() }
}

impl<V, Z> ZipperForking<V> for &mut Z where Z: ZipperForking<V> {
    type ReadZipperT<'a> = Z::ReadZipperT<'a> where Self: 'a;
    fn fork_read_zipper<'a>(&'a self) -> Self::ReadZipperT<'a> { (**self).fork_read_zipper() }
}

impl<V: Clone + Send + Sync, Z, A: Allocator> ZipperSubtries<V, A> for &mut Z where Z: ZipperSubtries<V, A> {
    fn make_map(&self) -> Option<PathMap<Self::V, A>> { (**self).make_map() }
}

impl<'a, V: Clone + Send + Sync, Z> ZipperReadOnlyValues<'a, V> for &mut Z where Z: ZipperReadOnlyValues<'a, V>, Self: ZipperValues<V> {
    fn get_val(&self) -> Option<&'a V> { (**self).get_val() }
}

impl<'a, V: Clone + Send + Sync, Z> ZipperReadOnlyConditionalValues<'a, V> for &mut Z where Z: ZipperReadOnlyConditionalValues<'a, V>, Self: ZipperValues<V> {
    type WitnessT = Z::WitnessT;
    fn witness<'w>(&self) -> Z::WitnessT { (**self).witness() }
    fn get_val_with_witness<'w>(&self, witness: &'w Z::WitnessT) -> Option<&'w V> where 'a: 'w { (**self).get_val_with_witness(witness) }
}

impl<'a, V, Z> ZipperReadOnlyIteration<'a, V> for &mut Z where Z: ZipperReadOnlyIteration<'a, V>, Self: ZipperReadOnlyValues<'a, V> + ZipperIteration {
    fn to_next_get_val(&mut self) -> Option<&'a V> { (**self).to_next_get_val() }
}

impl<'a, V, Z> ZipperReadOnlyConditionalIteration<'a, V> for &mut Z where Z: ZipperReadOnlyConditionalIteration<'a, V>, Self: ZipperReadOnlyConditionalValues<'a, V, WitnessT = Z::WitnessT> + ZipperIteration {
    fn to_next_get_val_with_witness<'w>(&mut self, witness: &'w Self::WitnessT) -> Option<&'w V> where 'a: 'w { (**self).to_next_get_val_with_witness(witness) }
}

impl<'a, V: Clone + Send + Sync + 'a, Z, A: Allocator + 'a> ZipperReadOnlySubtries<'a, V, A> for &mut Z where Z: ZipperReadOnlySubtries<'a, V, A>, Self: ZipperReadOnlyPriv<'a, V, A> + ZipperSubtries<V, A> {
    type TrieRefT = <Z as ZipperReadOnlySubtries<'a, V, A>>::TrieRefT;
    fn trie_ref_at_path<K: AsRef<[u8]>>(&self, path: K) -> Self::TrieRefT { (**self).trie_ref_at_path(path) }
<<<<<<< HEAD
    unsafe fn trie_ref_at_path_unchecked<K: AsRef<[u8]>>(&self, path: K) -> TrieRef<'a, V, A> { unsafe{ (**self).trie_ref_at_path_unchecked(path) } }
=======
    unsafe fn trie_ref_at_path_unchecked<K: AsRef<[u8]>>(&self, path: K) -> Self::TrieRefT { (**self).trie_ref_at_path_unchecked(path) }
>>>>>>> 9eb2e79c
}

impl<Z> ZipperConcrete for &mut Z where Z: ZipperConcrete, Self: ZipperConcretePriv {
    fn is_shared(&self) -> bool { (**self).is_shared() }
}

impl<V: Clone + Send + Sync, Z, A: Allocator> ZipperPriv for &mut Z where Z: ZipperPriv<V=V, A=A> {
    type V = V;
    type A = A;
    fn get_focus(&self) -> AbstractNodeRef<'_, Self::V, Self::A> { (**self).get_focus() }
    fn try_borrow_focus(&self) -> Option<&TrieNodeODRc<Self::V, Self::A>> { (**self).try_borrow_focus() }
}

impl<Z> ZipperPathBuffer for &mut Z where Z: ZipperPathBuffer {
    unsafe fn origin_path_assert_len(&self, len: usize) -> &[u8] { unsafe{ (**self).origin_path_assert_len(len) } }
    fn prepare_buffers(&mut self) { (**self).prepare_buffers() }
    fn reserve_buffers(&mut self, path_len: usize, stack_depth: usize) { (**self).reserve_buffers(path_len, stack_depth) }
}

impl<'a, V: Clone + Send + Sync, Z, A: Allocator> ZipperReadOnlyPriv<'a, V, A> for &mut Z where Z: ZipperReadOnlyPriv<'a, V, A> {
    fn borrow_raw_parts<'z>(&'z self) -> (TaggedNodeRef<'z, V, A>, &'z [u8], Option<&'z V>) { (**self).borrow_raw_parts() }
    fn take_core(&mut self) -> Option<ReadZipperCore<'a, 'static, V, A>> { (**self).take_core() }
}

impl<Z> ZipperConcretePriv for &mut Z where Z: ZipperConcretePriv {
    #[inline]
    fn shared_node_id(&self) -> Option<u64> { (**self).shared_node_id() }
}

// ***---***---***---***---***---***---***---***---***---***---***---***---***---***---***---***---***---***---
// ReadZipperTracked
// ***---***---***---***---***---***---***---***---***---***---***---***---***---***---***---***---***---***---

/// A [Zipper] returned from a [ZipperHead] that is unable to modify the trie
#[derive(Clone)]
pub struct ReadZipperTracked<'a, 'path, V: Clone + Send + Sync, A: Allocator = GlobalAlloc> {
    z: ReadZipperCore<'a, 'path, V, A>,
    #[allow(unused)]
    tracker: Option<ZipperTracker<TrackingRead>>,
}

//The Drop impl ensures the tracker gets dropped at the right time
impl<V: Clone + Send + Sync, A: Allocator> Drop for ReadZipperTracked<'_, '_, V, A> {
    fn drop(&mut self) { }
}

impl<V: Clone + Send + Sync + Unpin, A: Allocator> Zipper for ReadZipperTracked<'_, '_, V, A>{
    fn path_exists(&self) -> bool { self.z.path_exists() }
    fn is_val(&self) -> bool { self.z.is_val() }
    fn child_count(&self) -> usize { self.z.child_count() }
    fn child_mask(&self) -> ByteMask { self.z.child_mask() }
}

impl<V: Clone + Send + Sync + Unpin, A: Allocator> ZipperValues<V> for ReadZipperTracked<'_, '_, V, A>{
    fn val(&self) -> Option<&V> { self.z.val() }
}

impl<V: Clone + Send + Sync + Unpin, A: Allocator> ZipperForking<V> for ReadZipperTracked<'_, '_, V, A>{
    type ReadZipperT<'a> = ReadZipperUntracked<'a, 'a, V, A> where Self: 'a;
    fn fork_read_zipper<'a>(&'a self) -> Self::ReadZipperT<'a> {
        let forked_zipper = self.z.fork_read_zipper();
        Self::ReadZipperT::new_forked_with_inner_zipper(forked_zipper)
    }
}

impl<V: Clone + Send + Sync + Unpin, A: Allocator> ZipperSubtries<V, A> for ReadZipperTracked<'_, '_, V, A>{
    fn make_map(&self) -> Option<PathMap<Self::V, A>> { self.z.make_map() }
}

impl<'trie, V: Clone + Send + Sync + Unpin + 'trie, A: Allocator + 'trie> ZipperMoving for ReadZipperTracked<'trie, '_, V, A> {
    fn at_root(&self) -> bool { self.z.at_root() }
    fn reset(&mut self) { self.z.reset() }
    #[inline]
    fn path(&self) -> &[u8] { self.z.path() }
    fn val_count(&self) -> usize { self.z.val_count() }
    fn descend_to<K: AsRef<[u8]>>(&mut self, k: K) -> bool { self.z.descend_to(k) }
    fn descend_to_existing<K: AsRef<[u8]>>(&mut self, k: K) -> usize { self.z.descend_to_existing(k) }
    fn descend_to_val<K: AsRef<[u8]>>(&mut self, k: K) -> usize { self.z.descend_to_val(k) }
    fn descend_to_byte(&mut self, k: u8) -> bool { self.z.descend_to_byte(k) }
    fn descend_indexed_byte(&mut self, child_idx: usize) -> bool { self.z.descend_indexed_byte(child_idx) }
    fn descend_first_byte(&mut self) -> bool { self.z.descend_first_byte() }
    fn descend_until(&mut self) -> bool { self.z.descend_until() }
    fn to_next_sibling_byte(&mut self) -> bool { self.z.to_next_sibling_byte() }
    fn to_prev_sibling_byte(&mut self) -> bool { self.z.to_prev_sibling_byte() }
    fn ascend(&mut self, steps: usize) -> bool { self.z.ascend(steps) }
    fn ascend_byte(&mut self) -> bool { self.z.ascend_byte() }
    fn ascend_until(&mut self) -> bool { self.z.ascend_until() }
    fn ascend_until_branch(&mut self) -> bool { self.z.ascend_until_branch() }
    fn to_next_step(&mut self) -> bool { self.z.to_next_step() }
}

impl<'trie, V: Clone + Send + Sync + Unpin + 'trie, A: Allocator + 'trie> ZipperReadOnlyConditionalValues<'trie, V> for ReadZipperTracked<'trie, '_, V, A> {
    type WitnessT = ReadZipperWitness<V, A>;
    fn witness<'w>(&self) -> ReadZipperWitness<V, A> { self.z.witness() }
    fn get_val_with_witness<'w>(&self, witness: &'w ReadZipperWitness<V, A>) -> Option<&'w V> where 'trie: 'w { self.z.get_val_with_witness(witness) }
}

impl<'a, V: Clone + Send + Sync + Unpin + 'a, A: Allocator + 'a> ZipperReadOnlySubtries<'a, V, A> for ReadZipperTracked<'a, '_, V, A> {
    type TrieRefT = TrieRefOwned<V, A>;
    fn trie_ref_at_path<K: AsRef<[u8]>>(&self, path: K) -> TrieRefOwned<V, A> {
        let path = path.as_ref();
        TrieRefOwned::new_with_key_and_path_in(self.z.focus_parent(), self.val(), self.z.node_key(), path, self.z.alloc.clone())
    }
    unsafe fn trie_ref_at_path_unchecked<K: AsRef<[u8]>>(&self, path: K) -> TrieRefOwned<V, A> {
        self.trie_ref_at_path(path)
    }
}

impl<V: Clone + Send + Sync + Unpin, A: Allocator> ZipperConcrete for ReadZipperTracked<'_, '_, V, A> {
    fn is_shared(&self) -> bool { self.z.is_shared() }
}

impl<'a, V: Clone + Send + Sync + Unpin + 'a, A: Allocator + 'a> ZipperReadOnlyPriv<'a, V, A> for ReadZipperTracked<'a, '_, V, A> {
    fn borrow_raw_parts<'z>(&'z self) -> (TaggedNodeRef<'z, V, A>, &'z [u8], Option<&'z V>) { self.z.borrow_raw_parts() }
    fn take_core(&mut self) -> Option<ReadZipperCore<'a, 'static, V, A>> {
        let mut temp_core = ReadZipperCore::new_with_node_and_path_internal_in(OwnedOrBorrowed::None, &[], 0, None, self.z.alloc.clone());
        core::mem::swap(&mut temp_core, &mut self.z);
        Some(temp_core.make_static_path())
    }
}

impl<V: Clone + Send + Sync + Unpin, A: Allocator> ZipperConcretePriv for ReadZipperTracked<'_, '_, V, A> {
    #[inline]
    fn shared_node_id(&self) -> Option<u64> { self.z.shared_node_id() }
}

impl<V: Clone + Send + Sync + Unpin, A: Allocator> zipper_priv::ZipperPriv for ReadZipperTracked<'_, '_, V, A> {
    type V = V;
    type A = A;
    fn get_focus(&self) -> AbstractNodeRef<'_, Self::V, Self::A> { self.z.get_focus() }
    fn try_borrow_focus(&self) -> Option<&TrieNodeODRc<Self::V, Self::A>> { self.z.try_borrow_focus() }
}

impl<'trie, V: Clone + Send + Sync + Unpin + 'trie, A: Allocator + 'trie> ZipperPathBuffer for ReadZipperTracked<'trie, '_, V, A> {
    unsafe fn origin_path_assert_len(&self, len: usize) -> &[u8] { unsafe{ self.z.origin_path_assert_len(len) } }
    fn prepare_buffers(&mut self) { self.z.prepare_buffers() }
    fn reserve_buffers(&mut self, path_len: usize, stack_depth: usize) { self.z.reserve_buffers(path_len, stack_depth) }
}

impl<'trie, V: Clone + Send + Sync + Unpin + 'trie, A: Allocator + 'trie> ZipperIteration for ReadZipperTracked<'trie, '_, V, A> {
    fn to_next_val(&mut self) -> bool { self.z.to_next_val() }
    fn descend_first_k_path(&mut self, k: usize) -> bool { self.z.descend_first_k_path(k) }
    fn to_next_k_path(&mut self, k: usize) -> bool { self.z.to_next_k_path(k) }
}

impl<'trie, V: Clone + Send + Sync + Unpin + 'trie, A: Allocator + 'trie> ZipperReadOnlyConditionalIteration<'trie, V> for ReadZipperTracked<'trie, '_, V, A> { }

impl<'trie, V: Clone + Send + Sync + Unpin + 'trie, A: Allocator + 'trie> ZipperAbsolutePath for ReadZipperTracked<'trie, '_, V, A> {
    fn origin_path(&self) -> &[u8] { self.z.origin_path() }
    fn root_prefix_path(&self) -> &[u8] { self.z.root_prefix_path() }
}

impl<'a, 'path, V: Clone + Send + Sync + Unpin, A: Allocator + 'a> ReadZipperTracked<'a, 'path, V, A> {
    /// See [ReadZipperCore::new_with_node_and_path]
    pub(crate) fn new_with_node_and_path_in(root_node: &'a TrieNodeODRc<V, A>, owned_root: bool, path: &'path [u8], root_prefix_len: usize, root_key_start: usize, root_val: Option<&'a V>, alloc: A, tracker: Option<ZipperTracker<TrackingRead>>) -> Self {
        let core = ReadZipperCore::new_with_node_and_path_in(root_node, owned_root, path, root_prefix_len, root_key_start, root_val, alloc);
        Self { z: core, tracker }
    }
    /// See [ReadZipperCore::new_with_node_and_cloned_path]
    pub(crate) fn new_with_node_and_cloned_path_in(root_node: &'a TrieNodeODRc<V, A>, owned_root: bool, path: &[u8], root_prefix_len: usize, root_key_start: usize, root_val: Option<&'a V>, alloc: A, tracker: Option<ZipperTracker<TrackingRead>>) -> Self {
        let core = ReadZipperCore::new_with_node_and_cloned_path_in(root_node, owned_root, path, root_prefix_len, root_key_start, root_val, alloc);
        Self { z: core, tracker }
    }
}

//GOAT, the standard prototype of IntoIterator isn't compatible with ReadZipperTracked anymore because 
// we would need to require a witness to create the iterator.  We could add a special into_iter method
// but I will wait for somebody to ask for it.
//
// impl<'a, 'path, V: Clone + Send + Sync + Unpin + 'a, A: Allocator + 'a> std::iter::IntoIterator for ReadZipperTracked<'a, 'path, V, A> {
//     type Item = (Vec<u8>, &'a V);
//     type IntoIter = ReadZipperIter<'a, 'path, V, A>;

//     fn into_iter(self) -> Self::IntoIter {
//         //Destructure `self` without dropping it
//         let zip = core::mem::ManuallyDrop::new(self);
//         let core_z = unsafe { std::ptr::read(&zip.z) };
//         let tracker = unsafe { std::ptr::read(&zip.tracker) };
//         ReadZipperIter {
//             started: false,
//             zipper: Some(core_z),
//             _tracker: Some(tracker)
//         }
//     }
// }

// ***---***---***---***---***---***---***---***---***---***---***---***---***---***---***---***---***---***---
// ReadZipperUntracked
// ***---***---***---***---***---***---***---***---***---***---***---***---***---***---***---***---***---***---

/// A [Zipper] that is unable to modify the trie, used when it is possible to statically guarantee
/// non-interference between zippers
#[derive(Clone)]
pub struct ReadZipperUntracked<'a, 'path, V: Clone + Send + Sync, A: Allocator = GlobalAlloc> {
    z: ReadZipperCore<'a, 'path, V, A>,
}

impl<V: Clone + Send + Sync + Unpin, A: Allocator> Zipper for ReadZipperUntracked<'_, '_, V, A> {
    fn path_exists(&self) -> bool { self.z.path_exists() }
    fn is_val(&self) -> bool { self.z.is_val() }
    fn child_count(&self) -> usize { self.z.child_count() }
    fn child_mask(&self) -> ByteMask { self.z.child_mask() }
}

impl<V: Clone + Send + Sync + Unpin, A: Allocator> ZipperValues<V> for ReadZipperUntracked<'_, '_, V, A> {
    fn val(&self) -> Option<&V> { self.z.val() }
}

impl<V: Clone + Send + Sync + Unpin, A: Allocator> ZipperForking<V> for ReadZipperUntracked<'_, '_, V, A> {
    type ReadZipperT<'a> = ReadZipperUntracked<'a, 'a, V, A> where Self: 'a;
    fn fork_read_zipper<'a>(&'a self) -> Self::ReadZipperT<'a> {
        let forked_zipper = self.z.fork_read_zipper();
        Self::ReadZipperT::new_forked_with_inner_zipper(forked_zipper)
    }
}

impl<V: Clone + Send + Sync + Unpin, A: Allocator> ZipperSubtries<V, A> for ReadZipperUntracked<'_, '_, V, A> {
    fn make_map(&self) -> Option<PathMap<Self::V, A>> { self.z.make_map() }
}

impl<'trie, V: Clone + Send + Sync + Unpin + 'trie, A: Allocator + 'trie> ZipperMoving for ReadZipperUntracked<'trie, '_, V, A> {
    fn at_root(&self) -> bool { self.z.at_root() }
    fn reset(&mut self) { self.z.reset() }
    #[inline]
    fn path(&self) -> &[u8] { self.z.path() }
    fn val_count(&self) -> usize { self.z.val_count() }
    fn descend_to<K: AsRef<[u8]>>(&mut self, k: K) -> bool { self.z.descend_to(k) }
    fn descend_to_existing<K: AsRef<[u8]>>(&mut self, k: K) -> usize { self.z.descend_to_existing(k) }
    fn descend_to_val<K: AsRef<[u8]>>(&mut self, k: K) -> usize { self.z.descend_to_val(k) }
    fn descend_to_byte(&mut self, k: u8) -> bool { self.z.descend_to_byte(k) }
    fn descend_indexed_byte(&mut self, child_idx: usize) -> bool { self.z.descend_indexed_byte(child_idx) }
    fn descend_first_byte(&mut self) -> bool { self.z.descend_first_byte() }
    fn descend_until(&mut self) -> bool { self.z.descend_until() }
    fn to_next_sibling_byte(&mut self) -> bool { self.z.to_next_sibling_byte() }
    fn to_prev_sibling_byte(&mut self) -> bool { self.z.to_prev_sibling_byte() }
    fn ascend(&mut self, steps: usize) -> bool { self.z.ascend(steps) }
    fn ascend_byte(&mut self) -> bool { self.z.ascend_byte() }
    fn ascend_until(&mut self) -> bool { self.z.ascend_until() }
    fn ascend_until_branch(&mut self) -> bool { self.z.ascend_until_branch() }
    fn to_next_step(&mut self) -> bool { self.z.to_next_step() }
}

impl<'trie, V: Clone + Send + Sync + Unpin + 'trie, A: Allocator + 'trie> ZipperReadOnlyValues<'trie, V> for ReadZipperUntracked<'trie, '_, V, A> {
    fn get_val(&self) -> Option<&'trie V> { self.z.get_val() }
}

impl<'trie, V: Clone + Send + Sync + Unpin + 'trie, A: Allocator + 'trie> ZipperReadOnlyConditionalValues<'trie, V> for ReadZipperUntracked<'trie, '_, V, A> {
    type WitnessT = ();
    fn witness<'w>(&self) -> Self::WitnessT { () }
    fn get_val_with_witness<'w>(&self, _witness: &'w Self::WitnessT) -> Option<&'w V> where 'trie: 'w { self.get_val() }
}

impl<'a, V: Clone + Send + Sync + Unpin + 'a, A: Allocator + 'a> ZipperReadOnlySubtries<'a, V, A> for ReadZipperUntracked<'a, '_, V, A> {
    type TrieRefT = TrieRefBorrowed<'a, V, A>;
    fn trie_ref_at_path<K: AsRef<[u8]>>(&self, path: K) -> TrieRefBorrowed<'a, V, A> {
        let path = path.as_ref();
        TrieRefBorrowed::new_with_key_and_path_in(self.z.focus_parent_borrowed(), self.get_val(), self.z.node_key(), path, self.z.alloc.clone())
    }
    unsafe fn trie_ref_at_path_unchecked<K: AsRef<[u8]>>(&self, path: K) -> TrieRefBorrowed<'a, V, A> { self.trie_ref_at_path(path) }
}

impl<V: Clone + Send + Sync + Unpin, A: Allocator> ZipperConcrete for ReadZipperUntracked<'_, '_, V, A> {
    fn is_shared(&self) -> bool { self.z.is_shared() }
}

impl<'a, V: Clone + Send + Sync + Unpin + 'a, A: Allocator + 'a> ZipperReadOnlyPriv<'a, V, A> for ReadZipperUntracked<'a, '_, V, A>{
    fn borrow_raw_parts<'z>(&'z self) -> (TaggedNodeRef<'z, V, A>, &'z [u8], Option<&'z V>) { self.z.borrow_raw_parts() }
    fn take_core(&mut self) -> Option<ReadZipperCore<'a, 'static, V, A>> {
        let mut temp_core = ReadZipperCore::new_with_node_and_path_internal_in(OwnedOrBorrowed::None, &[], 0, None, self.z.alloc.clone());
        core::mem::swap(&mut temp_core, &mut self.z);
        Some(temp_core.make_static_path())
    }
}

impl<V: Clone + Send + Sync + Unpin, A: Allocator> ZipperConcretePriv for ReadZipperUntracked<'_, '_, V, A> {
    #[inline]
    fn shared_node_id(&self) -> Option<u64> { self.z.shared_node_id() }
}

impl<V: Clone + Send + Sync + Unpin, A: Allocator> zipper_priv::ZipperPriv for ReadZipperUntracked<'_, '_, V, A> {
    type V = V;
    type A = A;
    fn get_focus(&self) -> AbstractNodeRef<'_, Self::V, Self::A> { self.z.get_focus() }
    fn try_borrow_focus(&self) -> Option<&TrieNodeODRc<Self::V, Self::A>> { self.z.try_borrow_focus() }
}

impl<'trie, V: Clone + Send + Sync + Unpin + 'trie, A: Allocator + 'trie> ZipperPathBuffer for ReadZipperUntracked<'trie, '_, V, A> {
    unsafe fn origin_path_assert_len(&self, len: usize) -> &[u8] { unsafe{ self.z.origin_path_assert_len(len) } }
    fn prepare_buffers(&mut self) { self.z.prepare_buffers() }
    fn reserve_buffers(&mut self, path_len: usize, stack_depth: usize) { self.z.reserve_buffers(path_len, stack_depth) }
}

impl<'trie, V: Clone + Send + Sync + Unpin + 'trie, A: Allocator + 'trie> ZipperIteration for ReadZipperUntracked<'trie, '_, V, A> {
    fn to_next_val(&mut self) -> bool { self.z.to_next_val() }
    fn descend_first_k_path(&mut self, k: usize) -> bool { self.z.descend_first_k_path(k) }
    fn to_next_k_path(&mut self, k: usize) -> bool { self.z.to_next_k_path(k) }
}

impl<'trie, V: Clone + Send + Sync + Unpin + 'trie, A: Allocator + 'trie> ZipperReadOnlyIteration<'trie, V> for ReadZipperUntracked<'trie, '_, V, A> {
    fn to_next_get_val(&mut self) -> Option<&'trie V> { self.z.to_next_get_val() }
}

impl<'trie, V: Clone + Send + Sync + Unpin + 'trie, A: Allocator + 'trie> ZipperReadOnlyConditionalIteration<'trie, V> for ReadZipperUntracked<'trie, '_, V, A> { }

impl<'trie, V: Clone + Send + Sync + Unpin + 'trie, A: Allocator + 'trie> ZipperAbsolutePath for ReadZipperUntracked<'trie, '_, V, A> {
    fn origin_path(&self) -> &[u8] { self.z.origin_path() }
    fn root_prefix_path(&self) -> &[u8] { self.z.root_prefix_path() }
}

impl<'a, 'path, V: Clone + Send + Sync + Unpin + 'a, A: Allocator + 'a> ReadZipperUntracked<'a, 'path, V, A> {
    /// See [ReadZipperCore::new_with_node_and_path]
    pub(crate) fn new_with_node_and_path_in(root_node: &'a TrieNodeODRc<V, A>, path: &'path [u8], root_prefix_len: usize, root_key_start: usize, root_val: Option<&'a V>, alloc: A) -> Self {
        let core = ReadZipperCore::new_with_node_and_path_in(root_node, false, path, root_prefix_len, root_key_start, root_val, alloc);
        Self { z: core }
    }
    /// See [ReadZipperCore::new_with_node_and_path_internal]
    pub(crate) fn new_with_node_and_path_internal_in(root_node: &'a TrieNodeODRc<V, A>, path: &'path [u8], root_key_start: usize, root_val: Option<&'a V>, alloc: A) -> Self {
        let core = ReadZipperCore::new_with_node_and_path_internal_in(OwnedOrBorrowed::Borrowed(root_node), path, root_key_start, root_val, alloc);
        Self { z: core }
    }
    /// See [ReadZipperCore::new_with_node_and_cloned_path]
    pub(crate) fn new_with_node_and_cloned_path_in(root_node: &'a TrieNodeODRc<V, A>, path: &[u8], root_prefix_len: usize, root_key_start: usize, root_val: Option<&'a V>, alloc: A) -> Self {
        let core = ReadZipperCore::new_with_node_and_cloned_path_in(root_node, false, path, root_prefix_len, root_key_start, root_val, alloc);
        Self { z: core }
    }
    /// Makes a new `ReadZipperUntracked` for use in the implementation of [Zipper::fork_read_zipper].
    /// Forked zippers never need to be tracked because they are always fully covered by their parent's permissions
    pub(crate) fn new_forked_with_inner_zipper(core: ReadZipperCore<'a, 'path, V, A>) -> Self {
        ReadZipperUntracked{ z: core }
    }
}

impl<'a, 'path, V: Clone + Send + Sync + Unpin + 'a, A: Allocator + 'a> std::iter::IntoIterator for ReadZipperUntracked<'a, 'path, V, A> {
    type Item = (Vec<u8>, &'a V);
    type IntoIter = ReadZipperIter<'a, 'path, V, A>;

    fn into_iter(self) -> Self::IntoIter {
        //Destructure `self` without dropping it
        let zip = core::mem::ManuallyDrop::new(self);
        let core_z = unsafe { std::ptr::read(&zip.z) };
        ReadZipperIter {
            started: false,
            zipper: Some(core_z),
        }
    }
}

// ***---***---***---***---***---***---***---***---***---***---***---***---***---***---***---***---***---***---
// ReadZipperOwned
// ***---***---***---***---***---***---***---***---***---***---***---***---***---***---***---***---***---***---

/// A [Zipper] that holds ownership of the root node, so there is no need for a lifetime parameter
//
//GOAT ReadZipperOwned doesn't need its internal map anymore.
// Then, ReadZipperTracked is then just a ReadZipperOwned plus a tracker
//**UPDATE** TOo early to make this change; because the root value still lives outside the ReadZipper.  We could move to an owned root value, like we did for TrieRefOwned, but I would rather just push ahead with moving root values inside nodes.  For now I am just trying to get to the right external API.
pub struct ReadZipperOwned<V: Clone + Send + Sync + 'static, A: Allocator + 'static = GlobalAlloc> {
    map: MaybeDangling<Box<PathMap<V, A>>>,
    // NOTE About this Box around the WriteZipperCore... The reason this is needed is for the
    // [WriteZipperOwned::into_map] method.  This box effectively provides a fence, ensuring that the
    // `&mut` references to the `map` and the `prefix_path` are totally gone before we access `map`.
    // But I would like to find a zero-cost way to accomplish the same thing without the indirection.
    //
    // UPDATE: I could give the ReadZipperCore the same ptr treatment that I did to WriteZipper with the
    // WZNodePtr, although it's likely easier for the ReadZipperCore because we don't have to worry about
    // mutability and the constraints of the MutCursorRootedVec
    z: Box<ReadZipperCore<'static, 'static, V, A>>,
}

impl<V: 'static + Clone + Send + Sync + Unpin, A: Allocator> Clone for ReadZipperOwned<V, A> {
    fn clone(&self) -> Self {
        let new_map = (**self.map).clone();
        Self::new_with_map(new_map, self.root_prefix_path())
    }
}

impl<V: 'static + Clone + Send + Sync + Unpin, A: Allocator> ReadZipperOwned<V, A> {
    /// See [ReadZipperCore::new_with_node_and_cloned_path]
    pub(crate) fn new_with_map<K: AsRef<[u8]>>(map: PathMap<V, A>, path: K) -> Self {
        map.ensure_root();
        let alloc = map.alloc.clone();
        let path = path.as_ref();
        let map = MaybeDangling::new(Box::new(map));
        let root_ref = unsafe{ &*(*map).root.get() }.as_ref().unwrap();
        let root_val = Option::as_ref( unsafe{ &*(*map).root_val.get() } );
        let core = ReadZipperCore::new_with_node_and_cloned_path_in(root_ref, true, path, path.len(), 0, root_val, alloc);
        Self { map, z: Box::new(core) }
    }
    /// Consumes the zipper and returns a map contained within the zipper
    pub fn into_map(self) -> PathMap<V, A> {
        drop(self.z);
        let map = MaybeDangling::into_inner(self.map);
        *map
    }
}

impl<V: Clone + Send + Sync + Unpin, A: Allocator> Zipper for ReadZipperOwned<V, A> {
    fn path_exists(&self) -> bool { self.z.path_exists() }
    fn is_val(&self) -> bool { self.z.is_val() }
    fn child_count(&self) -> usize { self.z.child_count() }
    fn child_mask(&self) -> ByteMask { self.z.child_mask() }
}

impl<V: Clone + Send + Sync + Unpin, A: Allocator> ZipperValues<V> for ReadZipperOwned<V, A> {
    fn val(&self) -> Option<&V> { self.z.get_val() }
}

impl<V: Clone + Send + Sync + Unpin, A: Allocator> ZipperForking<V> for ReadZipperOwned<V, A> {
    type ReadZipperT<'a> = ReadZipperUntracked<'a, 'a, V, A> where Self: 'a;
    fn fork_read_zipper<'a>(&'a self) -> Self::ReadZipperT<'a> {
        let forked_zipper = self.z.fork_read_zipper();
        Self::ReadZipperT::new_forked_with_inner_zipper(forked_zipper)
    }
}

impl<V: Clone + Send + Sync + Unpin, A: Allocator> ZipperSubtries<V, A> for ReadZipperOwned<V, A> {
    fn make_map(&self) -> Option<PathMap<Self::V, A>> { self.z.make_map() }
}

impl<V: Clone + Send + Sync + Unpin, A: Allocator> ZipperMoving for ReadZipperOwned<V, A> {
    fn at_root(&self) -> bool { self.z.at_root() }
    fn reset(&mut self) { self.z.reset() }
    #[inline]
    fn path(&self) -> &[u8] { self.z.path() }
    fn val_count(&self) -> usize { self.z.val_count() }
    fn descend_to<K: AsRef<[u8]>>(&mut self, k: K) -> bool { self.z.descend_to(k) }
    fn descend_to_existing<K: AsRef<[u8]>>(&mut self, k: K) -> usize { self.z.descend_to_existing(k) }
    fn descend_to_val<K: AsRef<[u8]>>(&mut self, k: K) -> usize { self.z.descend_to_val(k) }
    fn descend_to_byte(&mut self, k: u8) -> bool { self.z.descend_to_byte(k) }
    fn descend_indexed_byte(&mut self, child_idx: usize) -> bool { self.z.descend_indexed_byte(child_idx) }
    fn descend_first_byte(&mut self) -> bool { self.z.descend_first_byte() }
    fn descend_until(&mut self) -> bool { self.z.descend_until() }
    fn to_next_sibling_byte(&mut self) -> bool { self.z.to_next_sibling_byte() }
    fn to_prev_sibling_byte(&mut self) -> bool { self.z.to_prev_sibling_byte() }
    fn ascend(&mut self, steps: usize) -> bool { self.z.ascend(steps) }
    fn ascend_byte(&mut self) -> bool { self.z.ascend_byte() }
    fn ascend_until(&mut self) -> bool { self.z.ascend_until() }
    fn ascend_until_branch(&mut self) -> bool { self.z.ascend_until_branch() }
    fn to_next_step(&mut self) -> bool { self.z.to_next_step() }
}

impl<'trie, V: Clone + Send + Sync + Unpin + 'trie, A: Allocator + 'trie> ZipperReadOnlyConditionalValues<'trie, V> for ReadZipperOwned<V, A> {
    type WitnessT = ReadZipperWitness<V, A>;
    fn witness<'w>(&self) -> ReadZipperWitness<V, A> { self.z.witness() }
    fn get_val_with_witness<'w>(&self, witness: &'w ReadZipperWitness<V, A>) -> Option<&'w V> where 'trie: 'w { self.z.get_val_with_witness(witness) }
}

impl<'a, V: Clone + Send + Sync + Unpin, A: Allocator> ZipperReadOnlySubtries<'a, V, A> for ReadZipperOwned<V, A> where Self: 'a {
    type TrieRefT = TrieRefOwned<V, A>;
    fn trie_ref_at_path<K: AsRef<[u8]>>(&self, path: K) -> TrieRefOwned<V, A> {
        let path = path.as_ref();
        TrieRefOwned::new_with_key_and_path_in(self.z.focus_parent(), self.val(), self.z.node_key(), path, self.z.alloc.clone())
    }
    unsafe fn trie_ref_at_path_unchecked<K: AsRef<[u8]>>(&self, path: K) -> TrieRefOwned<V, A> { self.trie_ref_at_path(path) }
}

impl<V: Clone + Send + Sync + Unpin, A: Allocator> ZipperConcrete for ReadZipperOwned<V, A> {
    fn is_shared(&self) -> bool { self.z.is_shared() }
}

impl<'a, V: Clone + Send + Sync + Unpin, A: Allocator> ZipperReadOnlyPriv<'a, V, A> for ReadZipperOwned<V, A> where Self: 'a {
    fn borrow_raw_parts<'z>(&'z self) -> (TaggedNodeRef<'z, V, A>, &'z [u8], Option<&'z V>) { self.z.borrow_raw_parts() }
    fn take_core(&mut self) -> Option<ReadZipperCore<'a, 'static, V, A>> {
        let mut temp_core = ReadZipperCore::new_with_node_and_path_internal_in(OwnedOrBorrowed::None, &[], 0, None, self.z.alloc.clone());
        core::mem::swap(&mut temp_core, &mut self.z);
        Some(temp_core.make_static_path())
    }
}

impl<V: Clone + Send + Sync + Unpin, A: Allocator> ZipperConcretePriv for ReadZipperOwned<V, A> {
    #[inline]
    fn shared_node_id(&self) -> Option<u64> { self.z.shared_node_id() }
}

impl<V: Clone + Send + Sync + Unpin, A: Allocator> zipper_priv::ZipperPriv for ReadZipperOwned<V, A> {
    type V = V;
    type A = A;
    fn get_focus(&self) -> AbstractNodeRef<'_, Self::V, Self::A> { self.z.get_focus() }
    fn try_borrow_focus(&self) -> Option<&TrieNodeODRc<Self::V, Self::A>> { self.z.try_borrow_focus() }
}

impl<V: Clone + Send + Sync + Unpin, A: Allocator> ZipperPathBuffer for ReadZipperOwned<V, A> {
    unsafe fn origin_path_assert_len(&self, len: usize) -> &[u8] { unsafe{ self.z.origin_path_assert_len(len) } }
    fn prepare_buffers(&mut self) { self.z.prepare_buffers() }
    fn reserve_buffers(&mut self, path_len: usize, stack_depth: usize) { self.z.reserve_buffers(path_len, stack_depth) }
}

impl<V: Clone + Send + Sync + Unpin, A: Allocator> ZipperIteration for ReadZipperOwned<V, A> {
    fn to_next_val(&mut self) -> bool { self.z.to_next_val() }
    fn descend_first_k_path(&mut self, k: usize) -> bool { self.z.descend_first_k_path(k) }
    fn to_next_k_path(&mut self, k: usize) -> bool { self.z.to_next_k_path(k) }
}

impl<'trie, V: Clone + Send + Sync + Unpin + 'trie, A: Allocator + 'trie> ZipperReadOnlyConditionalIteration<'trie, V> for ReadZipperOwned<V, A> { }

impl<V: Clone + Send + Sync + Unpin, A: Allocator> ZipperAbsolutePath for ReadZipperOwned<V, A> {
    fn origin_path(&self) -> &[u8] { self.z.origin_path() }
    fn root_prefix_path(&self) -> &[u8] { self.z.root_prefix_path() }
}

// ***---***---***---***---***---***---***---***---***---***---***---***---***---***---***---***---***---***---
// ReadZipperCore (the actual implementation)
// ***---***---***---***---***---***---***---***---***---***---***---***---***---***---***---***---***---***---

/// Size of node stack to preallocate in the zipper
pub(crate) const EXPECTED_DEPTH: usize = 16;

/// Size in bytes to preallocate path storage in the zipper
pub(crate) const EXPECTED_PATH_LEN: usize = 64;

pub(crate) mod read_zipper_core {
    use crate::trie_node::*;
    use crate::PathMap;
    use crate::zipper::*;

    /// A [Zipper] that is unable to modify the trie
    ///
    /// (Internal type, but in private module so it can be part of sealed interface)
    pub struct ReadZipperCore<'a, 'path, V: Clone + Send + Sync, A: Allocator> {
        /// A reference to the entire origin path, of which `root_key` is the final subset
        origin_path: SliceOrLen<'path>,
        /// The byte offset in `origin_path` for the start of the root node's key.
        /// `root_key = origin_path[root_key_start..]`
        root_key_start: usize,
        /// The byte offset in `origin_path` for the start of the key in `root_node` that produces the
        /// zipper's root.  This is needed to access to the root value if we have a ReadZipper that was
        /// descended from a [ZipperHead], and thus the `root_node` field is `Owned`
        /// In the cases where this field is not used, it will be set to [usize::MAX]
        root_parent_key_start: usize,
        /// A special-case to access a value at the root node, because that value would be otherwise inaccessible
        /// NOTE: `root_val` will be `None`, except in situations where `ReadZipper` at the root of a map or `ZipperHead`
        root_val: Option<&'a V>,
        /// The [TrieNodeODRc] that contains the root node from which the zipper is descended. If the zipper
        /// is descended from a `ZipperHead`, this field will be `Owned`, otherwise it will be `Borrowed`
        root_node: OwnedOrBorrowed<'a, TrieNodeODRc<V, A>>,
        /// A reference to the focus node
        focus_node: MiriWrapper<TaggedNodeRef<'a, V, A>>,
        /// An iter token corresponding to the location of the `node_key` within the `focus_node`, or NODE_ITER_INVALID
        /// if iteration is not in-process
        focus_iter_token: u128,
        /// Stores the entire path from the root node, including the bytes from `root_key`
        prefix_buf: Vec<u8>,
        /// Stores a stack of parent node references.  Does not include the focus_node
        /// The tuple contains: `(node_ref, iter_token, key_offset_in_prefix_buf)`
        ancestors: Vec<(TaggedNodeRef<'a, V, A>, u128, usize)>,
        pub(crate) alloc: A,
    }

    //GOAT-TODO, we should unify this `OwnedOrBorrowed` type with [`AbstractNodeRef`], and it should be able to
    // be packed into a single 64-bit word, and do the right thing when it is dropped.
    #[derive(Clone, Debug)]
    pub enum OwnedOrBorrowed<'a, T> {
        Owned(T),
        Borrowed(&'a T),
        None,
    }

    impl<'a, T> From<Option<&'a T>> for OwnedOrBorrowed<'a, T> {
        fn from(opt: Option<&'a T>) -> Self {
            match opt {
                Some(t) => Self::Borrowed(t),
                None => Self::None
            }
        }
    }

    impl<'a, T> OwnedOrBorrowed<'a, T> {
        /// Returns a reference to the content, regardless of whether it is owned or borrowed
        #[inline]
        pub fn as_ref(&self) -> &T {
            match self {
                Self::Owned(t) => &t,
                Self::Borrowed(t) => t,
                Self::None => panic!(),
            }
        }
        //GOAT, may be unneeded
        // /// Returns a reference to the 
        // #[inline]
        // pub fn as_option(&self) -> Option<&T> {
        //     match self {
        //         Self::Owned(t) => Some(&t),
        //         Self::Borrowed(t) => Some(t),
        //         Self::None => None,
        //     }
        // }
        /// Returns a reference to the content in the reference lifetime, if it's borrowed.  Panics if the content is owned
        pub fn as_borrowed_ref(&self) -> &'a T {
            match self {
                Self::Borrowed(t) => t,
                Self::Owned(_) => panic!(),
                Self::None => panic!(),
            }
        }
        /// Returns a reference to the owned content, or `None` if the content is borrowed
        pub fn get_owned_ref(&self) -> Option<&T> {
            match self {
                Self::Owned(t) => Some(&t),
                Self::Borrowed(_) => None,
                Self::None => None,
            }
        }
        /// Returns `true` if the content is owned, or `false` otherwise
        pub fn is_owned(&self) -> bool {
            match self {
                Self::Owned(_) => true,
                Self::Borrowed(_) => false,
                Self::None => false,
            }
        }
        //GOAT, maybe unneeded
        // /// Returns `true` if the content is borrowed, or `false` otherwise
        // pub fn is_borrowed(&self) -> bool {
        //     match self {
        //         Self::Borrowed(_) => true,
        //         Self::Owned(_) => false,
        //         Self::None => false,
        //     }
        // }
    }

    #[cfg(miri)]
    type MiriWrapper<T> = Box<T>;

    #[cfg(not(miri))]
    use miri_wrapper::MiriWrapper;
    mod miri_wrapper {
        use std::ops::{Deref, DerefMut};

        /// A type that appears to be a Box but does nothing, so I can replace it with a box under miri
        ///
        /// The issue is how miri scopes its pointer tags, which make self-referential types fail
        /// when they are dropped, because the reference and the referant get dropped within the same
        /// scope.
        #[derive(Clone)]
        pub struct MiriWrapper<T>(T);

        impl<T> Deref for MiriWrapper<T> {
            type Target = T;
            #[inline]
            fn deref(&self) -> &T {
                &self.0
            }
        }
        impl<T> DerefMut for MiriWrapper<T> {
            #[inline]
            fn deref_mut(&mut self) -> &mut T {
                &mut self.0
            }
        }
        impl<T> MiriWrapper<T> {
            pub fn new(t: T) -> Self {
                Self(t)
            }
        }
    }

    impl<V: Clone + Send + Sync, A: Allocator> Clone for ReadZipperCore<'_, '_, V, A> where V: Clone {
        fn clone(&self) -> Self {
            Self {
                origin_path: self.origin_path.clone(),
                root_key_start: self.root_key_start,
                root_parent_key_start: self.root_parent_key_start,
                root_val: self.root_val,
                root_node: self.root_node.clone(),
                focus_node: self.focus_node.clone(),
                focus_iter_token: NODE_ITER_INVALID,
                prefix_buf: self.prefix_buf.clone(),
                ancestors: self.ancestors.clone(),
                alloc: self.alloc.clone(),
            }
        }
    }

    impl<V: Clone + Send + Sync + Unpin, A: Allocator> Zipper for ReadZipperCore<'_, '_, V, A> {
        fn path_exists(&self) -> bool {
            let key = self.node_key();
            if key.len() > 0 {
                self.focus_node.node_contains_partial_key(key)
            } else {
                true
            }
        }
        fn is_val(&self) -> bool {
            self.is_val_internal()
        }
        fn child_count(&self) -> usize {
            debug_assert!(self.is_regularized());
            self.focus_node.count_branches(self.node_key())
        }
        fn child_mask(&self) -> ByteMask {
            debug_assert!(self.is_regularized());
            self.focus_node.node_branches_mask(self.node_key())
        }
    }

    impl<V: Clone + Send + Sync + Unpin, A: Allocator> ZipperValues<V> for ReadZipperCore<'_, '_, V, A> {
        fn val(&self) -> Option<&V> { self.get_val() }
    }

    impl<V: Clone + Send + Sync + Unpin, A: Allocator> ZipperForking<V> for ReadZipperCore<'_, '_, V, A> {
        type ReadZipperT<'a> = ReadZipperCore<'a, 'a, V, A> where Self: 'a;
        fn fork_read_zipper<'a>(&'a self) -> Self::ReadZipperT<'a> {
            let new_root_val = self.get_val();
            let new_root_path = self.origin_path();
            let new_root_key_start = new_root_path.len() - self.node_key().len();
            Self::ReadZipperT::new_with_node_and_path_internal_in(OwnedOrBorrowed::Borrowed(self.focus_parent()), new_root_path, new_root_key_start, new_root_val, self.alloc.clone())
        }
    }

    impl<V: Clone + Send + Sync + Unpin, A: Allocator> ZipperSubtries<V, A> for ReadZipperCore<'_, '_, V, A> {
        fn make_map(&self) -> Option<PathMap<Self::V, A>> {
            #[cfg(not(feature = "graft_root_vals"))]
            let root_val = None;
            #[cfg(feature = "graft_root_vals")]
            let root_val = self.get_val().cloned();

            let root_node = self.get_focus().into_option();
            if root_node.is_some() || root_val.is_some() {
                Some(PathMap::new_with_root_in(root_node, root_val, self.alloc.clone()))
            } else {
                None
            }
        }
    }

    impl<'trie, V: Clone + Send + Sync + Unpin + 'trie, A: Allocator + 'trie> ZipperMoving for ReadZipperCore<'trie, '_, V, A> {
        fn at_root(&self) -> bool {
            self.prefix_buf.len() <= self.origin_path.len()
        }

        fn reset(&mut self) {
            self.ancestors.truncate(1);
            match self.ancestors.pop() {
                Some((node, _tok, _prefix_len)) => {
                    *self.focus_node = node;
                    self.focus_iter_token = NODE_ITER_INVALID;
                },
                None => {}
            }
            self.prefix_buf.truncate(self.origin_path.len());
        }

        #[inline]
        fn path(&self) -> &[u8] {
            if self.prefix_buf.len() > 0 {
                &self.prefix_buf[self.origin_path.len()..]
            } else {
                &[]
            }
        }

        fn val_count(&self) -> usize {
            if self.node_key().len() == 0 {
                val_count_below_root(*self.focus_node) + (self.is_val() as usize)
            } else {
                let focus = self.get_focus();
                if focus.is_none() {
                    0
                } else {
                    val_count_below_root(focus.as_tagged()) + (self.is_val() as usize)
                }
            }
        }
        fn descend_to<K: AsRef<[u8]>>(&mut self, k: K) -> bool {
            let k = k.as_ref();
            if k.len() == 0 {
                return self.path_exists() //Zero-length path is a no-op
            }

            self.prepare_buffers();
            debug_assert!(self.is_regularized());

            let (borrowed_self, key) = self.descend_to_internal(k);
            if key.len() == 0 {
                true
            } else {
                borrowed_self.focus_node.node_contains_partial_key(key)
            }
        }

        fn descend_to_byte(&mut self, k: u8) -> bool {
            self.prepare_buffers();
            debug_assert!(self.is_regularized());

            self.prefix_buf.push(k);
            self.focus_iter_token = NODE_ITER_INVALID;
            if let Some((_consumed_byte_cnt, next_node)) = self.focus_node.node_get_child(self.node_key()) {
                let next_node = next_node.as_tagged();
                self.ancestors.push((*self.focus_node, self.focus_iter_token, self.prefix_buf.len()));
                *self.focus_node = next_node;
                return true;
            }
            self.focus_node.node_contains_partial_key(self.node_key())
        }

        fn descend_indexed_byte(&mut self, child_idx: usize) -> bool {
            self.prepare_buffers();
            debug_assert!(self.is_regularized());

            match self.focus_node.nth_child_from_key(self.node_key(), child_idx) {
                (Some(prefix), Some(child_node)) => {
                    self.prefix_buf.push(prefix);
                    self.ancestors.push((*self.focus_node.clone(), self.focus_iter_token, self.prefix_buf.len()));
                    *self.focus_node = child_node;
                    self.focus_iter_token = NODE_ITER_INVALID;
                    true
                },
                (Some(prefix), None) => {
                    self.prefix_buf.push(prefix);
                    self.focus_iter_token = NODE_ITER_INVALID;
                    true
                },
                (None, _) => false
            }
        }

        fn descend_first_byte(&mut self) -> bool {
            self.prepare_buffers();
            debug_assert!(self.is_regularized());
            let cur_tok = self.focus_node.iter_token_for_path(self.node_key());
            self.focus_iter_token = cur_tok;

            let (new_tok, key_bytes, child_node, _value) = self.focus_node.next_items(self.focus_iter_token);

            if new_tok != NODE_ITER_FINISHED {
                let byte_idx = self.node_key().len();
                if byte_idx >= key_bytes.len() {
                    debug_assert!(self.is_regularized());
                    return false; //We can't go any deeper down this path
                }
                self.focus_iter_token = new_tok;
                self.prefix_buf.push(key_bytes[byte_idx]);

                if key_bytes.len() == byte_idx+1 {
                    match child_node {
                        None => {},
                        Some(rec) => {
                            self.ancestors.push((*self.focus_node.clone(), new_tok, self.prefix_buf.len()));
                            *self.focus_node = rec.as_tagged();
                            self.focus_iter_token = self.focus_node.new_iter_token();
                        },
                    }
                }
                debug_assert!(self.is_regularized());
                true
            } else {
                self.focus_iter_token = new_tok;
                debug_assert!(self.is_regularized());
                false
            }
        }

        fn descend_until(&mut self) -> bool {
            debug_assert!(self.is_regularized());
            let mut moved = false;
            while self.child_count() == 1 {
                moved = true;
                self.descend_first();
                if self.is_val_internal() {
                    break;
                }
            }
            moved
        }

        fn descend_to_existing<K: AsRef<[u8]>>(&mut self, k: K) -> usize {
            let mut k = k.as_ref();
            if k.len() == 0 {
                return 0 //Zero-length path is a no-op
            }
            self.prepare_buffers();
            debug_assert!(self.is_regularized());

            let original_path_len = self.prefix_buf.len();
            let mut key_start = self.node_key_start();

            //Early out if we're on a non-existent path
            if key_start < self.prefix_buf.len() && !self.focus_node.node_contains_partial_key(&self.prefix_buf[key_start..]) {
                return 0
            }

            //Descend through all the existing nodes
            //
            //NOTE: One of the advantages of `descend_to_existing` vs ordinary `descend_to` is that it
            // avoids copying the whole path argument into the path buffer unless that's actually needed.
            // So this loop copies the path arg in chunks.  If we didn't care about this, we could just
            // grow the path buffer in one call with `self.descend_to_internal(k)`, like `descend_to` does
            const CHUNK_SIZE: usize = 64;
            debug_assert!(CHUNK_SIZE >= MAX_NODE_KEY_BYTES);
            while k.len() > 0 {
                let (chunk, remaining) = if k.len() > CHUNK_SIZE {
                    (&k[..CHUNK_SIZE], &k[CHUNK_SIZE..])
                } else {
                    (k, &[][..])
                };
                let _ = self.descend_to_internal(chunk);
                let new_key_start = self.node_key_start();
                if new_key_start == key_start {
                    break;
                }
                key_start = new_key_start;
                k = remaining;
            }

            //Now trim the buffer to the length of the last existing path within the node
            let node_key = &self.prefix_buf[key_start..];
            let overlap = if node_key.len() > 0 {
                self.focus_node.node_key_overlap(node_key)
            } else {
                0
            };
            self.prefix_buf.truncate(key_start+overlap);

            debug_assert!(self.is_regularized());
            self.prefix_buf.len() - original_path_len
        }

        //GOAT, WIP.  I think `node_first_val_depth_along_key` needs to change in order to
        // ignore values with a key length smaller than a specified length
        // fn descend_to_val<K: AsRef<[u8]>>(&mut self, k: K) -> usize {
        //     let mut k = k.as_ref();
        //     if k.len() == 0 {
        //         return 0 //Zero-length path is a no-op
        //     }
        //     self.prepare_buffers();
        //     debug_assert!(self.is_regularized());

        //     self.focus_node.node_first_val_depth_along_key();
        // }

        fn to_next_sibling_byte(&mut self) -> bool {
            self.prepare_buffers();
            if self.prefix_buf.len() == 0 {
                return false
            }
            debug_assert!(self.is_regularized());
            self.deregularize();
            if self.focus_iter_token == NODE_ITER_INVALID {
                let cur_tok = self.focus_node.iter_token_for_path(self.node_key());
                self.focus_iter_token = cur_tok;
            }

            if self.focus_iter_token == NODE_ITER_FINISHED {
                self.regularize();
                return false
            }

            let (mut new_tok, mut key_bytes, mut child_node, mut _value) = self.focus_node.next_items(self.focus_iter_token);
            while new_tok != NODE_ITER_FINISHED {
                //Check to see if the iter result has modified more than one byte
                let node_key = self.node_key();
                if node_key.len() == 0 {
                    self.focus_iter_token = NODE_ITER_INVALID;
                    return false;
                }
                let fixed_len = node_key.len() - 1;
                if fixed_len >= key_bytes.len() || key_bytes[..fixed_len] != node_key[..fixed_len] {
                    self.regularize();
                    return false;
                }

                if key_bytes[fixed_len] > node_key[fixed_len] {
                    *self.prefix_buf.last_mut().unwrap() = key_bytes[node_key.len()-1];
                    self.focus_iter_token = new_tok;

                    //If this operation landed us at the end of the path within the node, then we
                    // should re-regularize the zipper before returning
                    if key_bytes.len() == 1 {
                        match child_node {
                            None => {},
                            Some(rec) => {
                                self.ancestors.push((*self.focus_node.clone(), new_tok, self.prefix_buf.len()));
                                *self.focus_node = rec.as_tagged();
                                self.focus_iter_token = NODE_ITER_INVALID
                            },
                        }
                    }

                    debug_assert!(self.is_regularized());
                    return true
                }

                (new_tok, key_bytes, child_node, _value) = self.focus_node.next_items(new_tok);
            }

            self.focus_iter_token = NODE_ITER_FINISHED;
            self.regularize();
            false
        }

        fn to_prev_sibling_byte(&mut self) -> bool {
            self.to_sibling(false)
        }

        fn ascend(&mut self, mut steps: usize) -> bool {
            debug_assert!(self.is_regularized());
            while steps > 0 {
                if self.excess_key_len() == 0 {
                    match self.ancestors.pop() {
                        Some((node, iter_tok, _prefix_offset)) => {
                            *self.focus_node = node;
                            self.focus_iter_token = iter_tok;
                        },
                        None => {
                            debug_assert!(self.is_regularized());
                            return false
                        }
                    };
                }
                let cur_jump = steps.min(self.excess_key_len());
                self.prefix_buf.truncate(self.prefix_buf.len() - cur_jump);
                steps -= cur_jump;
            }
            debug_assert!(self.is_regularized());
            true
        }

        fn ascend_byte(&mut self) -> bool {
            debug_assert!(self.is_regularized());
            if self.excess_key_len() == 0 {
                match self.ancestors.pop() {
                    Some((node, iter_tok, _prefix_offset)) => {
                        *self.focus_node = node;
                        self.focus_iter_token = iter_tok;
                    },
                    None => {
                        debug_assert!(self.is_regularized());
                        return false
                    }
                };
            }
            self.prefix_buf.pop();
            debug_assert!(self.is_regularized());
            true
        }

        fn ascend_until(&mut self) -> bool {
            debug_assert!(self.is_regularized());
            if self.at_root() {
                return false;
            }
            loop {
                if self.node_key().len() == 0 {
                    self.ascend_across_nodes();
                }
                self.ascend_within_node();
                if self.child_count() > 1 || self.is_val() || self.at_root() {
                    return true;
                }
            }
        }

        fn ascend_until_branch(&mut self) -> bool {
            debug_assert!(self.is_regularized());
            if self.at_root() {
                return false;
            }
            loop {
                if self.node_key().len() == 0 {
                    self.ascend_across_nodes();
                }
                self.ascend_within_node();
                if self.child_count() > 1 || self.at_root() {
                    return true;
                }
            }
        }
    }

    impl<V: Clone + Send + Sync + Unpin, A: Allocator> zipper_priv::ZipperPriv for ReadZipperCore<'_, '_, V, A> {
        type V = V;
        type A = A;
        fn get_focus(&self) -> AbstractNodeRef<'_, Self::V, Self::A> {
            let node_key = self.node_key();

            //See if we need to deregularize the zipper here to get at the ODRc that holds the focus
            let (focus_node, node_key) = if node_key.len() == 0 {
                match self.ancestors.last() {
                    Some((focus_node, _iter_tok, _prefix_offset)) => (focus_node, self.parent_key()),
                    None => {
                        return AbstractNodeRef::BorrowedRc(self.root_node.as_ref())
                    }
                }
            } else {
                (&*self.focus_node, node_key)
            };
            focus_node.get_node_at_key(node_key)
        }
        fn try_borrow_focus(&self) -> Option<&TrieNodeODRc<Self::V, Self::A>> {
            let node_key = self.node_key();
            let (focus_node, node_key) = if node_key.len() == 0 {
                let parent_key = self.parent_key();
                if parent_key.len() == 0 {
                    return Some(self.root_node.as_ref())
                }

                let parent_node = match self.ancestors.last() {
                    Some((focus_node, _iter_tok, _prefix_offset)) => {
                        *focus_node
                    },
                    None => {
                        self.root_node.as_ref().as_tagged()
                    }
                };
                (parent_node, parent_key)
            } else {
                (*self.focus_node, node_key)
            };

            match focus_node.node_get_child(node_key) {
                Some((consumed_bytes, child_node)) => {
                    debug_assert_eq!(consumed_bytes, node_key.len());
                    Some(child_node)
                },
                None => None
            }
        }
    }

    impl<'trie, V: Clone + Send + Sync + Unpin + 'trie, A: Allocator + 'trie> ZipperPathBuffer for ReadZipperCore<'trie, '_, V, A> {
        unsafe fn origin_path_assert_len(&self, len: usize) -> &[u8] {
            if self.prefix_buf.capacity() > 0 {
                assert!(len <= self.prefix_buf.capacity());
                unsafe{ core::slice::from_raw_parts(self.prefix_buf.as_ptr(), len) }
            } else {
                assert!(len <= self.origin_path.len());
                unsafe{ &self.origin_path.as_slice_unchecked() }
            }
        }
        /// Internal method to ensure buffers to facilitate movement of zipper are allocated and initialized
        #[inline(always)]
        fn prepare_buffers(&mut self) {
            if self.prefix_buf.capacity() == 0 {
                self.reserve_buffers(EXPECTED_PATH_LEN, EXPECTED_DEPTH)
            }
        }
        #[cold]
        fn reserve_buffers(&mut self, path_len: usize, stack_depth: usize) {
            let path_len = path_len.max(self.origin_path.len());
            if self.prefix_buf.capacity() < path_len {
                let was_unallocated = self.prefix_buf.capacity() == 0;
                self.prefix_buf.reserve(path_len.saturating_sub(self.prefix_buf.len()));
                if was_unallocated {
                    self.prefix_buf.extend(unsafe{ self.origin_path.as_slice_unchecked() });
                }
            }
            if self.ancestors.capacity() < stack_depth {
                self.ancestors.reserve(stack_depth.saturating_sub(self.ancestors.len()));
            }
        }
    }

    impl<'trie, V: Clone + Send + Sync + Unpin + 'trie, A: Allocator + 'trie> ZipperReadOnlyConditionalValues<'trie, V> for ReadZipperCore<'trie, '_, V, A> {
        type WitnessT = ReadZipperWitness<V, A>;
        fn witness<'w>(&self) -> Self::WitnessT {
            if self.root_node.is_owned() {
                ReadZipperWitness(Some(self.root_node.as_ref().clone()))
            } else {
                ReadZipperWitness(None)
            }
        }
        fn get_val_with_witness<'w>(&self, witness: &'w Self::WitnessT) -> Option<&'w V> where 'trie: 'w {
            assert_eq!(witness.0.as_ref(), self.root_node.get_owned_ref());
            let key = self.node_key();
            if key.len() > 0 {
                self.focus_node.node_get_val(key)
            } else {
                if let Some((parent, _iter_tok, _prefix_offset)) = self.ancestors.last() {
                    parent.node_get_val(self.parent_key())
                } else {
                    if self.root_val.is_some() {
                        self.root_val
                    } else {
                        //We know the node in the witness and the node in self.root_node are the same,
                        // but we borrow it from the witness here because that has the lifetime we need
                        witness.0.as_ref().unwrap().as_tagged().node_get_val(self.root_node_key())
                    }
                }
            }
        }
    }

    impl<'trie, V: Clone + Send + Sync + Unpin + 'trie, A: Allocator + 'trie> ZipperReadOnlyValues<'trie, V> for ReadZipperCore<'trie, '_, V, A> {
        fn get_val(&self) -> Option<&'trie V> {
            let key = self.node_key();
            if key.len() > 0 {
                self.focus_node.node_get_val(key)
            } else {
                if let Some((parent, _iter_tok, _prefix_offset)) = self.ancestors.last() {
                    parent.node_get_val(self.parent_key())
                } else {
                    //NOTE: It's true that we shouldn't have ZipperReadOnlyValues implemented on a type that comes from a ZipperHead, but
                    // we currently share the same implementation between `val()` and `get_val()` because the only difference is the return
                    // lifetime, and the current ZipperHead implementation is actually ok with referencing the value in the root of the ZipperHead.
                    // debug_assert!(self.root_node.is_borrowed());
                    self.root_val
                }
            }
        }
    }

    impl<'a, V: Clone + Send + Sync + Unpin, A: Allocator + 'a> ZipperReadOnlyPriv<'a, V, A> for ReadZipperCore<'a, '_, V, A> {
        fn borrow_raw_parts<'z>(&'z self) -> (TaggedNodeRef<'a, V, A>, &'z [u8], Option<&'a V>) {
            let node_key = self.node_key();
            if node_key.len() > 0 {
                (*self.focus_node, node_key, None)
            } else {
                (*self.focus_node, &[], self.get_val())
            }
        }
        fn take_core(&mut self) -> Option<ReadZipperCore<'a, 'static, V, A>> {
            unreachable!()
        }
    }

    impl<V: Clone + Send + Sync + Unpin, A: Allocator> ZipperConcrete for ReadZipperCore<'_, '_, V, A> {
        #[inline]
        fn is_shared(&self) -> bool {
            let key = self.node_key();
            if key.len() > 0 {
                false
            } else {
                if let Some((parent, _iter_tok, _prefix_offset)) = self.ancestors.last() {
                    let (_key_len, focus_node) = parent.node_get_child(self.parent_key()).unwrap();
                    focus_node.refcount() > 1
                } else {
                    false //root
                }
            }
        }
    }

    impl<V: Clone + Send + Sync + Unpin, A: Allocator> ZipperConcretePriv for ReadZipperCore<'_, '_, V, A> {
        #[inline]
        fn shared_node_id(&self) -> Option<u64> {
            read_zipper_shared_node_id(self)
        }
    }

    #[inline]
    pub(crate) fn read_zipper_shared_node_id<'a, V: Clone + Send + Sync + 'a, A: Allocator + 'a, Z: Zipper + ZipperReadOnlyPriv<'a, V, A> + ZipperConcrete>(zipper: &Z) -> Option<u64> {
        let (node, key, value) = zipper.borrow_raw_parts();
        if !zipper.is_shared() || !key.is_empty() || value.is_some() {
            // TODO(igorm): Currently values associated with a nodes that can be shared
            // are stored outside of the node. This means one focus address can
            // correspond to two different points which have different values.
            // Therefore, we can't cache nodes that have values themselves.
            // Relevant discussion:
            // https://github.com/Adam-Vandervorst/PathMap/pull/8#discussion_r2005555762
            // https://github.com/Adam-Vandervorst/PathMap/blob/cleanup_to_release/pathmap-book/src/A.0001_map_root_values.md
            // https://discord.com/channels/@me/1215835387432271922/1352463443541754068
            return None
        }
        Some(node.shared_node_id())
    }

    //GOAT.  Need to add `to_first_val` method that moves the zipper to the root, and if the root contains a
    // value, returns it, and otherwise calls to_next_val().
    //
    //Then I need to port all the iter() conveniences over to use that new method

    impl<'trie, V: Clone + Send + Sync + Unpin + 'trie, A: Allocator + 'trie> ZipperIteration for ReadZipperCore<'trie, '_, V, A> {
        fn to_next_val(&mut self) -> bool {
            self.to_next_get_val().is_some()
        }
        fn descend_first_k_path(&mut self, k: usize) -> bool {
            self.prepare_buffers();
            debug_assert!(self.is_regularized());

            let cur_tok = self.focus_node.iter_token_for_path(self.node_key());
            self.focus_iter_token = cur_tok;

            self.k_path_internal(k, self.prefix_buf.len())
        }
        fn to_next_k_path(&mut self, k: usize) -> bool {
            let base_idx = if self.path_len() >= k {
                self.prefix_buf.len() - k
            } else {
                self.origin_path.len()
            };
            //De-regularize the zipper
            debug_assert!(self.is_regularized());
            self.deregularize();
            self.k_path_internal(k, base_idx)
        }
    }

    impl<'a, V: Clone + Send + Sync + Unpin + 'a, A: Allocator + 'a> ZipperReadOnlyIteration<'a, V> for ReadZipperCore<'a, '_, V, A> {
        fn to_next_get_val(&mut self) -> Option<&'a V> {
            self.prepare_buffers();
            loop {
                if self.focus_iter_token == NODE_ITER_INVALID {
                    let cur_tok = self.focus_node.iter_token_for_path(self.node_key());
                    self.focus_iter_token = cur_tok;
                }

                let (new_tok, key_bytes, child_node, value) = if self.focus_iter_token != NODE_ITER_FINISHED {
                    self.focus_node.next_items(self.focus_iter_token)
                } else {
                    (NODE_ITER_FINISHED, &[][..] as &[u8], None, None)
                };

                if new_tok != NODE_ITER_FINISHED {
                    self.focus_iter_token = new_tok;

                    let key_start = self.node_key_start();

                    //Make sure we don't move to a branch that forks above our zipper root
                    let origin_path_len = self.origin_path.len();
                    if key_start < origin_path_len {
                        debug_assert_eq!(self.ancestors.len(), 0);

                        let unmodifiable_len = origin_path_len - key_start;
                        let unmodifiable_subkey = &self.prefix_buf[key_start..origin_path_len];
                        if unmodifiable_len > key_bytes.len() || &key_bytes[..unmodifiable_len] != unmodifiable_subkey {
                            self.prefix_buf.truncate(origin_path_len);
                            return None
                        }
                    }

                    self.prefix_buf.truncate(key_start);
                    self.prefix_buf.extend(key_bytes);

                    match child_node {
                        None => {},
                        Some(rec) => {
                            self.ancestors.push((*self.focus_node.clone(), new_tok, self.prefix_buf.len()));
                            *self.focus_node = rec.as_tagged();
                            self.focus_iter_token = self.focus_node.new_iter_token();
                        },
                    }

                    match value {
                        Some(v) => return Some(v),
                        None => {}
                    }
                } else {
                    //Ascend
                    if let Some((focus_node, iter_tok, prefix_offset)) = self.ancestors.pop() {
                        *self.focus_node = focus_node;
                        self.focus_iter_token = iter_tok;
                        self.prefix_buf.truncate(prefix_offset);
                    } else {
                        let new_len = self.origin_path.len();
                        self.focus_iter_token = NODE_ITER_INVALID;
                        self.prefix_buf.truncate(new_len);
                        return None
                    }
                }
            }
        }
    }

    impl<'trie, V: Clone + Send + Sync + Unpin + 'trie, A: Allocator + 'trie> ZipperAbsolutePath for ReadZipperCore<'trie, '_, V, A> {
        fn origin_path(&self) -> &[u8] {
            if self.prefix_buf.capacity() > 0 {
                &self.prefix_buf
            } else {
                unsafe{ &self.origin_path.as_slice_unchecked() }
            }
        }
        fn root_prefix_path(&self) -> &[u8] {
            if self.prefix_buf.capacity() > 0 {
                &self.prefix_buf[..self.origin_path.len()]
            } else {
                unsafe{ &self.origin_path.as_slice_unchecked() }
            }
        }
    }

    impl<'a, 'path, V: Clone + Send + Sync + Unpin + 'a, A: Allocator + 'a> ReadZipperCore<'a, 'path, V, A> {

        /// Creates a new zipper, with a path relative to a node
        ///
        /// `root_key_start` is the offset in `path` that aligns with the `root_node` that is passed in
        /// It is used to pre-initialize an origin_path / root_prefix_path.
        ///
        /// `root_prefix_len` is the offset in `path` from which the zipper's root begins.
        ///
        /// `path.len() >= root_prefix_len >= root_key_start` or this method will panic.
        /// 
        /// ```text
        /// (dots '.' are node separators in this example path)
        ///
        ///                  ancestors[0]  ancestors[1]    focus_node
        ///                       v             v              v
        /// prefix_buf = "this-is.a-path-to-the.current-zipper.focus"
        ///                       ^         ^
        ///                       |   root_prefix_len
        ///                 root_key_start
        /// ```
        pub(crate) fn new_with_node_and_path_in(root_node: &'a TrieNodeODRc<V, A>, owned_root: bool, path: &'path [u8], root_prefix_len: usize, root_key_start: usize, root_val: Option<&'a V>, alloc: A) -> Self {
            let (node, key, val) = node_along_path(root_node, &path[root_key_start..], root_val, false);
            let node = if owned_root {
                OwnedOrBorrowed::Owned(node.clone())
            } else {
                OwnedOrBorrowed::Borrowed(node)
            };
            let new_root_key_start = root_prefix_len - key.len();
            Self::new_with_node_and_path_internal_in(node, path, new_root_key_start, val, alloc)
        }
        /// Creates a new zipper, with a path relative to a node, assuming the path is fully-contained within
        /// the node
        ///
        /// NOTE: This method currently doesn't descend subnodes.  Use [Self::new_with_node_and_path_in] if you can't
        /// guarantee the path is within the supplied node.
        pub(crate) fn new_with_node_and_path_internal_in(root_node: OwnedOrBorrowed<'a, TrieNodeODRc<V, A>>, path: &'path [u8], mut root_key_start: usize, root_val: Option<&'a V>, alloc: A) -> Self {
            let mut focus: TaggedNodeRef<'a, V, A> = match &root_node {
                OwnedOrBorrowed::Owned(root_node) => {
                    // SAFETY: The root_node makes the ReadZipper essentially a self-referential type.  As long
                    // as the ReadZipperCore is alive, this will remain valid, and the "witness" mechanism in
                    // `ZipperReadOnlyConditionalValues` makes sure the references returned from the `get_val`
                    // method remain valid
                    unsafe{ core::mem::transmute(root_node.as_tagged()) }
                },
                OwnedOrBorrowed::Borrowed(root_node) => {
                    root_node.as_tagged()
                },
                OwnedOrBorrowed::None => {
                    TaggedNodeRef::empty_node()
                }
            };

            //Finish regularizing the zipper, if we stopped short when traversing to the focus node
            let mut root_parent_key_start = usize::MAX;
            if path.len() > root_key_start {
                if let Some((consumed_byte_cnt, next_node)) = focus.node_get_child(&path[root_key_start..]) {
                    focus = next_node.as_tagged();
                    root_parent_key_start = root_key_start;
                    root_key_start += consumed_byte_cnt;
                }
            }
            Self {
                origin_path: SliceOrLen::from(path),
                root_key_start,
                root_parent_key_start,
                root_val: root_val.map(|v| v.into()),
                focus_node: MiriWrapper::new(focus),
                root_node,
                focus_iter_token: NODE_ITER_INVALID,
                prefix_buf: vec![],
                ancestors: vec![],
                alloc,
            }
        }
        /// Same as [Self::new_with_node_and_path_in], but inits the zipper stack ahead of time, allowing a zipper
        /// that isn't bound by `'path`
        pub(crate) fn new_with_node_and_cloned_path_in(root_node: &'a TrieNodeODRc<V, A>, owned_root: bool, path: &[u8], root_prefix_len: usize, root_key_start: usize, root_val: Option<&'a V>, alloc: A) -> Self {
            let (node, key, val) = node_along_path(root_node, &path[root_key_start..], root_val, false);
            let node = if owned_root {
                OwnedOrBorrowed::Owned(node.clone())
            } else {
                OwnedOrBorrowed::Borrowed(node)
            };
            let new_root_key_start = root_prefix_len - key.len();
            let mut new_zipper = ReadZipperCore::<'a, '_, V, A>::new_with_node_and_path_internal_in(node, path, new_root_key_start, val, alloc);

            new_zipper.prefix_buf = Vec::with_capacity(EXPECTED_PATH_LEN);
            new_zipper.prefix_buf.extend(path);
            new_zipper.origin_path = SliceOrLen::new_owned(path.len());
            new_zipper.ancestors = Vec::with_capacity(EXPECTED_DEPTH);

            new_zipper.make_static_path()
        }

        /// Makes a version of `self` that has an allocated path buffer and a `'static`` path lifetime
        #[inline]
        pub(crate) fn make_static_path(mut self) -> ReadZipperCore<'a, 'static, V, A> {
            self.prepare_buffers();
            ReadZipperCore {
                origin_path: SliceOrLen::new_owned(self.origin_path.len()),
                root_key_start: self.root_key_start,
                root_parent_key_start: self.root_parent_key_start,
                root_val: self.root_val,
                root_node: self.root_node,
                focus_node: self.focus_node,
                focus_iter_token: NODE_ITER_INVALID,
                prefix_buf: self.prefix_buf,
                ancestors: self.ancestors,
                alloc: self.alloc
            }
        }

        /// Returns the length of the `self.path()`, saving a couple instructions, but is internal because it may panic
        #[inline(always)]
        fn path_len(&self) -> usize {
            self.prefix_buf.len() - self.origin_path.len()
        }

        /// Ensures the zipper is in its regularized form
        ///
        /// Q: What the heck is "regularized form"?!?!?!
        /// A: The same zipper position may be representated with multiple configurations of the zipper's
        ///  field variables.  Consider the path: `abcd`, where the zipper points to `c`.  This could be
        ///  represented with the `focus_node` of `c` and a `node_key()` of `[]`; called the zipper's
        ///  regularized form.  Alternatively it could be represented with the `focus_node` of `b` and a
        ///  `node_key()` of `c`, which is called a deregularized form.
        fn regularize(&mut self) {
            debug_assert!(self.prefix_buf.len() >= self.node_key_start()); //If this triggers, we have uninitialized buffers
            if let Some((_consumed_byte_cnt, next_node)) = self.focus_node.node_get_child(self.node_key()) {
                self.ancestors.push((*self.focus_node.clone(), self.focus_iter_token, self.prefix_buf.len()));
                *self.focus_node = next_node.as_tagged();
                self.focus_iter_token = self.focus_node.new_iter_token();
            }
        }

        /// Ensures the zipper is in a deregularized form
        ///
        /// While there are dozens of deregularized forms of the zipper and only one regularized, this
        /// method puts the zipper in the state where the focus_node will be as close to the focus as
        /// possible while also ensuring `node_key().len() > 0` or the zipper is at the root.
        #[inline]
        pub(crate) fn deregularize(&mut self) {
            if self.prefix_buf.len() == self.node_key_start() {
                self.ascend_across_nodes();
            }
        }

        /// Returns `true` if the zipper is in a regularized form, otherwise returns the `false`
        ///
        /// See docs for [Self::regularize].
        #[inline]
        fn is_regularized(&self) -> bool {
            let key_start = self.node_key_start();
            if self.prefix_buf.len() > key_start {
                self.focus_node.node_get_child(self.node_key()).is_none()
            } else {
                true
            }
        }

        /// Returns the parent and path from which the top of the focus_stack can be re-acquired
        #[inline]
        pub(crate) fn focus_parent(&self) -> &TrieNodeODRc<V, A> {
            let parent_key = self.parent_key();
            if parent_key.len() == 0 {
                return self.root_node.as_ref()
            }
            self.focus_parent_borrowed()
        }

        /// Same behavior as [Self::focus_parent], but with a less restrictive return lifetime
        #[inline]
        pub(crate) fn focus_parent_borrowed(&self) -> &'a TrieNodeODRc<V, A> {
            let parent_key = self.parent_key();
            if parent_key.len() == 0 {
                return self.root_node.as_borrowed_ref()
            }

            let parent_node = match self.ancestors.last() {
                Some((focus_node, _iter_tok, _prefix_offset)) => {
                    *focus_node
                },
                None => unreachable!()
            };
            let (key_len, node) = parent_node.node_get_child(parent_key).unwrap();
            debug_assert_eq!(key_len, parent_key.len());
            node
        }

        /// Internal method to implement `descend_to` and similar methods, handling the movement
        /// of the focus node, but not necessarily the whole method contract
        ///
        /// Returns the remaining `node_key`, after the node descent has gone as far as possible,
        /// along with a re-borrow of `self` to work around the borrow checker
        #[inline]
        fn descend_to_internal(&mut self, k: &[u8]) -> (&Self, &[u8]) {
            self.focus_iter_token = NODE_ITER_INVALID;
            self.prefix_buf.extend(k);
            let mut key_start = self.node_key_start();
            let mut key = &self.prefix_buf[key_start..];

            //GOAT... WIP.  planning to add a "CheckF: Fn(&dyn TrieNode<V>, &[u8])->Option<usize>"
            // argument that can cause an early return, and be used to look for values as we descend
            //
            // //Run the check_f on the current focus node, before advancing to the next node
            // match check_f(self.focus_node.borrow(), &self.prefix_buf[key_start..]) {
            //     Some(byte_cnt) => {
            //         return (self, &self.prefix_buf[key_start..byte_cnt])
            //     },
            //     None => {}
            // }

            //Step until we get to the end of the key or find a leaf node
            while let Some((consumed_byte_cnt, next_node)) = self.focus_node.node_get_child(key) {
                let next_node = next_node.as_tagged();
                key_start += consumed_byte_cnt;
                self.ancestors.push((*self.focus_node.clone(), NODE_ITER_INVALID, key_start));
                *self.focus_node = next_node;
                if consumed_byte_cnt < key.len() {
                    key = &key[consumed_byte_cnt..]
                } else {
                    return (self, &[]);
                };
            }
            (self, key)
        }

        /// Internal implementation of `to_next_sibling_byte` / `to_prev_sibling_byte`, which
        /// performs about as well as the `to_next_sibling_byte` that is there, but doesn't
        /// update the zipper's iter tokens
        #[inline]
        fn to_sibling(&mut self, next: bool) -> bool {
            self.prepare_buffers();
            debug_assert!(self.is_regularized());
            if self.node_key().len() != 0 {
                match self.focus_node.get_sibling_of_child(self.node_key(), next) {
                    (Some(prefix), Some(child_node)) => {
                        *self.prefix_buf.last_mut().unwrap() = prefix;
                        self.ancestors.push((*self.focus_node.clone(), self.focus_iter_token, self.prefix_buf.len()));
                        *self.focus_node = child_node;
                        self.focus_iter_token = NODE_ITER_INVALID;
                        true
                    },
                    (Some(prefix), None) => {
                        *self.prefix_buf.last_mut().unwrap() = prefix;
                        true
                    },
                    (None, _) => false
                }
            } else {
                let mut should_pop = false;
                let result = match self.ancestors.last() {
                    None => { false }
                    Some((parent, _iter_tok, _prefix_offset)) => {
                        match parent.get_sibling_of_child(self.parent_key(), next) {
                            (Some(prefix), Some(child_node)) => {
                                *self.prefix_buf.last_mut().unwrap() = prefix;
                                *self.focus_node = child_node;
                                self.focus_iter_token = NODE_ITER_INVALID;
                                true
                            },
                            (Some(prefix), None) => {
                                *self.prefix_buf.last_mut().unwrap() = prefix;
                                should_pop = true;
                                true
                            },
                            (None, _) => {
                                false
                            }
                        }
                    }
                };
                if should_pop {
                    let (focus_node, iter_tok, _prefix_offset) = self.ancestors.pop().unwrap();
                    *self.focus_node = focus_node;
                    self.focus_iter_token = iter_tok;
                }
                result
            }
        }

        /// Internal method that implements both `k_path...` methods above
        #[inline]
        fn k_path_internal(&mut self, k: usize, base_idx: usize) -> bool {
            loop {
                //If either of these trip, the caller is probably misusing the API and likely didn't call
                // `descend_first_k_path` before calling `to_next_k_path`
                debug_assert!(self.prefix_buf.len() <= base_idx+k);
                debug_assert!(self.prefix_buf.len() >= base_idx);

                //Check to see if we need to reset the iter_token in the middle of the iteration.
                // This shouldn't happen unless some other zipper methods invalidated the k_path iteration state,
                // but that can happen and we should try our best to resume the iteration where we left it.
                if self.focus_iter_token == NODE_ITER_INVALID {
                    self.focus_iter_token = self.focus_node.iter_token_for_path(self.node_key());
                    let (new_tok, key_bytes, _child_node, _value) = self.focus_node.next_items(self.focus_iter_token);
                    let node_key = self.node_key();
                    if key_bytes.len() >= node_key.len() {
                        if &key_bytes[..node_key.len()] == node_key {
                            self.focus_iter_token = new_tok;
                        }
                    }
                }

                if self.focus_iter_token == NODE_ITER_FINISHED {
                    //This branch means we need to ascend or we're finished with the iteration and will
                    // return a result at `path_len == base_idx`

                    //Have we reached the root of this k_path iteration?
                    if self.node_key_start() <= base_idx  {
                        self.focus_iter_token = NODE_ITER_FINISHED;
                        self.prefix_buf.truncate(base_idx);
                        return false
                    }

                    if let Some((focus_node, iter_tok, prefix_offset)) = self.ancestors.pop() {
                        *self.focus_node = focus_node;
                        self.focus_iter_token = iter_tok;
                        self.prefix_buf.truncate(prefix_offset);
                    } else {
                        let new_len = self.origin_path.len();
                        self.focus_iter_token = NODE_ITER_INVALID;
                        self.prefix_buf.truncate(new_len);
                        return false
                    }
                }

                //Move the zipper to the next sibling position, if we can
                let (new_tok, key_bytes, child_node, _value) = self.focus_node.next_items(self.focus_iter_token);

                if new_tok != NODE_ITER_FINISHED {

                    //Check to see if the iteration has modified more characters than allowed by `k`
                    let key_start = self.node_key_start();
                    if key_start < base_idx {
                        let base_key_len = base_idx - key_start; //The number of bytes we should not modify
                        if base_key_len > key_bytes.len() || &key_bytes[..base_key_len] != &self.prefix_buf[key_start..base_idx] {
                            self.prefix_buf.truncate(base_idx);
                            return false;
                        }
                    }

                    self.focus_iter_token = new_tok;

                    //If we got here, it means we're either going to continue to descend, or return a
                    // result at `path_len == base_idx+k`
                    let key_start = self.node_key_start();
                    self.prefix_buf.truncate(key_start);
                    self.prefix_buf.extend(key_bytes);

                    if self.prefix_buf.len() <= k+base_idx {
                        match child_node {
                            None => {},
                            Some(rec) => {
                                self.ancestors.push((*self.focus_node.clone(), new_tok, self.prefix_buf.len()));
                                *self.focus_node = rec.as_tagged();
                                self.focus_iter_token = self.focus_node.new_iter_token();
                            },
                        }
                    } else {
                        self.prefix_buf.truncate(k+base_idx);
                    }

                    //See if we have a result to return
                    if self.prefix_buf.len() == k+base_idx {
                        return true;
                    }
                } else {
                    self.focus_iter_token = NODE_ITER_FINISHED;
                }
            }
        }

        // //GOAT, ALTERNATIVE IMPLEMENTATION.  Performance is roughly equal between the two, but the other
        // //   implementation was chosen because it initializes the iter_token in preparation for subsequent iteration
        // pub fn descend_first_byte(&mut self) -> bool {
        //     self.prepare_buffers();
        //     debug_assert!(self.is_regularized());
        //     match self.focus_node.first_child_from_key(self.node_key()) {
        //         (Some(prefix), Some(child_node)) => {
        //             match prefix.len() {
        //                 0 => {
        //                     panic!(); //GOAT, I don't think we will hit this
        //                     //If we're at the root of the new node, descend to the first child
        //                     self.descend_first_byte()
        //                 },
        //                 1 => {
        //                     //Step to a new node
        //                     self.prefix_buf.push(prefix[0]);
        //                     self.ancestors.push((self.focus_node.clone(), self.focus_iter_token, self.prefix_buf.len()));
        //                     self.focus_iter_token = self.focus_node.new_iter_token();
        //                     self.focus_node = child_node.as_tagged();
        //                     true
        //                 },
        //                 _ => {
        //                     //Stay within the same node, and just grow the path
        //                     self.prefix_buf.push(prefix[0]);
        //                     true
        //                 }
        //             }
        //         },
        //         (Some(prefix), None) => {
        //             //Stay within the same node
        //             self.prefix_buf.push(prefix[0]);
        //             true
        //         },
        //         (None, _) => false
        //     }
        // }

        /// Internal method that implements [Self::is_val], but so it can be inlined elsewhere
        #[inline]
        fn is_val_internal(&self) -> bool {
            let key = self.node_key();
            if key.len() > 0 {
                self.focus_node.node_contains_val(key)
            } else {
                if let Some((parent, _iter_tok, _prefix_offset)) = self.ancestors.last() {
                    parent.node_contains_val(self.parent_key())
                } else {
                    self.root_val.is_some()
                }
            }
        }

        /// Internal method implementing part of [Self::descend_until], but doesn't pay attention to to [Self::child_count]
        #[inline]
        fn descend_first(&mut self) {
            self.prepare_buffers();
            match self.focus_node.first_child_from_key(self.node_key()) {
                (Some(prefix), Some(child_node)) => {
                    //Step to a new node
                    self.prefix_buf.extend(prefix);
                    self.ancestors.push((*self.focus_node.clone(), self.focus_iter_token, self.prefix_buf.len()));
                    *self.focus_node = child_node;
                    self.focus_iter_token = NODE_ITER_INVALID;

                    //If we're at the root of the new node, descend to the first child
                    if prefix.len() == 0 {
                        self.descend_first()
                    }
                },
                (Some(prefix), None) => {
                    //Stay within the same node
                    self.prefix_buf.extend(prefix);
                },
                (None, _) => unreachable!()
            }
        }

        /// Internal method returning the index to the key char beyond the path to the `self.focus_node`
        #[inline]
        fn node_key_start(&self) -> usize {
            self.ancestors.last().map(|(_node, _iter_tok, i)| *i)
                .unwrap_or_else(|| self.root_key_start)
        }
        //GOAT, probably don't need this
        // /// Returns the offset of the end of the focus node's key
        // #[inline]
        // fn node_key_end(&self) -> usize {
        //     if self.prefix_buf.len() > 0 {
        //         self.prefix_buf.len()
        //     } else {
        //         self.origin_path.len()
        //     }
        // }
        /// Internal method returning the key within the focus node
        #[inline]
        pub(crate) fn node_key(&self) -> &[u8] {
            let key_start = self.node_key_start();
            if self.prefix_buf.len() > 0 {
                &self.prefix_buf[key_start..]
            } else {
                if self.origin_path.len() > 0 {
                    unsafe{ &self.origin_path.as_slice_unchecked()[key_start..] }
                } else {
                    &[]
                }
            }
        }
        /// Internal method returning the key that leads to the zipper root within the zipper's root_node
        #[inline]
        fn root_node_key(&self) -> &[u8] {
            //This method should only be called when we have an owned `root_node`, which should go with
            // a valid value for `root_parent_key_start`
            debug_assert!(matches!(self.root_node, OwnedOrBorrowed::Owned(_)));
            debug_assert!(self.root_parent_key_start < usize::MAX);
            if self.prefix_buf.capacity() == 0 && self.origin_path.len() > 0 {
                unsafe{ &self.origin_path.as_slice_unchecked()[self.root_parent_key_start..] }
            } else {
                &self.prefix_buf[self.root_parent_key_start..self.root_key_start]
            }
        }
        /// Internal method returning the key that leads to `self.focus_node` within the parent
        #[inline]
        fn parent_key(&self) -> &[u8] {
            if self.prefix_buf.len() > 0 {
                let key_start = if self.ancestors.len() > 1 {
                    unsafe{ self.ancestors.get_unchecked(self.ancestors.len()-2) }.2
                } else {
                    self.root_key_start
                };
                &self.prefix_buf[key_start..self.node_key_start()]
            } else {
                if self.root_parent_key_start == usize::MAX || self.origin_path.len() == 0 {
                    &[]
                } else {
                    let origin_path = unsafe{ self.origin_path.as_slice_unchecked() };
                    &origin_path[self.root_parent_key_start..self.root_key_start]
                }
            }
        }
        /// Internal method similar to `self.node_key().len()`, but returns the number of chars that can be
        /// legally ascended within the node, taking into account the root_key
        #[inline]
        fn excess_key_len(&self) -> usize {
            self.prefix_buf.len() - self.ancestors.last().map(|(_node, _iter_tok, i)| *i).unwrap_or(self.origin_path.len())
        }
        /// Internal method which doesn't actually move the zipper, but ensures `self.node_key().len() > 0`
        /// WARNING, must never be called if `self.node_key().len() != 0`
        #[inline]
        fn ascend_across_nodes(&mut self) {
            debug_assert!(self.node_key().len() == 0);
            if let Some((focus_node, iter_tok, _prefix_offset)) = self.ancestors.pop() {
                *self.focus_node = focus_node;
                self.focus_iter_token = iter_tok;
            } else {
                self.focus_iter_token = NODE_ITER_INVALID;
            }
        }
        /// Internal method used to impement `ascend_until` when ascending within a node
        #[inline]
        fn ascend_within_node(&mut self) {
            let branch_key = self.focus_node.prior_branch_key(self.node_key());
            let new_len = self.origin_path.len().max(self.node_key_start() + branch_key.len());
            self.prefix_buf.truncate(new_len);
        }
        /// Push a new node-path pair onto the zipper.  This is used in the internal implementation of
        /// the [crate::zipper::ProductZipper]
        pub(crate) fn push_node(&mut self, node: TaggedNodeRef<'a, V, A>) {
            self.ancestors.push((*self.focus_node.clone(), self.focus_iter_token, self.prefix_buf.len()));
            *self.focus_node = node;
            self.focus_iter_token = NODE_ITER_INVALID;
        }
    }

    /// Validate we don't accidentially reallocate the path buffer when we don't need to
    #[test]
    fn read_zipper_reserve_buffer_test() {
        let map = PathMap::<()>::new();

        //Try with no prefix path
        let mut rz = map.read_zipper();
        assert_eq!(rz.z.prefix_buf.capacity(), 0);
        rz.reserve_buffers(4096, 512);
        assert_eq!(rz.z.prefix_buf.capacity(), 4096);
        let old_ptr = rz.z.prefix_buf.as_ptr();
        rz.descend_to(b"hello");
        assert_eq!(rz.z.prefix_buf.capacity(), 4096);
        assert_eq!(rz.z.prefix_buf.as_ptr(), old_ptr);
        assert_eq!(&rz.z.prefix_buf, b"hello");
        assert_eq!(&rz.path(), b"hello");

        //Try with a prefix path
        let mut rz = map.read_zipper_at_borrowed_path(b"hi");
        assert_eq!(rz.z.prefix_buf.capacity(), 0);
        assert_eq!(rz.path(), b"");
        assert_eq!(rz.origin_path(), b"hi");
        rz.reserve_buffers(4096, 512);
        assert_eq!(rz.z.prefix_buf.capacity(), 4096);
        let old_ptr = rz.z.prefix_buf.as_ptr();
        assert_eq!(rz.path(), b"");
        assert_eq!(rz.origin_path(), b"hi");
        assert_eq!(&rz.z.prefix_buf, b"hi");
        rz.descend_to(b"-howdy");
        assert_eq!(rz.z.prefix_buf.capacity(), 4096);
        assert_eq!(rz.z.prefix_buf.as_ptr(), old_ptr);
        assert_eq!(&rz.z.prefix_buf, b"hi-howdy");
        assert_eq!(&rz.path(), b"-howdy");
        assert_eq!(rz.origin_path(), b"hi-howdy");
    }
}
use read_zipper_core::*;

/// Internal function to walk along a path to the final node reference
pub(crate) fn node_along_path<'a, 'path, V: Clone + Sync + Send, A: Allocator + 'a>(root_node: &'a TrieNodeODRc<V, A>, path: &'path [u8], root_val: Option<&'a V>, stop_short: bool) -> (&'a TrieNodeODRc<V, A>, &'path [u8], Option<&'a V>) {
    let mut key = path;
    let mut node = root_node;
    let mut val = root_val;
    let mut tagged_node = node.as_tagged();

    //Step until we get to the end of the key or find a leaf node
    if key.len() > 0 {
        while let Some((consumed_byte_cnt, next_node)) = tagged_node.node_get_child(key) {
            if consumed_byte_cnt < key.len() {
                node = next_node;
                key = &key[consumed_byte_cnt..];
            } else {
                if !stop_short {
                    val = tagged_node.node_get_val(key);
                    node = next_node;
                    key = &[];
                } else {
                    val = None;
                }
                break;
            };
            tagged_node = node.as_tagged();
        }
    }

    (node, key, val)
}

/// An iterator for depth-first traversal of a [Zipper], returned from [ReadZipperUntracked::into_iter]
///
/// NOTE: This is a convenience to allow access to syntactic sugar like `for` loops, [collect](std::iter::Iterator::collect),
///  etc.  It will always be faster to use the zipper itself for iteration and traversal.
pub struct ReadZipperIter<'a, 'path, V: Clone + Send + Sync, A: Allocator = GlobalAlloc>{
    started: bool,
    zipper: Option<ReadZipperCore<'a, 'path, V, A>>,
}

impl<'a, V: Clone + Send + Sync + Unpin + 'a, A: Allocator + 'a> Iterator for ReadZipperIter<'a, '_, V, A> {
    type Item = (Vec<u8>, &'a V);

    fn next(&mut self) -> Option<(Vec<u8>, &'a V)> {
        if !self.started {
            self.started = true;
            if let Some(zipper) = &mut self.zipper {
                if let Some(val) = zipper.get_val() {
                    return Some((zipper.path().to_vec(), val))
                }
            }
        }
        if let Some(zipper) = &mut self.zipper {
            match zipper.to_next_get_val() {
                Some(val) => return Some((zipper.path().to_vec(), val)),
                None => self.zipper = None
            }
        }
        None
    }
}

/// The origin path, will be a slice if it's borrowed from outside the Zipper, or length of the origin path in
/// the `prefix_buf` if it has already been copied
#[derive(Clone, Copy)]
pub(crate) enum SliceOrLen<'a> {
    Slice(&'a [u8]),
    Len(usize),
}

impl<'a> From<&'a [u8]> for SliceOrLen<'a> {
    fn from(slice: &'a [u8]) -> Self {
        Self::Slice(slice)
    }
}

impl SliceOrLen<'static> {
    #[inline]
    pub fn new_owned(len: usize) -> Self {
        if len == 0 {
            Self::Slice(&[])
        } else {
            Self::Len(len)
        }
    }
}

#[allow(unused)]
impl<'a> SliceOrLen<'a> {
    #[inline]
    pub fn len(&self) -> usize {
        match self {
            Self::Slice(slice) => slice.len(),
            Self::Len(len) => {
                debug_assert!(*len > 0); //Zero-length SliceOrLen should always be represented as a `Slice`
                *len
            },
        }
    }
    pub fn make_len(&mut self) {
        if self.len() > 0 {
            match self {
                Self::Slice(slice) => {*self = Self::Len(slice.len())},
                Self::Len(_) => {},
            }
        }
    }
    #[inline]
    pub fn is_slice(&self) -> bool {
        match self {
            Self::Slice(_) => true,
            Self::Len(_) => false,
        }
    }
    #[inline]
    pub fn as_slice(&self) -> &'a[u8] {
        match self {
            Self::Slice(slice) => slice,
            Self::Len(_) => unreachable!()
        }
    }
    #[inline]
    pub fn try_as_slice(&self) -> Option<&'a[u8]> {
        match self {
            Self::Slice(slice) => Some(slice),
            Self::Len(_) => None
        }
    }
    #[inline]
    pub unsafe fn as_slice_unchecked(&self) -> &'a[u8] {
        match self {
            Self::Slice(slice) => slice,
            Self::Len(_) => unsafe{ core::hint::unreachable_unchecked() }
        }
    }
    #[inline]
    pub fn set_slice(&mut self, slice: &'a[u8]) {
        *self = Self::Slice(slice);
    }
    #[inline]
    pub fn set_len(&mut self, len: usize) {
        if len > 0 {
            *self = Self::Len(len)
        } else {
            *self = Self::Slice(&[])
        }
    }
}

/// Implements tests that apply to all [ZipperMoving] types
#[cfg(test)]
pub(crate) mod zipper_moving_tests {
    use crate::trie_map::*;
    use crate::utils::IntoByteMaskIter;
    use super::*;

    /// `$ident` is a unique identifier for the zipper, so the generated tests don't collide
    /// `$read_keys` is a function that will create a store containing all paths, from which a zipper can be created
    /// `$make_z` is a function that will create a zipper from a slice of paths
    macro_rules! zipper_moving_tests {
        ($z_name:ident, $read_keys:expr, $make_z:expr)=>{
            paste::paste! {
                #[test]
                fn [<$z_name _zipper_moving_basic_test>]() {
                    let mut temp_store = $read_keys(crate::zipper::zipper_moving_tests::ZIPPER_MOVING_BASIC_TEST_KEYS);
                    crate::zipper::zipper_moving_tests::run_test(&mut temp_store, $make_z, &[], crate::zipper::zipper_moving_tests::zipper_moving_basic_test)
                }

                #[test]
                fn [<$z_name _zipper_with_root_path>]() {
                    let mut temp_store = $read_keys(crate::zipper::zipper_moving_tests::ZIPPER_WITH_ROOT_PATH_KEYS);
                    crate::zipper::zipper_moving_tests::run_test(&mut temp_store, $make_z, crate::zipper::zipper_moving_tests::ZIPPER_WITH_ROOT_PATH_PATH, crate::zipper::zipper_moving_tests::zipper_with_root_path)
                }

                #[test]
                fn [<$z_name _zipper_indexed_bytes_test1>]() {
                    let mut temp_store = $read_keys(crate::zipper::zipper_moving_tests::ZIPPER_INDEXED_BYTE_TEST1_KEYS);
                    crate::zipper::zipper_moving_tests::run_test(&mut temp_store, $make_z, &[], crate::zipper::zipper_moving_tests::zipper_indexed_bytes_test1)
                }

                #[test]
                fn [<$z_name _zipper_indexed_bytes_test2>]() {
                    let mut temp_store = $read_keys(crate::zipper::zipper_moving_tests::ZIPPER_INDEXED_BYTE_TEST2_KEYS);
                    crate::zipper::zipper_moving_tests::run_test(&mut temp_store, $make_z, &[], crate::zipper::zipper_moving_tests::zipper_indexed_bytes_test2)
                }

                #[test]
                fn [<$z_name _zipper_descend_until_test1>]() {
                    let mut temp_store = $read_keys(crate::zipper::zipper_moving_tests::ZIPPER_DESCEND_UNTIL_TEST1_KEYS);
                    crate::zipper::zipper_moving_tests::run_test(&mut temp_store, $make_z, &[], crate::zipper::zipper_moving_tests::zipper_descend_until_test1)
                }

                #[test]
                fn [<$z_name _zipper_ascend_until_test1>]() {
                    let mut temp_store = $read_keys(crate::zipper::zipper_moving_tests::ZIPPER_ASCEND_UNTIL_TEST1_KEYS);
                    crate::zipper::zipper_moving_tests::run_test(&mut temp_store, $make_z, &[], crate::zipper::zipper_moving_tests::zipper_ascend_until_test1)
                }

                #[test]
                fn [<$z_name _zipper_ascend_until_test2>]() {
                    let mut temp_store = $read_keys(crate::zipper::zipper_moving_tests::ZIPPER_ASCEND_UNTIL_TEST2_KEYS);
                    crate::zipper::zipper_moving_tests::run_test(&mut temp_store, $make_z, &[], crate::zipper::zipper_moving_tests::zipper_ascend_until_test2)
                }

                #[test]
                fn [<$z_name _zipper_ascend_until_test3>]() {
                    let mut temp_store = $read_keys(crate::zipper::zipper_moving_tests::ZIPPER_ASCEND_UNTIL_TEST3_KEYS);
                    crate::zipper::zipper_moving_tests::run_test(&mut temp_store, $make_z, &[], crate::zipper::zipper_moving_tests::zipper_ascend_until_test3)
                }

                #[test]
                fn [<$z_name _zipper_ascend_until_test4>]() {
                    let mut temp_store = $read_keys(crate::zipper::zipper_moving_tests::ZIPPER_ASCEND_UNTIL_TEST4_KEYS);
                    crate::zipper::zipper_moving_tests::run_test(&mut temp_store, $make_z, &[], crate::zipper::zipper_moving_tests::zipper_ascend_until_test4)
                }

                #[test]
                fn [<$z_name _indexed_zipper_movement1>]() {
                    let mut temp_store = $read_keys(crate::zipper::zipper_moving_tests::ZIPPER_INDEXED_MOVEMENT_TEST1_KEYS);
                    crate::zipper::zipper_moving_tests::run_test(&mut temp_store, $make_z, &[], crate::zipper::zipper_moving_tests::indexed_zipper_movement1)
                }

                #[test]
                fn [<$z_name _zipper_value_locations>]() {
                    let mut temp_store = $read_keys(crate::zipper::zipper_moving_tests::ZIPPER_VALUE_LOCATIONS_TEST1_KEYS);
                    crate::zipper::zipper_moving_tests::run_test(&mut temp_store, $make_z, &[], crate::zipper::zipper_moving_tests::zipper_value_locations)
                }

                #[test]
                fn [<$z_name _zipper_child_mask_test1>]() {
                    let mut temp_store = $read_keys(crate::zipper::zipper_moving_tests::ZIPPER_CHILD_MASK_TEST1_KEYS);
                    crate::zipper::zipper_moving_tests::run_test(&mut temp_store, $make_z, &[], crate::zipper::zipper_moving_tests::zipper_child_mask_test1)
                }

                #[test]
                fn [<$z_name _zipper_child_mask_test2>]() {
                    let mut temp_store = $read_keys(crate::zipper::zipper_moving_tests::ZIPPER_CHILD_MASK_TEST2_KEYS);
                    crate::zipper::zipper_moving_tests::run_test(&mut temp_store, $make_z, &[], crate::zipper::zipper_moving_tests::zipper_child_mask_test2)
                }

                #[test]
                fn [<$z_name _descend_to_existing_test1>]() {
                    let mut temp_store = $read_keys(crate::zipper::zipper_moving_tests::ZIPPER_DESCEND_TO_EXISTING_TEST1_KEYS);
                    crate::zipper::zipper_moving_tests::run_test(&mut temp_store, $make_z, &[], crate::zipper::zipper_moving_tests::descend_to_existing_test1)
                }

                #[test]
                fn [<$z_name _descend_to_existing_test2>]() {
                    let mut temp_store = $read_keys(crate::zipper::zipper_moving_tests::ZIPPER_DESCEND_TO_EXISTING_TEST2_KEYS);
                    crate::zipper::zipper_moving_tests::run_test(&mut temp_store, $make_z, &[], crate::zipper::zipper_moving_tests::descend_to_existing_test2)
                }

                #[test]
                fn [<$z_name _descend_to_existing_test3>]() {
                    let mut temp_store = $read_keys(crate::zipper::zipper_moving_tests::ZIPPER_DESCEND_TO_EXISTING_TEST3_KEYS);
                    crate::zipper::zipper_moving_tests::run_test(&mut temp_store, $make_z, &[], crate::zipper::zipper_moving_tests::descend_to_existing_test3)
                }

                #[test]
                fn [<$z_name _to_next_step_test1>]() {
                    let mut temp_store = $read_keys(crate::zipper::zipper_moving_tests::ZIPPER_TO_NEXT_STEP_TEST1_KEYS);
                    crate::zipper::zipper_moving_tests::run_test(&mut temp_store, $make_z, &[], crate::zipper::zipper_moving_tests::to_next_step_test1)
                }

                #[test]
                fn [<$z_name _zipper_byte_iter_test1>]() {
                    let mut temp_store = $read_keys(crate::zipper::zipper_moving_tests::ZIPPER_BYTES_ITER_TEST1_KEYS);
                    crate::zipper::zipper_moving_tests::run_test(&mut temp_store, $make_z, &[], crate::zipper::zipper_moving_tests::zipper_byte_iter_test1)
                }

                #[test]
                fn [<$z_name _zipper_byte_iter_test2>]() {
                    let mut temp_store = $read_keys(crate::zipper::zipper_moving_tests::ZIPPER_BYTES_ITER_TEST2_KEYS);
                    crate::zipper::zipper_moving_tests::run_test(&mut temp_store, $make_z, crate::zipper::zipper_moving_tests::ZIPPER_BYTES_ITER_TEST2_PATH, crate::zipper::zipper_moving_tests::zipper_byte_iter_test2)
                }

                #[test]
                fn [<$z_name _zipper_byte_iter_test3>]() {
                    let mut temp_store = $read_keys(crate::zipper::zipper_moving_tests::ZIPPER_BYTES_ITER_TEST3_KEYS);
                    crate::zipper::zipper_moving_tests::run_test(&mut temp_store, $make_z, crate::zipper::zipper_moving_tests::ZIPPER_BYTES_ITER_TEST3_PATH, crate::zipper::zipper_moving_tests::zipper_byte_iter_test3)
                }

                #[test]
                fn [<$z_name _zipper_byte_iter_test4>]() {
                    let mut temp_store = $read_keys(crate::zipper::zipper_moving_tests::ZIPPER_BYTES_ITER_TEST4_KEYS);
                    crate::zipper::zipper_moving_tests::run_test(&mut temp_store, $make_z, &[], crate::zipper::zipper_moving_tests::zipper_byte_iter_test4)
                }

                #[test]
                fn [<$z_name _zipper_byte_iter_test5>]() {
                    let mut temp_store = $read_keys(crate::zipper::zipper_moving_tests::ZIPPER_BYTES_ITER_TEST5_KEYS);
                    crate::zipper::zipper_moving_tests::run_test(&mut temp_store, $make_z, &[], crate::zipper::zipper_moving_tests::zipper_byte_iter_test5)
                }
            }
        }
    }
    pub(crate) use zipper_moving_tests;

    /// Internal method to provide a lifetime bound on the macro arguments to the test macro
    pub fn run_test<'a, T: 'a + ZipperMoving, Store>(
        store: &'a mut Store,
        make_t: impl Fn(&'a mut Store, &'a[u8]) -> T,
        z_path: &'a[u8],
        test_f: impl Fn(T)
    ) {
        let t = make_t(store, z_path);
        test_f(t);
    }

    /// from https://en.wikipedia.org/wiki/Radix_tree#/media/File:Patricia_trie.svg
    pub const ZIPPER_MOVING_BASIC_TEST_KEYS: &[&[u8]] = &[b"romane", b"romanus", b"romulus", b"rubens", b"ruber", b"rubicon", b"rubicundus", b"rom'i"];

    pub fn zipper_moving_basic_test<Z: ZipperMoving>(mut zipper: Z) {
        fn assert_in_list(val: &[u8], list: &[&[u8]]) {
            for test_val in list {
                if *test_val == val {
                    return;
                }
            }
            panic!("val not found in list: {}", std::str::from_utf8(val).unwrap_or(""))
        }

        zipper.descend_to(&[b'r']); zipper.descend_to(&[b'o']); zipper.descend_to(&[b'm']); // focus = rom
        assert!(zipper.descend_to(&[b'\''])); // focus = rom'  (' is the lowest byte)
        assert!(zipper.to_next_sibling_byte()); // focus = roma  (a is the second byte), but we can't actually guarantee whether we land on 'a' or 'u'
        assert_in_list(zipper.path(), &[b"roma", b"romu"]);
        assert_eq!(zipper.child_mask().byte_mask_iter().collect::<Vec<_>>(), vec![b'n']); // both follow-ups romane and romanus have n following a
        assert!(zipper.to_next_sibling_byte()); // focus = romu  (u is the third byte)
        assert_in_list(zipper.path(), &[b"roma", b"romu"]);
        assert_eq!(zipper.child_mask().byte_mask_iter().collect::<Vec<_>>(), vec![b'l']); // and romu is followed by lus
        assert!(!zipper.to_next_sibling_byte()); // fails because there were only 3 children ['\'', 'a', 'u']
        assert!(zipper.to_prev_sibling_byte()); // focus = roma or romu (we stepped back)
        assert_in_list(zipper.path(), &[b"roma", b"romu"]);
        assert!(zipper.to_prev_sibling_byte()); // focus = rom' (we stepped back to where we began)
        assert_eq!(zipper.path(), b"rom'");
        assert_eq!(zipper.child_mask().byte_mask_iter().collect::<Vec<_>>(), vec![b'i']);
        assert!(zipper.ascend(1)); // focus = rom
        assert_eq!(zipper.child_mask().byte_mask_iter().collect::<Vec<_>>(), vec![b'\'', b'a', b'u']); // all three options we visited
        assert!(zipper.descend_indexed_byte(0)); // focus = rom'
        assert_eq!(zipper.child_mask().byte_mask_iter().collect::<Vec<_>>(), vec![b'i']);
        assert!(zipper.ascend(1)); // focus = rom
        assert!(zipper.descend_indexed_byte(1)); // focus = roma
        assert_eq!(zipper.child_mask().byte_mask_iter().collect::<Vec<_>>(), vec![b'n']);
        assert!(zipper.ascend(1));
        assert!(zipper.descend_indexed_byte(2)); // focus = romu
        assert_eq!(zipper.child_mask().byte_mask_iter().collect::<Vec<_>>(), vec![b'l']);
        assert!(zipper.ascend(1));
        assert!(zipper.descend_indexed_byte(1)); // focus = roma
        assert_eq!(zipper.child_mask().byte_mask_iter().collect::<Vec<_>>(), vec![b'n']);
        assert!(zipper.ascend(1));
        // ' < a < u
        // 39 105 117
    }

    pub const ZIPPER_WITH_ROOT_PATH_KEYS: &[&[u8]] = &[b"romane", b"romanus", b"romulus", b"rubens", b"ruber", b"rubicon", b"rubicundus", b"rom'i"];
    pub const ZIPPER_WITH_ROOT_PATH_PATH: &[u8] = b"ro";

    /// Tests creating a zipper at a specific key within a map
    pub fn zipper_with_root_path<Z: ZipperMoving>(mut zipper: Z) {

        //Test `descend_to` and `ascend_until`
        assert_eq!(zipper.path(), b"");
        assert_eq!(zipper.child_count(), 1);
        zipper.descend_to(b"m");
        assert_eq!(zipper.path(), b"m");
        assert_eq!(zipper.child_count(), 3);
        zipper.descend_to(b"an");
        assert_eq!(zipper.path(), b"man");
        assert_eq!(zipper.child_count(), 2);
        zipper.descend_to(b"e");
        assert_eq!(zipper.path(), b"mane");
        assert_eq!(zipper.child_count(), 0);
        assert_eq!(zipper.ascend_until(), true);
        zipper.descend_to(b"us");
        assert_eq!(zipper.path(), b"manus");
        assert_eq!(zipper.child_count(), 0);
        assert_eq!(zipper.ascend_until(), true);
        assert_eq!(zipper.path(), b"man");
        assert_eq!(zipper.child_count(), 2);
        assert_eq!(zipper.ascend_until(), true);
        assert_eq!(zipper.path(), b"m");
        assert_eq!(zipper.child_count(), 3);
        assert_eq!(zipper.ascend_until(), true);
        assert_eq!(zipper.path(), b"");
        assert_eq!(zipper.child_count(), 1);
        assert_eq!(zipper.at_root(), true);
        assert_eq!(zipper.ascend_until(), false);

        //Test `ascend`
        zipper.descend_to(b"manus");
        assert_eq!(zipper.path(), b"manus");
        assert_eq!(zipper.ascend(1), true);
        assert_eq!(zipper.path(), b"manu");
        assert_eq!(zipper.ascend(5), false);
        assert_eq!(zipper.path(), b"");
        assert_eq!(zipper.at_root(), true);
        zipper.descend_to(b"mane");
        assert_eq!(zipper.path(), b"mane");
        assert_eq!(zipper.ascend(3), true);
        assert_eq!(zipper.path(), b"m");
        assert_eq!(zipper.child_count(), 3);
    }

    // A wide shallow trie
    pub const ZIPPER_INDEXED_BYTE_TEST1_KEYS: &[&[u8]] = &[b"0", b"1", b"2", b"3", b"4", b"5", b"6"];

    pub fn zipper_indexed_bytes_test1<Z: ZipperMoving>(mut zip: Z) {
        zip.descend_to("2");
        assert_eq!(zip.is_val(), true);
        assert_eq!(zip.child_count(), 0);
        assert!(!zip.descend_indexed_byte(1));
        assert_eq!(zip.path(), b"2");

        zip.reset();
        assert!(zip.descend_indexed_byte(2));
        assert_eq!(zip.is_val(), true);
        assert_eq!(zip.child_count(), 0);
        assert_eq!(zip.path(), b"2");
        assert!(!zip.descend_indexed_byte(1));
        assert_eq!(zip.path(), b"2");

        zip.reset();
        assert!(!zip.descend_indexed_byte(7));
        assert_eq!(zip.is_val(), false);
        assert_eq!(zip.child_count(), 7);
        assert_eq!(zip.path(), b"");

        // Try with a narrow deeper trie
        let keys = ["000", "1Z", "00AAA", "00AA000", "00AA00AAA"];
        let map: PathMap<()> = keys.into_iter().map(|v| (v, ())).collect();
        let mut zip = map.read_zipper();

        zip.descend_to("000");
        assert_eq!(zip.val(), Some(&()));
        assert_eq!(zip.path(), b"000");
        assert_eq!(zip.child_count(), 0);
        assert!(!zip.descend_indexed_byte(1));
        assert_eq!(zip.path(), b"000");

        zip.reset();
        assert!(!zip.descend_indexed_byte(2));
        assert_eq!(zip.child_count(), 2);
        assert!(zip.descend_indexed_byte(1));
        assert_eq!(zip.path(), b"1");
        assert_eq!(zip.val(), None);
        assert_eq!(zip.child_count(), 1);
        assert!(!zip.descend_indexed_byte(1));
        assert_eq!(zip.val(), None);
        assert_eq!(zip.path(), b"1");

        zip.reset();
        assert!(zip.descend_indexed_byte(0));
        assert_eq!(zip.path(), b"0");
        assert_eq!(zip.val(), None);
        assert_eq!(zip.child_count(), 1);
        assert!(!zip.descend_indexed_byte(1));
        assert_eq!(zip.val(), None);
        assert_eq!(zip.path(), b"0");
    }

    // A narrow deeper trie
    pub const ZIPPER_INDEXED_BYTE_TEST2_KEYS: &[&[u8]] = &[b"000", b"1Z", b"00AAA", b"00AA000", b"00AA00AAA"];

    pub fn zipper_indexed_bytes_test2<Z: ZipperMoving>(mut zip: Z) {
        zip.descend_to("000");
        assert_eq!(zip.is_val(), true);
        assert_eq!(zip.path(), b"000");
        assert_eq!(zip.child_count(), 0);
        assert!(!zip.descend_indexed_byte(1));
        assert_eq!(zip.path(), b"000");

        zip.reset();
        assert!(!zip.descend_indexed_byte(2));
        assert_eq!(zip.child_count(), 2);
        assert!(zip.descend_indexed_byte(1));
        assert_eq!(zip.path(), b"1");
        assert_eq!(zip.is_val(), false);
        assert_eq!(zip.child_count(), 1);
        assert!(!zip.descend_indexed_byte(1));
        assert_eq!(zip.is_val(), false);
        assert_eq!(zip.path(), b"1");

        zip.reset();
        assert!(zip.descend_indexed_byte(0));
        assert_eq!(zip.path(), b"0");
        assert_eq!(zip.is_val(), false);
        assert_eq!(zip.child_count(), 1);
        assert!(!zip.descend_indexed_byte(1));
        assert_eq!(zip.is_val(), false);
        assert_eq!(zip.path(), b"0");
    }

    // Tests how descend_until treats values along paths
    pub const ZIPPER_DESCEND_UNTIL_TEST1_KEYS: &[&[u8]] = &[b"a", b"ab", b"abCDEf", b"abCDEfGHi"];

    pub fn zipper_descend_until_test1<Z: ZipperMoving>(mut zip: Z) {
        for key in ZIPPER_DESCEND_UNTIL_TEST1_KEYS {
            assert!(zip.descend_until());
            assert_eq!(zip.path(), *key);
        }
    }

    // Test a 3-way branch, so we definitely don't have a pair node
    pub const ZIPPER_ASCEND_UNTIL_TEST1_KEYS: &[&[u8]] = &[b"AAa", b"AAb", b"AAc"];

    pub fn zipper_ascend_until_test1<Z: ZipperMoving>(mut zip: Z) {
        assert!(!zip.descend_to(b"AAaDDd"));
        assert_eq!(zip.path(), b"AAaDDd");
        assert!(zip.ascend_until());
        assert_eq!(zip.path(), b"AAa");
        assert!(zip.ascend_until());
        assert_eq!(zip.path(), b"AA");
        assert!(zip.ascend_until());
        assert_eq!(zip.path(), b"");
        assert!(!zip.ascend_until());
    }

    // Test what's likely to be represented as a pair node
    pub const ZIPPER_ASCEND_UNTIL_TEST2_KEYS: &[&[u8]] = &[b"AAa", b"AAb"];

    pub fn zipper_ascend_until_test2<Z: ZipperMoving>(mut zip: Z) {
        assert!(!zip.descend_to(b"AAaDDd"));
        assert_eq!(zip.path(), b"AAaDDd");
        assert!(zip.ascend_until());
        assert_eq!(zip.path(), b"AAa");
        assert!(zip.ascend_until());
        assert_eq!(zip.path(), b"AA");
        assert!(zip.ascend_until());
        assert_eq!(zip.path(), b"");
        assert!(!zip.ascend_until());
    }

    /// Test a straight-line trie
    pub const ZIPPER_ASCEND_UNTIL_TEST3_KEYS: &[&[u8]] = &[b"1", b"12", b"123", b"1234", b"12345"];

    pub fn zipper_ascend_until_test3<Z: ZipperMoving>(mut zip: Z) {

        //Test that ascend_until stops at each value
        assert!(zip.descend_to(b"12345"));
        assert_eq!(zip.path(), b"12345");
        assert!(zip.ascend_until());
        assert_eq!(zip.path(), b"1234");
        assert!(zip.ascend_until());
        assert_eq!(zip.path(), b"123");
        assert!(zip.ascend_until());
        assert_eq!(zip.path(), b"12");
        assert!(zip.ascend_until());
        assert_eq!(zip.path(), b"1");
        assert!(zip.ascend_until());
        assert_eq!(zip.path(), b"");
        assert!(!zip.ascend_until());
        assert!(zip.at_root());

        //Test that ascend_until_branch skips over all the values
        assert!(zip.descend_to(b"12345"));
        assert_eq!(zip.path(), b"12345");
        assert!(zip.ascend_until_branch());
        assert_eq!(zip.path(), b"");
        assert!(zip.at_root());

        //Try with some actual branches in the trie.
        //Some paths encountered will be values only, some will be branches only, and some will be both
        let keys = ["1", "123", "12345", "1abc", "1234abc"];
        let map: PathMap<()> = keys.into_iter().map(|v| (v, ())).collect();
        let mut zip = map.read_zipper();

        assert!(zip.descend_to(b"12345"));
        assert_eq!(zip.path(), b"12345");
        assert!(zip.ascend_until());
        assert_eq!(zip.path(), b"1234"); // "1234" is a branch only
        assert_eq!(zip.is_val(), false);
        assert_eq!(zip.child_count(), 2);
        assert!(zip.ascend_until());
        assert_eq!(zip.path(), b"123"); // "123" is a value only
        assert_eq!(zip.child_count(), 1);
        assert_eq!(zip.is_val(), true);
        assert!(zip.ascend_until()); // Jump over "12" because it's neither a branch nor a value
        assert_eq!(zip.path(), b"1"); // "1" is both a branch and a value
        assert_eq!(zip.is_val(), true);
        assert_eq!(zip.child_count(), 2);
        assert!(zip.ascend_until());
        assert_eq!(zip.path(), b"");
        assert_eq!(zip.child_count(), 1);
        assert!(!zip.ascend_until());
        assert!(zip.at_root());

        //Test that ascend_until_branch skips over all the values
        assert!(zip.descend_to(b"12345"));
        assert!(zip.ascend_until_branch());
        assert_eq!(zip.path(), b"1234");
        assert!(zip.ascend_until_branch());
        assert_eq!(zip.path(), b"1");
        assert!(zip.ascend_until_branch());
        assert_eq!(zip.path(), b"");
        assert!(!zip.ascend_until_branch());
        assert!(zip.at_root());
    }

    /// Test a trie with some actual branches
    /// Some paths encountered will be values only, some will be branches only, and some will be both
    pub const ZIPPER_ASCEND_UNTIL_TEST4_KEYS: &[&[u8]] = &[b"1", b"123", b"12345", b"1abc", b"1234abc"];

    pub fn zipper_ascend_until_test4<Z: ZipperMoving>(mut zip: Z) {

        assert!(zip.descend_to(b"12345"));
        assert_eq!(zip.path(), b"12345");
        assert!(zip.ascend_until());
        assert_eq!(zip.path(), b"1234"); // "1234" is a branch only
        assert_eq!(zip.is_val(), false);
        assert_eq!(zip.child_count(), 2);
        assert!(zip.ascend_until());
        assert_eq!(zip.path(), b"123"); // "123" is a value only
        assert_eq!(zip.child_count(), 1);
        assert_eq!(zip.is_val(), true);
        assert!(zip.ascend_until()); // Jump over "12" because it's neither a branch nor a value
        assert_eq!(zip.path(), b"1"); // "1" is both a branch and a value
        assert_eq!(zip.is_val(), true);
        assert_eq!(zip.child_count(), 2);
        assert!(zip.ascend_until());
        assert_eq!(zip.path(), b"");
        assert_eq!(zip.child_count(), 1);
        assert!(!zip.ascend_until());
        assert!(zip.at_root());

        //Test that ascend_until_branch skips over all the values
        assert!(zip.descend_to(b"12345"));
        assert!(zip.ascend_until_branch());
        assert_eq!(zip.path(), b"1234");
        assert!(zip.ascend_until_branch());
        assert_eq!(zip.path(), b"1");
        assert!(zip.ascend_until_branch());
        assert_eq!(zip.path(), b"");
        assert!(!zip.ascend_until_branch());
        assert!(zip.at_root());
    }

    pub const ZIPPER_INDEXED_MOVEMENT_TEST1_KEYS: &[&[u8]] = &[b"arrow", b"bow", b"cannon", b"romane", b"romanus", b"romulus", b"rubens", b"ruber", b"rubicon", b"rubicundus", b"rom'i"];

    pub fn indexed_zipper_movement1<Z: ZipperMoving>(mut zipper: Z) {
        //descends a single specific byte using `descend_indexed_byte`. Just for testing. A real user would use `descend_towards`
        fn descend_byte<Z: Zipper + ZipperMoving>(zipper: &mut Z, byte: u8) {
            for i in 0..zipper.child_count() {
                assert_eq!(zipper.descend_indexed_byte(i), true);
                if *zipper.path().last().unwrap() == byte {
                    break
                } else {
                    assert_eq!(zipper.ascend(1), true);
                }
            }
        }

        assert_eq!(zipper.path(), b"");
        assert_eq!(zipper.child_count(), 4);
        descend_byte(&mut zipper, b'r');
        assert_eq!(zipper.path(), b"r");
        assert_eq!(zipper.child_count(), 2);
        assert_eq!(zipper.descend_until(), false);
        descend_byte(&mut zipper, b'o');
        assert_eq!(zipper.path(), b"ro");
        assert_eq!(zipper.child_count(), 1);
        assert_eq!(zipper.descend_until(), true);
        assert_eq!(zipper.path(), b"rom");
        assert_eq!(zipper.child_count(), 3);

        zipper.reset();
        assert_eq!(zipper.descend_until(), false);
        descend_byte(&mut zipper, b'a');
        assert_eq!(zipper.path(), b"a");
        assert_eq!(zipper.child_count(), 1);
        assert_eq!(zipper.descend_until(), true);
        assert_eq!(zipper.path(), b"arrow");
        assert_eq!(zipper.child_count(), 0);

        assert_eq!(zipper.ascend(3), true);
        assert_eq!(zipper.path(), b"ar");
        assert_eq!(zipper.child_count(), 1);
    }

    pub const ZIPPER_VALUE_LOCATIONS_TEST1_KEYS: &[&[u8]] = &[b"arrow", b"bow", b"cannon", b"roman", b"romane", b"romanus", b"romulus", b"rubens", b"ruber", b"rubicon", b"rubicundus", b"rom'i"];

    pub fn zipper_value_locations<Z: ZipperMoving>(mut zipper: Z) {

        assert!(zipper.descend_to(b"ro"));
        assert_eq!(zipper.is_val(), false);
        zipper.descend_to(b"mulus");
        assert_eq!(zipper.is_val(), true);

        zipper.reset();
        assert!(zipper.descend_to(b"roman"));
        assert_eq!(zipper.is_val(), true);
        zipper.descend_to(b"e");
        assert_eq!(zipper.is_val(), true);
        assert_eq!(zipper.ascend(1), true);
        zipper.descend_to(b"u");
        assert_eq!(zipper.is_val(), false);
        zipper.descend_until();
        assert_eq!(zipper.is_val(), true);
    }

    pub const ZIPPER_CHILD_MASK_TEST1_KEYS: &[&[u8]] = &[&[8, 194, 1, 45, 194, 1], &[34, 193]];

    pub fn zipper_child_mask_test1<Z: ZipperMoving>(mut zipper: Z) {

        assert_eq!(zipper.descend_to(&[8, 194, 1]), true);
        assert_eq!(zipper.child_count(), 1);
        assert_eq!(zipper.child_mask(), [0x200000000000, 0, 0, 0]);

        zipper.reset();
        assert_eq!(zipper.descend_to(&[8, 194, 1, 45]), true);
        assert_eq!(zipper.child_count(), 1);
        assert_eq!(zipper.child_mask(), [0, 0, 0, 0x4]);
    }

    pub const ZIPPER_CHILD_MASK_TEST2_KEYS: &[&[u8]] = &[b"arrow", b"bow", b"cannon", b"roman", b"romane", b"romanus", b"romulus", b"rubens", b"ruber", b"rubicon", b"rubicundus", b"rom'i"];

    pub fn zipper_child_mask_test2<Z: ZipperMoving>(mut zipper: Z) {

        //'a' + 'b' + 'c' + 'r'
        assert_eq!(zipper.child_mask(), [0, 1<<(b'a'-64) | 1<<(b'b'-64) | 1<<(b'c'-64) | 1<<(b'r'-64), 0, 0]);

        let mut i = 0;
        while zipper.to_next_step() {
            match i {
                //'r' descending from 'a' in "arrow"
                0 => assert_eq!(zipper.child_mask(), [0, 1<<(b'r'-64), 0, 0]),
                //'r' descending from "ar" in "arrow"
                1 => assert_eq!(zipper.child_mask(), [0, 1<<(b'r'-64), 0, 0]),
                //'o' descending from "arr" in "arrow"
                2 => assert_eq!(zipper.child_mask(), [0, 1<<(b'o'-64), 0, 0]),
                //'w' descending from "arro" in "arrow"
                3 => assert_eq!(zipper.child_mask(), [0, 1<<(b'w'-64), 0, 0]),
                //leaf node, "arrow"
                4 => assert_eq!(zipper.child_mask(), [0, 0, 0, 0]),
                //'o' + 'u' descending from 'r' in "roman", "rubens", etc.
                14 => assert_eq!(zipper.child_mask(), [0, 1<<(b'o'-64) | 1<<(b'u'-64), 0, 0]),
                _ => {}
            }
            i += 1;
        }
    }

    pub const ZIPPER_DESCEND_TO_EXISTING_TEST1_KEYS: &[&[u8]] = &[b"arrow", b"bow", b"cannon", b"roman", b"romane", b"romanus", b"romulus", b"rubens", b"ruber", b"rubicon", b"rubicundus", b"rom'i"];

    pub fn descend_to_existing_test1<Z: ZipperMoving>(mut zipper: Z) {

        assert_eq!(3, zipper.descend_to_existing("bowling"));
        assert_eq!("bow".as_bytes(), zipper.path());
        zipper.reset();

        assert_eq!(3, zipper.descend_to_existing("can"));
        assert_eq!("can".as_bytes(), zipper.path());
        zipper.reset();

        assert_eq!(0, zipper.descend_to_existing(""));
        assert_eq!("".as_bytes(), zipper.path());
        zipper.reset();
    }

    pub const ZIPPER_DESCEND_TO_EXISTING_TEST2_KEYS: &[&[u8]] = &[b"arrow"];

    /// Tests a really long path that doesn't exist, to exercise the chunk-descending code
    pub fn descend_to_existing_test2<Z: ZipperMoving>(mut zipper: Z) {

        assert_eq!(5, zipper.descend_to_existing("arrow0000000000000000000000000000000000000000000000000000000000000000000000000000000000000000000000000000000000000000000000000000000000000000000000000000000000000000"));
        assert_eq!(zipper.path(), &b"arrow"[..]);
        zipper.reset();

        assert_eq!(3, zipper.descend_to_existing("arr0000000000000000000000000000000000000000000000000000000000000000000000000000000000000000000000000000000000000000000000000000000000000000000000000000000000000000"));
        assert_eq!(zipper.path(), &b"arr"[..]);
    }

    pub const ZIPPER_DESCEND_TO_EXISTING_TEST3_KEYS: &[&[u8]] = &[b"arrow"];

    /// Tests calling the method when the focus is already on a non-existent path
    pub fn descend_to_existing_test3<Z: ZipperMoving>(mut zipper: Z) {

        assert_eq!(false, zipper.descend_to("arrow00000"));
        assert_eq!(zipper.path(), &b"arrow00000"[..]);

        assert_eq!(0, zipper.descend_to_existing("0000"));
        assert_eq!(zipper.path(), &b"arrow00000"[..]);
    }

    pub const ZIPPER_TO_NEXT_STEP_TEST1_KEYS: &[&[u8]] = &[b"arrow", b"bow", b"cannon", b"roman", b"romane", b"romanus", b"romulus", b"rubens", b"ruber", b"rubicon", b"rubicundus", b"rom'i"];

    pub fn to_next_step_test1<Z: ZipperMoving>(mut zipper: Z) {
        let mut i = 0;
        while zipper.to_next_step() {
            match i {
                0 => assert_eq!(zipper.path(), b"a"),
                4 => assert_eq!(zipper.path(), b"arrow"),
                5 => assert_eq!(zipper.path(), b"b"),
                7 => assert_eq!(zipper.path(), b"bow"),
                8 => assert_eq!(zipper.path(), b"c"),
                13 => assert_eq!(zipper.path(), b"cannon"),
                14 => assert_eq!(zipper.path(), b"r"),
                18 => assert_eq!(zipper.path(), b"rom'i"),
                20 => assert_eq!(zipper.path(), b"roman"),
                21 => assert_eq!(zipper.path(), b"romane"),
                23 => assert_eq!(zipper.path(), b"romanus"),
                24 => assert_eq!(zipper.path(), b"romu"),
                25 => assert_eq!(zipper.path(), b"romul"),
                26 => assert_eq!(zipper.path(), b"romulu"),
                27 => assert_eq!(zipper.path(), b"romulus"),
                28 => assert_eq!(zipper.path(), b"ru"),
                32 => assert_eq!(zipper.path(), b"rubens"),
                33 => assert_eq!(zipper.path(), b"ruber"),
                37 => assert_eq!(zipper.path(), b"rubicon"),
                42 => assert_eq!(zipper.path(), b"rubicundus"),
                _ => {}
            }
            i += 1;
        }
    }

    pub const ZIPPER_BYTES_ITER_TEST1_KEYS: &[&[u8]] = &[b"ABCDEFGHIJKLMNOPQRSTUVWXYZ", b"ab",];

    pub fn zipper_byte_iter_test1<Z: ZipperMoving>(mut zipper: Z) {

        assert_eq!(zipper.descend_to_byte(b'A'), true);
        assert_eq!(zipper.descend_first_byte(), true);
        assert_eq!(zipper.path(), b"AB");
        assert_eq!(zipper.to_next_sibling_byte(), false);
        assert_eq!(zipper.path(), b"AB");
    }

    pub const ZIPPER_BYTES_ITER_TEST2_KEYS: &[&[u8]] = &[&[2, 194, 1, 1, 193, 5], &[3, 194, 1, 0, 193, 6, 193, 5], &[3, 193, 4, 193]];
    pub const ZIPPER_BYTES_ITER_TEST2_PATH: &[u8] = &[2, 194];

    pub fn zipper_byte_iter_test2<Z: ZipperMoving>(mut zipper: Z) {
        assert_eq!(zipper.descend_first_byte(), true);
        assert_eq!(zipper.path(), &[1]);
        assert_eq!(zipper.to_next_sibling_byte(), false);
        assert_eq!(zipper.path(), &[1]);
    }

    pub const ZIPPER_BYTES_ITER_TEST3_KEYS: &[&[u8]] = &[&[3, 193, 4, 193, 5, 2, 193, 6, 193, 7], &[3, 193, 4, 193, 5, 2, 193, 6, 255]];
    pub const ZIPPER_BYTES_ITER_TEST3_PATH: &[u8] = &[3, 193, 4, 193, 5, 2, 193];

    pub fn zipper_byte_iter_test3<Z: ZipperMoving>(mut zipper: Z) {
        assert_eq!(zipper.path(), &[]);
        assert_eq!(zipper.descend_first_byte(), true);
        assert_eq!(zipper.path(), &[6]);
        assert_eq!(zipper.descend_first_byte(), true);
        assert_eq!(zipper.path(), &[6, 193]);
        assert_eq!(zipper.descend_first_byte(), true);
        assert_eq!(zipper.path(), &[6, 193, 7]);
    }

    pub const ZIPPER_BYTES_ITER_TEST4_KEYS: &[&[u8]] = &[b"ABC", b"ABCDEF", b"ABCdef"];

    pub fn zipper_byte_iter_test4<Z: ZipperMoving>(mut zipper: Z) {

        //Check that we end up at the first leaf by depth-first search
        while zipper.descend_first_byte() {}
        assert_eq!(zipper.path(), b"ABCDEF");

        //Try taking a different branch
        zipper.reset();
        assert!(zipper.descend_to(b"ABC"));
        assert_eq!(zipper.path(), b"ABC");
        assert!(zipper.descend_indexed_byte(1));
        assert_eq!(zipper.path(), b"ABCd");
        assert!(zipper.descend_first_byte());
        assert_eq!(zipper.path(), b"ABCde");
        assert!(zipper.descend_first_byte());
        assert_eq!(zipper.path(), b"ABCdef");
        assert!(!zipper.descend_first_byte());
    }

    pub const ZIPPER_BYTES_ITER_TEST5_KEYS: &[&[u8]] = &[
        &[2, 197, 97, 120, 105, 111, 109, 3, 193, 61, 4, 193, 97, 192, 192, 3, 193, 75, 192, 3, 193, 84, 192, 3, 193, 75, 128, 131, 193, 49],
        &[2, 197, 97, 120, 105, 111, 109, 3, 193, 61, 4, 193, 97, 192, 192, 3, 193, 84, 3, 193, 75, 192, 192, 3, 193, 75, 128, 131, 193, 49],
        &[2, 197, 97, 120, 255, 111, 109, 3, 193, 61, 4, 193, 97, 192, 192, 3, 193, 84, 3, 193, 75, 192, 192, 3, 193, 75, 128, 131, 193, 49],
    ];

    pub fn zipper_byte_iter_test5<Z: ZipperMoving>(mut zipper: Z) {

        let keys = ZIPPER_BYTES_ITER_TEST5_KEYS;
        for i in 0..keys[0].len() {
            zipper.reset();
            zipper.descend_to(&keys[0][..i]);
            if i != 18 && i != 5 {
                assert_eq!(zipper.to_next_sibling_byte(), false);
            }
        }

        zipper.reset();
        zipper.descend_to([2, 197, 97, 120, 105, 111, 109, 3, 193, 61, 4, 193, 97, 192, 192, 3, 193, 75]);
        assert_eq!(zipper.to_next_sibling_byte(), true);
        zipper.reset();
        zipper.descend_to([2, 197, 97, 120, 105]);
        assert_eq!(zipper.to_next_sibling_byte(), true);
    }

}

/// Implements tests that apply to all [ZipperIteration] types
#[cfg(test)]
pub(crate) mod zipper_iteration_tests {
    use super::*;

    /// `$ident` is a unique identifier for the zipper, so the generated tests don't collide
    /// `$read_keys` is a function that will create a store containing all paths, from which a zipper can be created
    /// `$make_z` is a function that will create a zipper from a slice of paths
    macro_rules! zipper_iteration_tests {
        ($z_name:ident, $read_keys:expr, $make_z:expr)=>{
            paste::paste! {
                #[test]
                fn [<$z_name _zipper_iter_test1>]() {
                    let mut temp_store = $read_keys(crate::zipper::zipper_iteration_tests::ZIPPER_ITER_TEST1_KEYS);
                    crate::zipper::zipper_iteration_tests::run_test(&mut temp_store, $make_z, &[], crate::zipper::zipper_iteration_tests::zipper_iter_test1)
                }

                #[test]
                fn [<$z_name _zipper_iter_test2>]() {
                    let paths = crate::zipper::zipper_iteration_tests::zipper_iter_test2_paths();
                    let path_refs: Vec<&[u8]> = paths.iter().map(|path| &path[..]).collect();
                    let mut temp_store = $read_keys(&path_refs[..]);
                    crate::zipper::zipper_iteration_tests::run_test(&mut temp_store, $make_z, b"in", crate::zipper::zipper_iteration_tests::zipper_iter_test2)
                }

                #[test]
                fn [<$z_name _k_path_test1>]() {
                    let mut temp_store = $read_keys(crate::zipper::zipper_iteration_tests::K_PATH_TEST1_KEYS);
                    crate::zipper::zipper_iteration_tests::run_test(&mut temp_store, $make_z, b":", crate::zipper::zipper_iteration_tests::k_path_test1)
                }

                #[test]
                fn [<$z_name _k_path_test2>]() {
                    let paths = crate::zipper::zipper_iteration_tests::k_path_test2_paths();
                    let path_refs: Vec<&[u8]> = paths.iter().map(|path| &path[..]).collect();
                    let mut temp_store = $read_keys(&path_refs[..]);
                    crate::zipper::zipper_iteration_tests::run_test(&mut temp_store, $make_z, &[], crate::zipper::zipper_iteration_tests::k_path_test2)
                }

                #[test]
                fn [<$z_name _k_path_test3>]() {
                    let mut temp_store = $read_keys(crate::zipper::zipper_iteration_tests::K_PATH_TEST3_KEYS);
                    crate::zipper::zipper_iteration_tests::run_test(&mut temp_store, $make_z, b":", crate::zipper::zipper_iteration_tests::k_path_test3)
                }

                #[test]
                fn [<$z_name _k_path_test4>]() {
                    let mut temp_store = $read_keys(crate::zipper::zipper_iteration_tests::K_PATH_TEST4_KEYS);
                    crate::zipper::zipper_iteration_tests::run_test(&mut temp_store, $make_z, b"", crate::zipper::zipper_iteration_tests::k_path_test4)
                }

                #[test]
                fn [<$z_name _k_path_test5>]() {
                    let mut temp_store = $read_keys(crate::zipper::zipper_iteration_tests::K_PATH_TEST5_KEYS);
                    crate::zipper::zipper_iteration_tests::run_test(&mut temp_store, $make_z, b"", crate::zipper::zipper_iteration_tests::k_path_test5)
                }

                #[test]
                fn [<$z_name _k_path_test6>]() {
                    let mut temp_store = $read_keys(crate::zipper::zipper_iteration_tests::K_PATH_TEST6_KEYS);
                    crate::zipper::zipper_iteration_tests::run_test(&mut temp_store, $make_z, b"", crate::zipper::zipper_iteration_tests::k_path_test6)
                }

                #[test]
                fn [<$z_name _k_path_test7>]() {
                    let mut temp_store = $read_keys(crate::zipper::zipper_iteration_tests::K_PATH_TEST7_KEYS);
                    crate::zipper::zipper_iteration_tests::run_test(&mut temp_store, $make_z, b"", crate::zipper::zipper_iteration_tests::k_path_test7)
                }

                #[test]
                fn [<$z_name _k_path_test8>]() {
                    let mut temp_store = $read_keys(crate::zipper::zipper_iteration_tests::K_PATH_TEST8_KEYS);
                    crate::zipper::zipper_iteration_tests::run_test(&mut temp_store, $make_z, b"", crate::zipper::zipper_iteration_tests::k_path_test8)
                }

                #[test]
                fn [<$z_name _k_path_test9>]() {
                    let mut temp_store = $read_keys(crate::zipper::zipper_iteration_tests::K_PATH_TEST9_KEYS);
                    crate::zipper::zipper_iteration_tests::run_test(&mut temp_store, $make_z, &[2, 194], crate::zipper::zipper_iteration_tests::k_path_test9)
                }
            }
        }
    }
    pub(crate) use zipper_iteration_tests;

    /// Internal method to provide a lifetime bound on the macro arguments to the test macro
    pub fn run_test<'a, T: 'a + ZipperIteration, Store>(
        store: &'a mut Store,
        make_t: impl Fn(&'a mut Store, &[u8]) -> T,
        z_path: &[u8],
        test_f: impl Fn(T)
    ) {
        let t = make_t(store, z_path);
        test_f(t);
    }

    pub const ZIPPER_ITER_TEST1_KEYS: &[&[u8]] = &[b"arrow", b"bow", b"cannon", b"rom'i", b"roman", b"romane", b"romanus", b"romulus", b"rubens", b"ruber", b"rubicon", b"rubicundus"];

    /// Simply calls `to_next_val` over the whole trie, ensuring all paths are visited exactly once
    pub fn zipper_iter_test1<'a, Z: ZipperIteration>(mut zipper: Z) {
        let keys = ZIPPER_ITER_TEST1_KEYS;

        //Test iteration of the whole tree
        let mut idx = 0;
        assert_eq!(zipper.is_val(), false);
        while zipper.to_next_val() {
            println!("{idx}  {}", std::str::from_utf8(zipper.path()).unwrap());
            assert_eq!(keys[idx], zipper.path());
            idx += 1;
        }
        assert_eq!(idx, keys.len());
    }

    const ZIPPER_ITER_TEST2_COUNT: usize = 32;
    pub fn zipper_iter_test2_paths() -> Vec<Vec<u8>> {
        (0usize..ZIPPER_ITER_TEST2_COUNT).into_iter().map(|i| {
            [b"in", &i.to_be_bytes()[..]].concat()
        }).collect()
    }

    pub fn zipper_iter_test2<'a, Z: ZipperIteration>(mut zipper: Z) {

        //Test iterating using a zipper that has a root that is not the map root
        let mut count: usize = 0;
        while zipper.to_next_val() {
            assert_eq!(zipper.is_val(), true);
            assert_eq!(zipper.path(), count.to_be_bytes());
            count += 1;
        }
        assert_eq!(count, ZIPPER_ITER_TEST2_COUNT);
    }

    /// This is a toy encoding where `:n:` precedes a symbol `n` characters long
    pub const K_PATH_TEST1_KEYS: &[&[u8]] = &[
        b":5:above:3:the:4:fray:",
        b":5:err:",
        b":5:erronious:6:potato:",
        b":5:error:2:is:2:my:4:name:",
        b":5:hello:5:world:",
        b":5:mucky:4:muck:",
        b":5:roger:6:rabbit:",
        b":5:zebra:",
        b":9:muckymuck:5:raker:",
    ];

    pub fn k_path_test1<'a, Z: ZipperIteration>(mut zipper: Z) {

        //This is a cheesy way to encode lengths, but it's is more readable than unprintable chars
        assert!(zipper.descend_indexed_byte(0));
        let sym_len = usize::from_str_radix(std::str::from_utf8(&[zipper.path()[0]]).unwrap(), 10).unwrap();
        assert_eq!(sym_len, 5);

        //Step over the ':' character
        assert!(zipper.descend_indexed_byte(0));
        assert_eq!(zipper.child_count(), 6);

        //Start iterating over all the symbols of length=sym_len
        assert_eq!(zipper.descend_first_k_path(sym_len+1), true);

        //This should have taken us to "above:"
        assert_eq!(zipper.path(), b"5:above:");

        //Go to the next symbol.
        // Two interesting things will happen.  First, we blow past "err" because its path length is
        // shorter than `k`.  Second, we will stop in the middle of "erronious".
        // These situations would be caused by an encode bug.  Which hopefully we won't have in real
        // paths. But the parser should recognize the last digit of the path isn't ':'
        assert_eq!(zipper.to_next_k_path(sym_len+1), true);
        assert_eq!(zipper.path(), b"5:erroni");
        assert_ne!(zipper.path().last(), Some(&b':'));

        //Now we'll move on to some correctly formed symbols
        assert_eq!(zipper.to_next_k_path(sym_len+1), true);
        assert_eq!(zipper.path(), b"5:error:");
        assert_eq!(zipper.to_next_k_path(sym_len+1), true);
        assert_eq!(zipper.path(), b"5:hello:");
        assert_eq!(zipper.to_next_k_path(sym_len+1), true);
        assert_eq!(zipper.path(), b"5:mucky:");
        assert_eq!(zipper.to_next_k_path(sym_len+1), true);
        assert_eq!(zipper.path(), b"5:roger:");
        assert_eq!(zipper.to_next_k_path(sym_len+1), true);
        assert_eq!(zipper.path(), b"5:zebra:");

        //The last step should return false, and put us back to where we began
        assert_eq!(zipper.to_next_k_path(sym_len+1), false);
        assert_eq!(zipper.path(), b"5:");
        assert_eq!(zipper.child_count(), 6);
    }

    const K_PATH_TEST2_COUNT: usize = 50;
    pub fn k_path_test2_paths() -> Vec<Vec<u8>> {
        (0..K_PATH_TEST2_COUNT).into_iter().map(|i| {
            let len = (i % 15) + 5; //length between 5 and 20 chars
            (0..len).into_iter().map(|j| ((j+i) % 255) as u8).collect()
        }).collect()
    }

    pub fn k_path_test2<'a, Z: ZipperIteration>(mut zipper: Z) {

        zipper.descend_first_k_path(5);
        let mut count = 1;
        while zipper.to_next_k_path(5) {
            count += 1;
        }
        assert_eq!(count, K_PATH_TEST2_COUNT);
    }

    pub const K_PATH_TEST3_KEYS: &[&[u8]] = &[b":1a1A", b":1a1B", b":1a1C", b":1b1A", b":1b1B", b":1b1C", b":1c1A"];

    pub fn k_path_test3<'a, Z: ZipperIteration>(mut zipper: Z) {

        //Scan over the first symbols in the path (lower case letters)
        assert_eq!(zipper.descend_to(b"1"), true);
        assert_eq!(zipper.descend_first_k_path(1), true);
        assert_eq!(zipper.path(), b"1a");
        assert_eq!(zipper.to_next_k_path(1), true);
        assert_eq!(zipper.path(), b"1b");
        assert_eq!(zipper.to_next_k_path(1), true);
        assert_eq!(zipper.path(), b"1c");
        assert_eq!(zipper.to_next_k_path(1), false);
        assert_eq!(zipper.path(), b"1");

        //Scan over the nested second symbols in the path (upper case letters)
        zipper.reset();
        assert!(zipper.descend_to(b"1a1"));
        assert_eq!(zipper.descend_first_k_path(1), true);
        assert_eq!(zipper.path(), b"1a1A");
        assert_eq!(zipper.to_next_k_path(1), true);
        assert_eq!(zipper.path(), b"1a1B");
        assert_eq!(zipper.to_next_k_path(1), true);
        assert_eq!(zipper.path(), b"1a1C");
        assert_eq!(zipper.to_next_k_path(1), false);
        assert_eq!(zipper.path(), b"1a1");

        //Recursively scan nested symbols within a scan of the first outer symbols
        zipper.reset();
        assert!(zipper.descend_to(b"1"));
        assert_eq!(zipper.descend_first_k_path(1), true);
        assert_eq!(zipper.path(), b"1a");
        assert_eq!(zipper.descend_first_k_path(2), true);
        assert_eq!(zipper.path(), b"1a1A");
        assert_eq!(zipper.to_next_k_path(2), true);
        assert_eq!(zipper.path(), b"1a1B");
        assert_eq!(zipper.to_next_k_path(2), true);
        assert_eq!(zipper.path(), b"1a1C");
        assert_eq!(zipper.to_next_k_path(2), false);
        assert_eq!(zipper.path(), b"1a");
        assert_eq!(zipper.to_next_k_path(1), true);
        assert_eq!(zipper.path(), b"1b");
        assert_eq!(zipper.to_next_k_path(1), true);
        assert_eq!(zipper.path(), b"1c");
        assert_eq!(zipper.to_next_k_path(1), false);
        assert_eq!(zipper.path(), b"1");

        //Similar to above, but inter-operating with `descend_indexed_byte`
        zipper.reset();
        assert!(zipper.descend_to(b"1"));
        assert_eq!(zipper.descend_first_k_path(1), true);
        assert_eq!(zipper.path(), b"1a");
        assert_eq!(zipper.descend_indexed_byte(0), true);
        assert_eq!(zipper.path(), b"1a1");
        assert_eq!(zipper.descend_first_k_path(1), true);
        assert_eq!(zipper.path(), b"1a1A");
        assert_eq!(zipper.to_next_k_path(1), true);
        assert_eq!(zipper.path(), b"1a1B");
        assert_eq!(zipper.to_next_k_path(1), true);
        assert_eq!(zipper.path(), b"1a1C");
        assert_eq!(zipper.to_next_k_path(1), false);
        assert_eq!(zipper.path(), b"1a1");
        assert_eq!(zipper.ascend(1), true);
        assert_eq!(zipper.path(), b"1a");
        assert_eq!(zipper.to_next_k_path(1), true);
        assert_eq!(zipper.path(), b"1b");
        assert_eq!(zipper.to_next_k_path(1), true);
        assert_eq!(zipper.path(), b"1c");
        assert_eq!(zipper.to_next_k_path(1), false);
        assert_eq!(zipper.path(), b"1");
    }

    pub const K_PATH_TEST4_KEYS: &[&[u8]] = &[
        &[100, 74, 37, 218, 90, 211, 23, 84, 226, 59, 193, 236],
        &[199, 102, 166, 28, 234, 168, 198, 13],
        &[101, 241, 88, 163, 2, 9, 37, 110, 53, 201, 251, 164, 23, 162, 216],
        &[237, 8, 108, 15, 63, 3, 249, 78, 200, 154, 103, 191],
        &[106, 30, 34, 182, 157, 102, 126, 90, 200, 5, 93, 0, 163, 245, 112],
        &[188, 177, 13, 5, 50, 66, 169, 113, 157, 202, 72, 11, 79, 73],
        &[250, 96, 103, 31, 32, 104],
        &[100, 152, 199, 46, 48, 252, 139, 150, 158, 8, 57, 50, 123],
        &[65, 16, 128, 207, 27, 252, 145, 123, 105, 238, 230],
        &[244, 34, 40, 224, 11, 125, 102],
        &[116, 63, 105, 214, 137, 86, 202],
        &[63, 70, 201, 21, 131, 60],
        &[139, 209, 149, 73, 172, 12, 139, 80, 184, 105],
        &[253, 235, 49, 156, 40, 50, 60, 73, 145, 249],
        &[228, 81, 220, 29, 208, 234, 27],
        &[116, 109, 134, 122, 15, 78, 126, 240, 158, 42, 221, 229, 93, 200, 194],
        &[180, 216, 189, 14, 82, 14, 170, 195, 196, 42, 177, 144, 153, 156, 140, 109, 93, 78, 157],
        &[190, 6, 59, 69, 208, 253, 2, 33, 86],
        &[245, 168, 144, 122, 243, 111],
        &[123, 150, 249, 114, 32, 140, 186, 204, 199, 8, 205, 150, 34, 104, 186, 236],
        &[8, 29, 191, 189, 72, 101, 39, 24, 105, 44, 13, 87, 75, 187],
        &[14, 201, 29, 151, 113, 10, 175],
        &[83, 130, 247, 5, 250, 101, 141, 5, 42, 132, 205, 3, 118, 152, 33, 219, 1, 91, 204],
        &[207, 215, 38, 17, 244, 96],
        &[34, 132, 138, 222, 250, 162, 231, 68, 142, 162, 152, 172, 244, 102, 179, 111, 161, 95],
        &[124, 120, 11, 4, 219, 210, 172, 50, 182, 160, 86, 88, 136, 122, 97, 98],
        &[86, 74, 181, 17, 3, 173, 12],
        &[18, 234, 66, 134, 20],
        &[20, 24, 83, 219, 209, 20, 236, 128, 155, 15, 110, 54, 237, 105, 186, 62],
        &[67, 11, 50, 124, 120, 33, 218],
        &[89, 248, 169, 97, 245, 98, 230, 53, 114, 198, 227, 148, 22, 127, 198, 153, 238, 59, 223],
        &[100, 128, 38, 54, 171, 186, 9, 133, 191, 82, 113, 86, 10, 72, 236, 124, 201, 65],
        &[152, 115, 99, 124, 81, 254, 0, 179, 24, 87, 24, 77, 60],
        &[107, 117, 222, 38, 162, 193, 48, 44, 140, 162, 104, 139, 90],
        &[63, 29, 217, 85, 63, 130, 110, 121, 227, 43, 215, 223, 249, 1, 72, 134, 92, 188],
        &[117, 3, 144, 15, 103, 113, 130, 253, 0, 102, 47, 24, 234, 0, 159],
        &[38, 60, 197, 120, 53, 94, 202, 137, 116, 27, 12, 181],
        &[248, 41, 252, 254, 98, 173, 42, 92, 30, 65, 72],
        &[240, 147, 89, 110, 224, 8],
        &[199, 86, 108, 195, 62, 169, 61],
        &[93, 225, 21, 185, 91, 23, 19, 7, 108, 176, 191, 91],
        &[70, 10, 122, 77, 171],
        &[32, 161, 24, 162, 112, 152, 21, 226, 149, 253, 212, 246, 175, 182],
        &[99, 7, 213, 87, 192, 2, 110, 242, 222, 89, 20, 83, 138, 112],
        &[92, 64, 61, 35, 111, 41, 151, 121, 24, 157],
        &[115, 201, 114, 124, 135, 246, 93, 230, 210, 164, 213, 254, 108, 181, 77, 19, 103, 166],
        &[26, 231, 59, 238, 246],
        &[52, 74, 93, 202, 140, 11, 56, 46, 211, 194, 137, 65, 36, 90, 209],
        &[56, 245, 179, 40, 190, 168, 116, 115],
        &[192, 215, 69, 171, 218, 187, 202, 120, 92, 33, 14, 77, 34, 46, 40, 93, 135, 117, 152],
    ];

    pub fn k_path_test4<'a, Z: ZipperIteration>(mut zipper: Z) {

        zipper.descend_first_k_path(5);
        let mut count = 1;
        while zipper.to_next_k_path(5) {
            count += 1;
        }
        assert_eq!(count, K_PATH_TEST4_KEYS.len());
    }

    /// This test triggers an edge-case because the first path is 15 bytes long, but
    /// `LineListNode::KEY_BYTES_CNT` is 14.  That means the path spills over to two nodes, 1 bytes
    /// before the end.  Then, we do `descend_first_k_path(2)`, meaning we end up straddling the
    /// node boundary, so `to_next_k_path(2)` needs to step back across to the parent node, and
    /// truncate the zipper's key, but not truncate too much
    pub const K_PATH_TEST5_KEYS: &[&[u8]] = &[
        &[3, 193, 4, 194, 1, 43, 3, 193, 8, 194, 1, 45, 194, 1, 46],
        &[3, 193, 4, 194, 1, 43, 3, 193, 34, 193],
    ];

    pub fn k_path_test5<'a, Z: ZipperIteration>(mut zipper: Z) {
        assert!(zipper.descend_to(&[3, 193, 4, 194, 1, 43, 3, 193, 8, 194, 1, 45, 194]));
        assert_eq!(zipper.descend_first_k_path(2), true);
        assert_eq!(zipper.path(), &[3, 193, 4, 194, 1, 43, 3, 193, 8, 194, 1, 45, 194, 1, 46]);
        assert_eq!(zipper.to_next_k_path(2), false);
        assert_eq!(zipper.path(), &[3, 193, 4, 194, 1, 43, 3, 193, 8, 194, 1, 45, 194]);
    }

    pub const K_PATH_TEST6_KEYS: &[&[u8]] = &[
        &[2, 197, 97, 120, 105, 111, 109, 3, 193, 61, 4, 193, 97, 192, 192, 3, 193, 75, 192, 3, 193, 84, 192, 3, 193, 75, 128, 131, 193, 49],
        &[2, 197, 97, 120, 105, 111, 109, 3, 193, 61, 4, 193, 97, 192, 192, 3, 193, 84, 3, 193, 75, 192, 192, 3, 193, 75, 128, 131, 193, 49],
    ];

    /// This tests the k_path methods in the context of using them recursively, to shake out
    /// bugs caused by invalidating the iter token
    pub fn k_path_test6<'a, Z: ZipperIteration>(mut zipper: Z) {

        fn test_loop<'a, Z: ZipperMoving + ZipperIteration, AscendF: Fn(&mut Z, usize), DescendF: Fn(&mut Z, &[u8])>(zipper: &mut Z, descend_f: DescendF, ascend_f: AscendF) {
            zipper.reset();

            //L0 descent
            descend_f(zipper, &[2, 197, 97, 120, 105, 111, 109, 3, 193, 61, 4, 193, 97, 192, 192, 3, 193]);
            assert!(zipper.descend_first_k_path(1));
            assert_eq!(zipper.path(), &[2, 197, 97, 120, 105, 111, 109, 3, 193, 61, 4, 193, 97, 192, 192, 3, 193, 75]);

            //L1 descent
            descend_f(zipper, &[192, 3, 193, 84, 192, 3, 193]);
            assert!(zipper.descend_first_k_path(1));
            assert_eq!(zipper.path(), &[2, 197, 97, 120, 105, 111, 109, 3, 193, 61, 4, 193, 97, 192, 192, 3, 193, 75, 192, 3, 193, 84, 192, 3, 193, 75]);

            //L2 descent
            descend_f(zipper, &[128, 131, 193]);
            assert!(zipper.descend_first_k_path(1));
            assert_eq!(zipper.path(), &[2, 197, 97, 120, 105, 111, 109, 3, 193, 61, 4, 193, 97, 192, 192, 3, 193, 75, 192, 3, 193, 84, 192, 3, 193, 75, 128, 131, 193, 49]);

            //L2 next and ascent
            assert!(!zipper.to_next_k_path(1));
            assert_eq!(zipper.path(), &[2, 197, 97, 120, 105, 111, 109, 3, 193, 61, 4, 193, 97, 192, 192, 3, 193, 75, 192, 3, 193, 84, 192, 3, 193, 75, 128, 131, 193]);

            ascend_f(zipper, 3);

            //L1 next and ascent
            assert!(!zipper.to_next_k_path(1));
            assert_eq!(zipper.path(), &[2, 197, 97, 120, 105, 111, 109, 3, 193, 61, 4, 193, 97, 192, 192, 3, 193, 75, 192, 3, 193, 84, 192, 3, 193]);

            ascend_f(zipper, 7);

            //L0 next
            assert!(zipper.to_next_k_path(1));
            assert_eq!(zipper.path(), &[2, 197, 97, 120, 105, 111, 109, 3, 193, 61, 4, 193, 97, 192, 192, 3, 193, 84]);

            ascend_f(zipper, 17);
        }

        //Try with a `descend_to` & `ascend`
        test_loop(&mut zipper,
            |zipper, path| assert!(zipper.descend_to(path)),
            |zipper, steps| assert!(zipper.ascend(steps)),
        );

        //Try with a `descend_to_byte` & `ascend_byte`
        test_loop(&mut zipper,
            |zipper, path| {
                for byte in path {
                    assert!(zipper.descend_to_byte(*byte));
                }
            },
            |zipper, steps| {
                for _ in 0..steps {
                    assert!(zipper.ascend_byte())
                }
            },
        );

        //Try with a `descend_first_byte` & `ascend_byte`
        test_loop(&mut zipper,
            |zipper, path| {
                for _ in 0..path.len() {
                    assert!(zipper.descend_first_byte());
                }
            },
            |zipper, steps| {
                for _ in 0..steps {
                    assert!(zipper.ascend_byte())
                }
            },
        );
    }

    pub const K_PATH_TEST7_KEYS: &[&[u8]] = &[
        &[2, 197, 97, 120, 105, 111, 109, 3, 193, 61, 4, 193, 97, 192, 192, 3, 193, 75, 192, 3, 193, 84, 192, 3, 193, 75, 128, 131, 193, 49],
        &[2, 197, 97, 120, 105, 111, 109, 3, 193, 61, 4, 193, 97, 192, 192, 3, 193, 84, 3, 193, 75, 192, 192, 3, 193, 75, 128, 131, 193, 49],
    ];

    /// This uses the k_path methods to descend and then re-ascend a trie, one step at a time.
    pub fn k_path_test7<'a, Z: ZipperIteration>(mut zipper: Z) {
        let keys = K_PATH_TEST7_KEYS;

        for i in 0..keys[0].len() {
            assert_eq!(zipper.path(), &keys[0][..i]);
            assert!(zipper.descend_first_k_path(1));
        }
        for i in (0..keys[0].len()).rev() {
            assert_eq!(zipper.path(), &keys[0][..=i]);
            if i != 17 {
                assert!(!zipper.to_next_k_path(1));
            } else {
                assert!(zipper.to_next_k_path(1));
                assert!(!zipper.to_next_k_path(1));
            }
        }
    }

    pub const K_PATH_TEST8_KEYS: &[&[u8]] = &[b"ABCDEFGHIJKLMNOPQRSTUVWXYZ", b"ab",];

    /// Tests `..k_path` after `descend_to_byte`
    pub fn k_path_test8<'a, Z: ZipperIteration>(mut zipper: Z) {

        zipper.reset();
        assert_eq!(zipper.descend_to_byte(b'A'), true);
        assert_eq!(zipper.descend_first_k_path(1), true);
        assert_eq!(zipper.path(), b"AB");
        assert_eq!(zipper.to_next_k_path(1), false);
        assert_eq!(zipper.path(), b"A");
    }

    pub const K_PATH_TEST9_KEYS: &[&[u8]] = &[
        &[2, 194, 1, 1, 193, 5],
        &[3, 194, 1, 0, 193, 6, 193, 5],
        &[3, 193, 4, 193],
    ];

    /// Tests `..k_path` in a subtrie without attitional branches to descend, when the outer trie does have branches
    pub fn k_path_test9<'a, Z: ZipperIteration>(mut zipper: Z) {

        zipper.reset();
        assert_eq!(zipper.descend_first_k_path(1), true);
        assert_eq!(zipper.path(), &[1]);
        assert_eq!(zipper.to_next_k_path(1), false);
        assert_eq!(zipper.path(), &[]);
    }
}

#[cfg(test)]
mod tests {
    use crate::{alloc::global_alloc, PathMap};
    use super::*;

    super::zipper_moving_tests::zipper_moving_tests!(read_zipper,
        |keys: &[&[u8]]| {
            let mut btm = PathMap::new();
            keys.iter().for_each(|k| { btm.set_val_at(k, ()); });
            btm
        },
        |btm: &mut PathMap<()>, path: &[u8]| -> ReadZipperUntracked<()> {
            btm.read_zipper_at_path(path)
    });

    super::zipper_iteration_tests::zipper_iteration_tests!(read_zipper,
        |keys: &[&[u8]]| {
            let mut btm = PathMap::new();
            keys.iter().for_each(|k| { btm.set_val_at(k, ()); });
            btm
        },
        |btm: &mut PathMap<()>, path: &[u8]| -> ReadZipperUntracked<()> {
            btm.read_zipper_at_path(path)
    });

    super::zipper_moving_tests::zipper_moving_tests!(read_zipper_owned,
        |keys: &[&[u8]]| {
            let mut btm = PathMap::new();
            keys.iter().for_each(|k| { btm.set_val_at(k, ()); });
            btm
        },
        |btm: &mut PathMap<()>, path: &[u8]| -> ReadZipperOwned<()> {
            core::mem::take(btm).into_read_zipper(path)
    });

    super::zipper_iteration_tests::zipper_iteration_tests!(read_zipper_owned,
        |keys: &[&[u8]]| {
            let mut btm = PathMap::new();
            keys.iter().for_each(|k| { btm.set_val_at(k, ()); });
            btm
        },
        |btm: &mut PathMap<()>, path: &[u8]| -> ReadZipperOwned<()> {
            core::mem::take(btm).into_read_zipper(path)
    });

    /// Tests the integrity of values accessed through [ZipperReadOnlyValues::get_val]
    #[test]
    fn zipper_value_access() {
        let mut btm = PathMap::new();
        let rs = ["arrow", "bow", "cannon", "roman", "romane", "romanus", "romulus", "rubens", "ruber", "rubicon", "rubicundus", "rom'i"];
        rs.iter().for_each(|r| { btm.set_val_at(r.as_bytes(), *r); });

        let root_key = b"ro";
        let mut zipper = ReadZipperCore::new_with_node_and_path_in(btm.root().unwrap(), false, root_key, root_key.len(), 0, None, global_alloc());
        assert_eq!(zipper.is_val(), false);
        zipper.descend_to(b"mulus");
        assert_eq!(zipper.is_val(), true);
        assert_eq!(zipper.get_val(), Some(&"romulus"));

        let root_key = b"roman";
        let mut zipper = ReadZipperCore::new_with_node_and_path_in(btm.root().unwrap(), false, root_key, root_key.len(), 0, None, global_alloc());
        assert_eq!(zipper.is_val(), true);
        assert_eq!(zipper.get_val(), Some(&"roman"));
        zipper.descend_to(b"e");
        assert_eq!(zipper.is_val(), true);
        assert_eq!(zipper.get_val(), Some(&"romane"));
        assert_eq!(zipper.ascend(1), true);
        zipper.descend_to(b"u");
        assert_eq!(zipper.is_val(), false);
        assert_eq!(zipper.get_val(), None);
        zipper.descend_until();
        assert_eq!(zipper.is_val(), true);
        assert_eq!(zipper.get_val(), Some(&"romanus"));
    }

    /// Tests that a zipper forked at a subtrie will iterate correctly within that subtrie, also tests ReadZipper::IntoIterator impl
    #[test]
    fn read_zipper_special_iter_test1() {
        let mut btm = PathMap::new();
        let rs = ["arrow", "bow", "cannon", "roman", "romane", "romanus", "romulus", "rubens", "ruber", "rubicon", "rubicundus", "rom'i"];
        rs.iter().enumerate().for_each(|(i, r)| { btm.set_val_at(r.as_bytes(), i); });
        let mut zipper = btm.read_zipper();

        //Fork a sub-zipper, and test iteration of that subtree
        zipper.descend_to(b"rub");
        let mut sub_zipper = zipper.fork_read_zipper();
        while let Some(&val) = sub_zipper.to_next_get_val() {
            // println!("{val}  {} = {}", std::str::from_utf8(sub_zipper.path()).unwrap(), std::str::from_utf8(&rs[val].as_bytes()[3..]).unwrap());
            assert_eq!(&rs[val].as_bytes()[3..], sub_zipper.path());
        }
        drop(sub_zipper);

        for (path, &val) in zipper {
            // println!("{val}  {} = {}", std::str::from_utf8(&path).unwrap(), std::str::from_utf8(rs[val].as_bytes()).unwrap());
            assert_eq!(rs[val].as_bytes(), path);
        }
    }

    /// Tests that `to_next_val` will behave correctly when the map contains dangling paths, such as those created by zipper heads
    #[test]
    fn read_zipper_special_iter_test2() {
        //This tests iteration over an empty map, with no activity at all
        let mut map = PathMap::<u64>::new();

        let mut zipper = map.read_zipper();
        assert_eq!(zipper.to_next_val(), false);
        assert_eq!(zipper.to_next_val(), false);
        drop(zipper);

        //Now test some operations that create nodes, but not values
        let map_head = map.zipper_head();
        let _wz = map_head.write_zipper_at_exclusive_path(b"0");
        drop(_wz);
        drop(map_head);

        let mut zipper = map.read_zipper();
        assert_eq!(zipper.to_next_val(), false);
        assert_eq!(zipper.to_next_val(), false);
    }

    /// Tests iterating a subtrie created by a descended WriteZipper
    #[test]
    fn read_zipper_special_iter_test3() {
        const N: usize = 32;

        let mut map = PathMap::<usize>::new();
        let mut zipper = map.write_zipper_at_path(b"in");
        for i in 0usize..N {
            zipper.descend_to(i.to_be_bytes());
            zipper.set_val(i);
            zipper.reset();
        }
        drop(zipper);

        //Test iterating using a ReadZipper that has a root that is not the map root
        let mut reader_z = map.read_zipper_at_path(b"in");
        assert_eq!(reader_z.val_count(), N);
        let mut count = 0;
        while let Some(val) = reader_z.to_next_get_val() {
            assert_eq!(reader_z.get_val(), Some(val));
            assert_eq!(reader_z.get_val(), Some(&count));
            assert_eq!(reader_z.path(), count.to_be_bytes());
            count += 1;
        }
        assert_eq!(count, N);
    }

    /// Test val_count & iteration on a ReadZipper forked off of a WriteZipper
    #[test]
    fn read_zipper_special_iter_test4() {
        const R_KEY_CNT: usize = 9;
        let keys = ["arrow", "bow", "cannon", "roman", "romane", "romanus", "romulus", "rubens", "ruber", "rubicon", "rubicundus", "rom'i"];
        let mut map: PathMap::<()> = keys.into_iter().map(|k| (k, ())).collect();

        // Test val_count & iteration on a ReadZipper
        let rz = map.read_zipper_at_borrowed_path(b"r");
        assert_eq!(rz.val_count(), R_KEY_CNT);
        let mut count = 0;
        for (_path, _) in rz {
            count += 1;
        }
        assert_eq!(count, R_KEY_CNT);

        // Test val_count & iteration on a ReadZipper forked off of a WriteZipper
        let wz = map.write_zipper_at_path(b"r");
        assert_eq!(wz.val_count(), R_KEY_CNT);
        let rz = wz.fork_read_zipper();
        assert_eq!(rz.val_count(), R_KEY_CNT);
        let mut count = 0;
        for (_path, _) in rz {
            count += 1;
        }
        assert_eq!(count, R_KEY_CNT);
    }

    /// This test tries to hit an edge case in [ZipperIteration::to_next_val] where we begin iteration in the middle of a node
    #[test]
    fn read_zipper_special_zipper_iter_test5() {
        let mut map = PathMap::<usize>::new();
        let mut zipper = map.write_zipper_at_path(b"in");
        for i in 0usize..2 {
            zipper.descend_to_byte(i as u8);
            zipper.descend_to(i.to_be_bytes());
            zipper.set_val(i);
            zipper.reset();
        }
        drop(zipper);

        let mut reader_z = map.read_zipper_at_path([b'i', b'n', 1]);
        let mut sanity_counter = 0;
        while reader_z.to_next_val() {
            sanity_counter += 1;
        }
        assert_eq!(sanity_counter, 1);
    }

    #[test]
    fn read_zipper_special_byte_iter_test() {
        let keys = vec![[0, 3], [0, 4], [0, 5]];
        let map: PathMap<()> = keys.into_iter().map(|v| (v, ())).collect();

        let mut r0 = map.read_zipper();
        assert_eq!(r0.descend_to_byte(0), true);
        let mut r1 = r0.fork_read_zipper();
        assert_eq!(r1.to_next_sibling_byte(), false);
        assert_eq!(r1.child_mask().0[0], (1<<3) | (1<<4) | (1<<5));
        assert_eq!(r1.descend_to_byte(3), true);
        assert_eq!(r1.child_mask().0[0], 0);
        assert_eq!(r1.to_next_sibling_byte(), true);
        assert_eq!(r1.origin_path(), &[0, 4]);
        assert_eq!(r1.path(), &[4]);
        assert_eq!(r1.to_next_sibling_byte(), true);
        assert_eq!(r1.to_next_sibling_byte(), false);
    }

    #[test]
    fn path_concat_test() {
        let parent_path = "�parent";
        let exprs = [
            "�parent�Tom�Bob",
            "�parent�Pam�Bob",
            "�parent�Tom�Liz",
            "�parent�Bob�Ann",
            "�parent�Bob�Pat",
            "�parent�Pat�Jim",
            "�female�Pam",
            "�male�Tom",
            "�male�Bob",
            "�female�Liz",
            "�female�Pat",
            "�female�Ann",
            "�male�Jim",
        ];
        let family: PathMap<i32> = exprs.iter().enumerate().map(|(i, k)| (k, i as i32)).collect();

        let mut parent_zipper = family.read_zipper_at_path(parent_path.as_bytes());

        assert!(family.contains_path(parent_path));

        let mut full_parent_path = parent_path.as_bytes().to_vec();
        full_parent_path.extend(parent_zipper.path());
        assert!(family.contains_path(&full_parent_path));

        while parent_zipper.to_next_val() {
            let mut full_parent_path = parent_path.as_bytes().to_vec();
            full_parent_path.extend(parent_zipper.path());
            assert!(family.contains(&full_parent_path));
            assert_eq!(full_parent_path, parent_zipper.origin_path());
        }
    }

    #[test]
    fn full_path_test() {
        let rs = ["arrow", "bow", "cannon", "roman", "romane", "romanus", "romulus", "rubens", "ruber", "rubicon", "rubicundus", "rom'i"];
        let btm: PathMap<u64> = rs.into_iter().enumerate().map(|(i, k)| (k, i as u64)).collect();

        let mut zipper = btm.read_zipper_at_path(b"roma");
        assert_eq!(format!("roma{}", std::str::from_utf8(zipper.path()).unwrap()), "roma");
        assert_eq!(std::str::from_utf8(zipper.origin_path()).unwrap(), "roma");
        zipper.descend_to(b"n");
        assert_eq!(format!("roma{}", std::str::from_utf8(zipper.path()).unwrap()), "roman");
        assert_eq!(std::str::from_utf8(zipper.origin_path()).unwrap(), "roman");
        zipper.to_next_val();
        assert_eq!(format!("roma{}", std::str::from_utf8(zipper.path()).unwrap()), "romane");
        assert_eq!(std::str::from_utf8(zipper.origin_path()).unwrap(), "romane");
        zipper.to_next_val();
        assert_eq!(format!("roma{}", std::str::from_utf8(zipper.path()).unwrap()), "romanus");
        assert_eq!(std::str::from_utf8(zipper.origin_path()).unwrap(), "romanus");
        zipper.to_next_val();
        assert_eq!(zipper.path().len(), 0);
    }

    #[test]
    fn read_zipper_is_shared_test1() {
        let l0_keys = vec!["stem0", "stem1", "stem2", "strongbad", "strange", "steam", "stevador", "steeple"];
        let l1_keys = vec!["A-mid0", "B-mid1", "C-mid2", "D-midlands", "D-middling", "D-middlemarch"];
        let l2_keys = vec!["X-top0", "X-top1", "X-top2", "X-top3"];
        let top_map: PathMap<()> = l2_keys.iter().map(|v| (v, ())).collect();

        let mut mid_map = PathMap::<()>::new();
        let mut wz = mid_map.write_zipper();
        for key in l1_keys.iter() {
            wz.reset();
            wz.descend_to(key);
            wz.graft_map(top_map.clone());
        }
        drop(wz);

        let mut map = PathMap::<()>::new();
        let mut wz = map.write_zipper();
        for key in l0_keys.iter() {
            wz.reset();
            wz.descend_to(key);
            wz.graft_map(mid_map.clone());
        }
        drop(wz);

        assert_eq!(map.val_count(), l0_keys.len() * l1_keys.len() * l2_keys.len());

        let mut rz = map.read_zipper();
        let mut shared_cnt = 0;
        while rz.to_next_step() {
            if rz.is_shared() {
                // println!("{}", String::from_utf8_lossy(rz.path()));
                shared_cnt += 1;
            }
        }
        assert_eq!(shared_cnt, l0_keys.len() + l0_keys.len() * l1_keys.len());
    }

    /// This behavior is a bit counter-intuitive, but it is correct.
    /// The following happens:
    /// 1. The top_map ["X0", "X1", "X2"] is grafted at "steam" creating ["steamX0",
    ///   "steamX1", steamX2].  At this point, the base of ["X0", "X1", "X2"]
    ///   is shared, because it is shared with the top_map.
    /// 2. The write zipper descends to "steamboat", and modifies it making it unique.
    ///   So the path "steam" now has 2 children, 'X' and 'b', so it's unique
    /// 3. In the process of making the "steam" path writable, and thus unique, the
    ///   "X" in ["X0", "X1", "X2"] becomes the new share point.  So there are 3 share
    ///   points in the trie:
    ///   - "steamX" - Shared twice in the `map` and also one level deep within `top_map`
    ///   - "steamboat" - Sharing the root node of `top_map`
    ///   - "steamboatX" - Sharing the same nodes as "steamX", etc.
    #[test]
    fn read_zipper_is_shared_test2() {
        let l0_keys = vec!["steam", "steamboat"];
        let l1_keys = vec!["X0", "X1", "X2"];
        let top_map: PathMap<()> = l1_keys.iter().map(|v| (v, ())).collect();

        let mut map = PathMap::<()>::new();
        let mut wz = map.write_zipper();
        for key in l0_keys.iter() {
            wz.reset();
            wz.descend_to(key);
            wz.graft_map(top_map.clone());
        }
        drop(wz);

        assert_eq!(map.val_count(), l0_keys.len() * l1_keys.len());

        let mut rz = map.read_zipper();
        let mut shared_cnt = 0;
        while rz.to_next_step() {
            if rz.is_shared() {
                // println!("{}", String::from_utf8_lossy(rz.path()));
                shared_cnt += 1;
            }
        }
        assert_eq!(shared_cnt, 3);
    }

    /// Tests [`ZipperPriv::get_focus`] and [`ZipperPriv::try_borrow_focus`] internal APIs on [`ReadZipperCore`]
    #[test]
    fn read_zipper_focus_nodes() {
        let mut map = PathMap::<()>::new();
        map.set_val_at(b"one.val", ());
        map.set_val_at(b"one.two.val", ());
        map.set_val_at(b"one.two.three.val", ());
        map.set_val_at(b"one.two.three.four.val", ());

        //Test descending a read zipper
        let mut rz = map.read_zipper();
        rz.descend_to(b"one.");

        //We should be at a node boundary, as long as this part of the path got encoded as a PairNode (or a ByteNode)
        let node = rz.try_borrow_focus().unwrap();
        assert_eq!(node.as_tagged().count_branches(&[]), 2);
        let expected_mask: ByteMask = [b't', b'v'].into_iter().collect();
        assert_eq!(node.as_tagged().node_branches_mask(&[]), expected_mask);
        assert!(matches!(rz.get_focus(), AbstractNodeRef::BorrowedRc(_))); //Make sure we get the ODRc
        drop(rz);

        //Test creating a read zipper at the location, using `read_zipper_at_path`
        let rz = map.read_zipper_at_borrowed_path(b"one.two.");

        //We should be at a node boundary, as long as this part of the path got encoded as a PairNode (or a ByteNode)
        let node = rz.try_borrow_focus().unwrap();
        assert_eq!(node.as_tagged().count_branches(&[]), 2);
        let expected_mask: ByteMask = [b't', b'v'].into_iter().collect();
        assert_eq!(node.as_tagged().node_branches_mask(&[]), expected_mask);
        assert!(matches!(rz.get_focus(), AbstractNodeRef::BorrowedRc(_))); //Make sure we get the ODRc
        drop(rz);

        //Test creating a read zipper from a ZipperHead
        let zh = map.zipper_head();
        let rz = zh.read_zipper_at_borrowed_path(b"one.two.three.").unwrap();

        // We should be at a node boundary, as long as this part of the path got encoded as a PairNode (or a ByteNode)
        let node = rz.try_borrow_focus().unwrap();
        assert_eq!(node.as_tagged().count_branches(&[]), 2);
        let expected_mask: ByteMask = [b'f', b'v'].into_iter().collect();
        assert_eq!(node.as_tagged().node_branches_mask(&[]), expected_mask);
        assert!(matches!(rz.get_focus(), AbstractNodeRef::BorrowedRc(_))); //Make sure we get the ODRc
    }
}<|MERGE_RESOLUTION|>--- conflicted
+++ resolved
@@ -793,11 +793,7 @@
 impl<'a, V: Clone + Send + Sync + 'a, Z, A: Allocator + 'a> ZipperReadOnlySubtries<'a, V, A> for &mut Z where Z: ZipperReadOnlySubtries<'a, V, A>, Self: ZipperReadOnlyPriv<'a, V, A> + ZipperSubtries<V, A> {
     type TrieRefT = <Z as ZipperReadOnlySubtries<'a, V, A>>::TrieRefT;
     fn trie_ref_at_path<K: AsRef<[u8]>>(&self, path: K) -> Self::TrieRefT { (**self).trie_ref_at_path(path) }
-<<<<<<< HEAD
-    unsafe fn trie_ref_at_path_unchecked<K: AsRef<[u8]>>(&self, path: K) -> TrieRef<'a, V, A> { unsafe{ (**self).trie_ref_at_path_unchecked(path) } }
-=======
-    unsafe fn trie_ref_at_path_unchecked<K: AsRef<[u8]>>(&self, path: K) -> Self::TrieRefT { (**self).trie_ref_at_path_unchecked(path) }
->>>>>>> 9eb2e79c
+    unsafe fn trie_ref_at_path_unchecked<K: AsRef<[u8]>>(&self, path: K) -> Self::TrieRefT { unsafe{ (**self).trie_ref_at_path_unchecked(path) } }
 }
 
 impl<Z> ZipperConcrete for &mut Z where Z: ZipperConcrete, Self: ZipperConcretePriv {
