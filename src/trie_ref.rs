--- conflicted
+++ resolved
@@ -179,13 +179,8 @@
 
 impl<V: Clone + Send + Sync, A: Allocator> zipper_priv::ZipperPriv for TrieRef<'_, V, A> {
     type V = V;
-<<<<<<< HEAD
     type A = A;
-    fn get_focus(&self) -> AbstractNodeRef<Self::V, Self::A> {
-=======
-
-    fn get_focus(&self) -> AbstractNodeRef<'_, Self::V> {
->>>>>>> 38f60f52
+    fn get_focus(&self) -> AbstractNodeRef<'_, Self::V, Self::A> {
         if self.is_valid() {
             self.focus_node.get_node_at_key(self.node_key())
         } else {
