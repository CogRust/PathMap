
use maybe_dangling::MaybeDangling;

use crate::alloc::{Allocator, GlobalAlloc};
use crate::utils::ByteMask;
use crate::trie_node::*;
use crate::PathMap;
use crate::zipper::*;
use crate::zipper::zipper_priv::*;
use crate::zipper_tracking::*;
use crate::ring::{AlgebraicResult, AlgebraicStatus, DistributiveLattice, Lattice, COUNTER_IDENT, SELF_IDENT};

/// Implemented on [Zipper] types that allow modification of the trie
pub trait ZipperWriting<V: Clone + Send + Sync, A: Allocator = GlobalAlloc>: WriteZipperPriv<V, A> {
    /// A [ZipperHead] that can be created from this zipper
    type ZipperHead<'z> where Self: 'z;

    /// Returns a mutable reference to a value at the zipper's focus, or None if no value exists
    fn get_val_mut(&mut self) -> Option<&mut V>;

    /// Deprecated alias for [ZipperWriting::get_val_mut]
    #[deprecated] //GOAT-old-names
    fn get_value_mut(&mut self) -> Option<&mut V> {
        self.get_val_mut()
    }

    /// Returns a mutable reference to the value at the zipper's focus, inserting `default` if no
    /// value exists
    fn get_val_or_set_mut(&mut self, default: V) -> &mut V;

    /// Deprecated alias for [ZipperWriting::get_val_or_set_mut]
    #[deprecated] //GOAT-old-names
    fn get_value_or_insert(&mut self, default: V) -> &mut V {
        self.get_val_or_set_mut(default)
    }

    /// Returns a mutable reference to the value at the zipper's focus, inserting the result of `func`
    /// if no value exists
    fn get_val_or_set_mut_with<F>(&mut self, func: F) -> &mut V where F: FnOnce() -> V;

    /// Deprecated alias for [ZipperWriting::get_val_or_set_mut_with]
    #[deprecated] //GOAT-old-names
    fn get_value_or_insert_with<F>(&mut self, func: F) -> &mut V where F: FnOnce() -> V {
        self.get_val_or_set_mut_with(func)
    }

    /// Sets the value at the zipper's focus
    ///
    /// Returns `Some(replaced_val)` if an existing value was replaced, otherwise returns `None` if
    /// the value was added without replacing anything.
    ///
    /// Panics if the zipper's focus is unable to hold a value
    fn set_val(&mut self, val: V) -> Option<V>;

    /// Deprecated alias for [ZipperWriting::set_val]
    #[deprecated] //GOAT-old-names
    fn set_value(&mut self, val: V) -> Option<V> {
        self.set_val(val)
    }

    /// Removes the value at the zipper's focus.  Does not affect any onward branches.  Returns `Some(val)`
    /// with the value that was removed, otherwise returns `None`
    ///
    /// WARNING: This method may cause the trie to be pruned above the zipper's focus, and may result in
    /// [Zipper::path_exists] returning `false`, where it previously returned `true`
    fn remove_val(&mut self) -> Option<V>;

    /// Deprecated alias for [ZipperWriting::remove_val]
    #[deprecated] //GOAT-old-names
    fn remove_value(&mut self) -> Option<V> {
        self.remove_val()
    }

    /// Creates a [ZipperHead] at the zipper's current focus
    fn zipper_head<'z>(&'z mut self) -> Self::ZipperHead<'z>;

    /// Replaces the trie below the zipper's focus with the subtrie downstream from the focus of `read_zipper`
    ///
    /// If there is a value at the zipper's focus, it will not be affected.
    /// GOAT: This method's behavior is affected by the `graft_root_vals` feature
    ///
    /// WARNING: If the `read_zipper` is not on an existing path (according to [Zipper::path_exists]) then the
    /// effect will be the same as [Self::remove_branches] causing the trie to be pruned below the graft location.
    /// Since dangling paths aren't allowed, This method may cause the trie to be pruned above the zipper's focus,
    /// and may lead to `path_exists` returning `false`, where it previously returned `true`
    fn graft<Z: ZipperSubtries<V, A>>(&mut self, read_zipper: &Z);

    /// Replaces the trie below the zipper's focus with the contents of a [PathMap], consuming the map
    ///
    /// If there is a value at the zipper's focus, it will not be affected.
    /// GOAT: This method's behavior is affected by the `graft_root_vals` feature
    ///
    /// WARNING: If the `map` is empty then the effect will be the same as [Self::remove_branches] causing the
    /// trie to be pruned below the graft location.  Since dangling paths aren't allowed, This method may cause
    /// the trie to be pruned above the zipper's focus, and may lead to [Zipper::path_exists] returning `false`,
    /// where it previously returned `true`
    fn graft_map(&mut self, map: PathMap<V, A>);

    /// Joins (union of) the subtrie below the zipper's focus with the subtrie downstream from the focus of
    /// `read_zipper`
    ///
    /// GOAT: Should the ordinary zipper alg ops also be affected by `graft_root_vals` behavior?
    /// In other words, should we join, meet, subtract, etc. the values at the zipper focus as well??
    /// It actually makes sense that the answer should be yes.  If this is the decision, the `join_map`
    /// method has an implementation that could likely be factord out and shared among all the ops.
    ///
    /// If the &self zipper is at a path that does not exist, this method behaves like graft.
    fn join<Z: ZipperSubtries<V, A>>(&mut self, read_zipper: &Z) -> AlgebraicStatus where V: Lattice;

    /// Joins (union of) the trie below the zipper's focus with the contents of a [PathMap],
    /// consuming the map
    ///
    /// GOAT: This method's behavior is affected by the `graft_root_vals` feature
    /// GOAT QUESTION!!!!! Should this method join the map's root value into the value at the zipper's
    /// focus?  The argument for `yes` is that a root value is part of a map.  The argument for `no` is
    /// an analogy to `graft` and `graft_map` that currently don't bother the values.  Personally, I
    /// believe `yes` is more conceptually correct, and that the behavior of `graft` and `graft_map`
    /// should probably be revisited.  **HOWEVER** the currently implemented behavior is **NO**!
    /// This is related to a question in [ZipperSubtries::make_map]
    fn join_map(&mut self, map: PathMap<V, A>) -> AlgebraicStatus where V: Lattice;

    /// Joins the subtrie below the focus of `src_zipper` with the subtrie below the focus of `self`,
    /// consuming `src_zipper`'s subtrie
    //GOAT, `WriteZipper::join` already is "join_into", so `WriteZipper::join_into` should be renamed to something like `take_and_join`
    fn join_into<Z: ZipperSubtries<V, A> + ZipperWriting<V, A>>(&mut self, src_zipper: &mut Z) -> AlgebraicStatus where V: Lattice;

    /// Collapses all the paths below the zipper's focus by removing the leading `byte_cnt` bytes from
    /// each path and joining together all of the downstream sub-paths
    ///
    /// Returns `true` if the focus has at least one downstream continuation, otherwise returns `false`.
    ///
    /// NOTE: This method may prune the path upstream of the focus of the operation resulted in removing all
    /// downstream paths.  This means that [Zipper::path_exists] may return `false` after this operation.
    fn drop_head(&mut self, byte_cnt: usize) -> bool where V: Lattice;

// GOAT, should we rename `drop_head` to `drop_prefix`?  Or rename `insert_prefix` to `insert_head`?
// GOAT QUESTION: Do we want to change the behavior to move the value as well?  Or do we want a variant
//  of this method that moves the value?  The main guiding idea behind not shifting the value was the desire
//  to preserve the property of being the inverse of drop_head.
    /// Inserts `prefix` in front of every downstream path at the focus
    ///
    /// This method does not affect a value at the focus, nor does it move the zipper's focus. Returns false
    /// when at a none-existent place in the trie.
    ///
    /// NOTE: This is the inverse of [Self::drop_head], although it cannot perfectly undo `drop_head` because
    /// `drop_head` loses information about the prior nested structure.  However, `drop_head` will undo this
    /// operation.
    fn insert_prefix<K: AsRef<[u8]>>(&mut self, prefix: K) -> bool;

    /// Deleted the `n` bytes from the path above the zipper's focus, including any subtries that descend
    /// from the deleted branches
    ///
    /// Returns `true` if n upstream bytes were removed from the path, otherwise returns `false`.
    //
    // GOAT: TODO, make a diagram illustrating the behavior
    fn remove_prefix(&mut self, n: usize) -> bool;

    /// Meets (retains the intersection of) the subtrie below the zipper's focus with the subtrie downstream
    /// from the focus of `read_zipper`
    fn meet<Z: ZipperSubtries<V, A>>(&mut self, read_zipper: &Z) -> AlgebraicStatus where V: Lattice;

    /// Experiment.  GOAT, document this
    fn meet_2<'z, ZA: ZipperSubtries<V, A>, ZB: ZipperSubtries<V, A>>(&mut self, rz_a: &ZA, rz_b: &ZB) -> AlgebraicStatus where V: Lattice;

    /// Subtracts the subtrie downstream of the focus of `read_zipper` from the subtrie below the zipper's
    /// focus
    fn subtract<Z: ZipperSubtries<V, A>>(&mut self, read_zipper: &Z) -> AlgebraicStatus where V: DistributiveLattice;

    /// Restricts paths in the subtrie downstream of the `self` focus to paths prefixed by a path to a value in
    /// `read_zipper`
    fn restrict<Z: ZipperSubtries<V, A>>(&mut self, read_zipper: &Z) -> AlgebraicStatus;

    /// Populates the "stem" paths in `self` with the corresponding subtries in `read_zipper`
    ///
    /// NOTE: Any stem path without a corresponding path in `read_zipper` will be removed from `self`.
    /// Returns false if the focus was at a non-existent path in the trie.
    ///
    /// GOAT, I feel like `restricting` might not be a very evocative name here.  The way I think of this
    /// operation is as a bunch of "stems" in the WriteZipper, that get their downstream contents populated
    /// by the corresponding paths in the ReadZipper.  Ideas for names are: "blossom", "fill_in", "expound",
    /// "populate", etc.  I avoided "bloom" and "expand" because those both have other connotations.
    //GOAT, gotta document this much better and decide if a return of AlgebraicStatus is called for.  Probably.
    fn restricting<Z: ZipperSubtries<V, A>>(&mut self, read_zipper: &Z) -> bool;

    /// Removes all branches below the zipper's focus.  Does not affect the value if there is one.  Returns `true`
    /// if a branch was removed, otherwise returns `false`
    ///
    /// WARNING: This method may cause the trie to be pruned above the zipper's focus, and may result in
    /// [Zipper::path_exists] returning `false`, where it previously returned `true`
    fn remove_branches(&mut self) -> bool;

    /// Creates a new [PathMap] from the zipper's focus, removing all downstream branches from the zipper
    ///
    /// GOAT: This method's behavior is affected by the `graft_root_vals` feature
    /// A value at the zipper's focus will not be affected, and will not be included in the resulting map.
    /// GOAT: See discussion in [ZipperSubtries::make_map] about whether this behavior should be changed
    fn take_map(&mut self) -> Option<PathMap<V, A>>;

    /// Uses a 256-bit mask to remove multiple branches below the zipper's focus
    ///
    /// Key bytes for which the corresponding `mask` bit is `0` will be removed.
    ///
    /// WARNING: This method may cause the trie to be pruned above the zipper's focus, and may result in
    /// [Zipper::path_exists] returning `false`, where it previously returned `true`
    fn remove_unmasked_branches(&mut self, mask: ByteMask);
}

pub(crate) mod write_zipper_priv {
    use super::*;

    pub trait WriteZipperPriv<V: Clone + Send + Sync, A: Allocator> {
        fn take_focus(&mut self) -> Option<TrieNodeODRc<V, A>>;
        /// Takes the root_prefix_path from a zipper, and leaves its buffers in an "unprepared" state
        fn take_root_prefix_path(&mut self) -> Vec<u8>;
        /// Returns the allocator belonging to the WZ
        fn alloc(&self) -> A;
    }
}
use write_zipper_priv::*;

impl<V: Clone + Send + Sync, Z, A: Allocator> ZipperWriting<V, A> for &mut Z where Z: ZipperWriting<V, A> {
    type ZipperHead<'z> = Z::ZipperHead<'z> where Self: 'z;
    fn get_val_mut(&mut self) -> Option<&mut V> { (**self).get_val_mut() }
    fn get_val_or_set_mut(&mut self, default: V) -> &mut V { (**self).get_val_or_set_mut(default) }
    fn get_val_or_set_mut_with<F>(&mut self, func: F) -> &mut V where F: FnOnce() -> V { (**self).get_val_or_set_mut_with(func) }
    fn set_val(&mut self, val: V) -> Option<V> { (**self).set_val(val) }
    fn remove_val(&mut self) -> Option<V> { (**self).remove_val() }
    fn zipper_head<'z>(&'z mut self) -> Self::ZipperHead<'z> { (**self).zipper_head() }
    fn graft<RZ: ZipperSubtries<V, A>>(&mut self, read_zipper: &RZ) { (**self).graft(read_zipper) }
    fn graft_map(&mut self, map: PathMap<V, A>) { (**self).graft_map(map) }
    fn join<RZ: ZipperSubtries<V, A>>(&mut self, read_zipper: &RZ) -> AlgebraicStatus where V: Lattice { (**self).join(read_zipper) }
    fn join_map(&mut self, map: PathMap<V, A>) -> AlgebraicStatus where V: Lattice { (**self).join_map(map) }
    fn join_into<RZ: ZipperSubtries<V, A> + ZipperWriting<V, A>>(&mut self, src_zipper: &mut RZ) -> AlgebraicStatus where V: Lattice { (**self).join_into(src_zipper) }
    fn drop_head(&mut self, byte_cnt: usize) -> bool where V: Lattice { (**self).drop_head(byte_cnt) }
    fn insert_prefix<K: AsRef<[u8]>>(&mut self, prefix: K) -> bool { (**self).insert_prefix(prefix) }
    fn remove_prefix(&mut self, n: usize) -> bool { (**self).remove_prefix(n) }
    fn meet<RZ: ZipperSubtries<V, A>>(&mut self, read_zipper: &RZ) -> AlgebraicStatus where V: Lattice { (**self).meet(read_zipper) }
    fn meet_2<RZA: ZipperSubtries<V, A>, RZB: ZipperSubtries<V, A>>(&mut self, rz_a: &RZA, rz_b: &RZB) -> AlgebraicStatus where V: Lattice { (**self).meet_2(rz_a, rz_b) }
    fn subtract<RZ: ZipperSubtries<V, A>>(&mut self, read_zipper: &RZ) -> AlgebraicStatus where V: DistributiveLattice { (**self).subtract(read_zipper) }
    fn restrict<RZ: ZipperSubtries<V, A>>(&mut self, read_zipper: &RZ) -> AlgebraicStatus { (**self).restrict(read_zipper) }
    fn restricting<RZ: ZipperSubtries<V, A>>(&mut self, read_zipper: &RZ) -> bool { (**self).restricting(read_zipper) }
    fn remove_branches(&mut self) -> bool { (**self).remove_branches() }
    fn take_map(&mut self) -> Option<PathMap<V, A>> { (**self).take_map() }
    fn remove_unmasked_branches(&mut self, mask: ByteMask) { (**self).remove_unmasked_branches(mask) }
}

impl<V: Clone + Send + Sync, Z, A: Allocator> WriteZipperPriv<V, A> for &mut Z where Z: WriteZipperPriv<V, A> {
    fn take_focus(&mut self) -> Option<TrieNodeODRc<V, A>> { (**self).take_focus() }
    fn take_root_prefix_path(&mut self) -> Vec<u8> { (**self).take_root_prefix_path() }
    fn alloc(&self) -> A { (**self).alloc() }
}

// ***---***---***---***---***---***---***---***---***---***---***---***---***---***---***---***---***---***---
// WriteZipperTracked
// ***---***---***---***---***---***---***---***---***---***---***---***---***---***---***---***---***---***---

/// A [write zipper](ZipperWriting) type for editing and adding paths and values in the trie
pub struct WriteZipperTracked<'a, 'path, V: Clone + Send + Sync, A: Allocator = GlobalAlloc> {
    z: WriteZipperCore<'a, 'path, V, A>,
    _tracker: Option<ZipperTracker<TrackingWrite>>,
}

//The Drop impl ensures the tracker gets dropped at the right time
impl<V: Clone + Send + Sync, A: Allocator> Drop for WriteZipperTracked<'_, '_, V, A> {
    fn drop(&mut self) { }
}

impl<'a, V: Clone + Send + Sync + Unpin, A: Allocator + 'a> Zipper for WriteZipperTracked<'a, '_, V, A>{
    fn path_exists(&self) -> bool { self.z.path_exists() }
    fn is_val(&self) -> bool { self.z.is_val() }
    fn child_count(&self) -> usize { self.z.child_count() }
    fn child_mask(&self) -> ByteMask { self.z.child_mask() }
}

impl<'a, V: Clone + Send + Sync + Unpin, A: Allocator + 'a> ZipperValues<V> for WriteZipperTracked<'a, '_, V, A>{
    fn val(&self) -> Option<&V> { self.z.val() }
}

impl<'trie, V: Clone + Send + Sync + Unpin, A: Allocator + 'trie> ZipperForking<V> for WriteZipperTracked<'trie, '_, V, A>{
    type ReadZipperT<'a> = ReadZipperUntracked<'a, 'a, V, A> where Self: 'a;
    fn fork_read_zipper<'a>(&'a self) -> Self::ReadZipperT<'a> {
        let rz_core = self.z.fork_read_zipper();
        Self::ReadZipperT::new_forked_with_inner_zipper(rz_core)
    }
}

impl<'a, V: Clone + Send + Sync + Unpin, A: Allocator + 'a> ZipperSubtries<V, A> for WriteZipperTracked<'a, '_, V, A>{
    fn make_map(&self) -> Option<PathMap<Self::V, A>> { self.z.make_map() }
}

impl<'a, 'path, V: Clone + Send + Sync + Unpin, A: Allocator + 'a> ZipperMoving for WriteZipperTracked<'a, 'path, V, A> {
    fn at_root(&self) -> bool { self.z.at_root() }
    fn reset(&mut self) { self.z.reset() }
    fn path(&self) -> &[u8] { self.z.path() }
    fn val_count(&self) -> usize { self.z.val_count() }
    fn descend_to<K: AsRef<[u8]>>(&mut self, k: K) -> bool { self.z.descend_to(k) }
    fn descend_to_byte(&mut self, k: u8) -> bool { self.z.descend_to_byte(k) }
    fn descend_indexed_byte(&mut self, child_idx: usize) -> bool { self.z.descend_indexed_byte(child_idx) }
    fn descend_first_byte(&mut self) -> bool { self.z.descend_first_byte() }
    fn descend_until(&mut self) -> bool { self.z.descend_until() }
    fn to_next_sibling_byte(&mut self) -> bool { self.z.to_next_sibling_byte() }
    fn to_prev_sibling_byte(&mut self) -> bool { self.z.to_prev_sibling_byte() }
    fn ascend(&mut self, steps: usize) -> bool { self.z.ascend(steps) }
    fn ascend_byte(&mut self) -> bool { self.z.ascend_byte() }
    fn ascend_until(&mut self) -> bool { self.z.ascend_until() }
    fn ascend_until_branch(&mut self) -> bool { self.z.ascend_until_branch() }
}

impl<'a, 'path, V: Clone + Send + Sync + Unpin, A: Allocator + 'a> zipper_priv::ZipperPriv for WriteZipperTracked<'a, 'path, V, A> {
    type V = V;
    type A = A;
    fn get_focus(&self) -> AbstractNodeRef<'_, Self::V, Self::A> { self.z.get_focus() }
    fn try_borrow_focus(&self) -> Option<&TrieNodeODRc<Self::V, Self::A>> { self.z.try_borrow_focus() }
}

impl<'a, 'path, V: Clone + Send + Sync + Unpin, A: Allocator + 'a> ZipperPathBuffer for WriteZipperTracked<'a, 'path, V, A> {
    unsafe fn origin_path_assert_len(&self, len: usize) -> &[u8] { unsafe{ self.z.origin_path_assert_len(len) } }
    fn prepare_buffers(&mut self) { self.z.prepare_buffers() }
    fn reserve_buffers(&mut self, path_len: usize, stack_depth: usize) { self.z.reserve_buffers(path_len, stack_depth) }
}

impl<'a, 'path, V: Clone + Send + Sync + Unpin, A: Allocator + 'a> ZipperAbsolutePath for WriteZipperTracked<'a, 'path, V, A> {
    fn origin_path(&self) -> &[u8] { self.z.origin_path() }
    fn root_prefix_path(&self) -> &[u8] { self.z.root_prefix_path() }
}

impl<'a, 'path, V: Clone + Send + Sync + Unpin, A: Allocator + 'a> WriteZipperTracked<'a, 'path, V, A> {
    //GOAT, this method currently isn't called
    // /// Creates a new zipper, with a path relative to a node
    // pub(crate) fn new_with_node_and_path(root_node: &'a mut TrieNodeODRc<V>, path: &'k [u8], tracker: ZipperTracker) -> Self {
    //     let core = WriteZipperCore::<'a, 'k, V>::new_with_node_and_path(root_node, path);
    //     Self { z: core, tracker, }
    // }
    //GOAT, currently unused
    // /// Creates a new zipper, with a path relative to a node, assuming the path is fully-contained within
    // /// the node
    // ///
    // /// NOTE: This method currently doesn't descend subnodes.  Use [Self::new_with_node_and_path] if you can't
    // /// guarantee the path is within the supplied node.
    // pub(crate) fn new_with_node_and_path_internal(root_node: &'a mut TrieNodeODRc<V>, root_val: Option<&'a mut Option<V>>, path: &'path [u8], root_key_start: usize, tracker: ZipperTracker<TrackingWrite>) -> Self {
    //     let core = WriteZipperCore::<'a, 'path, V>::new_with_node_and_path_internal(root_node, root_val, path, root_key_start);
    //     Self { z: core, _tracker: Some(tracker), }
    // }

    /// Consumes the `WriteZipperTracked`, and returns a [ReadZipperTracked] in its place
    ///
    /// The returned read zipper will have the same root and focus as the the consumed write zipper.
    pub fn into_read_zipper(mut self) -> ReadZipperTracked<'a, 'static, V, A> {
        let tracker = self._tracker.take().unwrap().into_reader();
        let root_node = self.z.focus_stack.take_root().unwrap();
        let root_path = &self.z.key.prefix_buf[..self.z.key.origin_path.len()];
        let descended_path = &self.z.key.prefix_buf[self.z.key.origin_path.len()..];
        let root_val = core::mem::take(&mut self.z.root_val);
        let root_val = root_val.and_then(|root_val| unsafe{ (&*root_val).as_ref() });

        let mut new_zipper = ReadZipperTracked::new_with_node_and_cloned_path_in(root_node, root_path, root_path.len(), self.z.key.root_key_start, root_val, self.z.alloc.clone(), tracker);
        new_zipper.descend_to(descended_path);
        new_zipper
    }
}

impl<'a, V: Clone + Send + Sync + Unpin, A: Allocator> WriteZipperTracked<'a, 'static, V, A> {
    /// Same as [WriteZipperUntracked::new_with_node_and_path_internal], but clones the path so the `'path` lifetime isn't needed
    pub(crate) fn new_with_node_and_cloned_path_internal_in(root_node: &'a mut TrieNodeODRc<V, A>, root_val: Option<&'a mut Option<V>>, path: &[u8], root_key_start: usize, alloc: A, tracker: ZipperTracker<TrackingWrite>) -> Self {
        let core = WriteZipperCore::<'a, 'static, V, A>::new_with_node_and_cloned_path_internal_in(root_node, root_val, path, root_key_start, alloc);
        Self { z: core, _tracker: Some(tracker), }
    }
}

impl<'a, 'path, V: Clone + Send + Sync + Unpin, A: Allocator + 'a> ZipperWriting<V, A> for WriteZipperTracked<'a, 'path, V, A> {
    type ZipperHead<'z> = ZipperHead<'z, 'a, V, A> where Self: 'z;
    fn get_val_mut(&mut self) -> Option<&mut V> { self.z.get_val_mut() }
    fn get_val_or_set_mut(&mut self, default: V) -> &mut V { self.z.get_val_or_set_mut(default) }
    fn get_val_or_set_mut_with<F>(&mut self, func: F) -> &mut V where F: FnOnce() -> V { self.z.get_val_or_set_mut_with(func) }
    fn set_val(&mut self, val: V) -> Option<V> { self.z.set_val(val) }
    fn remove_val(&mut self) -> Option<V> { self.z.remove_val() }
    fn zipper_head<'z>(&'z mut self) -> Self::ZipperHead<'z> { self.z.zipper_head() }
    fn graft<Z: ZipperSubtries<V, A>>(&mut self, read_zipper: &Z) { self.z.graft(read_zipper) }
    fn graft_map(&mut self, map: PathMap<V, A>) { self.z.graft_map(map) }
    fn join<Z: ZipperSubtries<V, A>>(&mut self, read_zipper: &Z) -> AlgebraicStatus where V: Lattice { self.z.join(read_zipper) }
    fn join_map(&mut self, map: PathMap<V, A>) -> AlgebraicStatus where V: Lattice { self.z.join_map(map) }
    fn join_into<Z: ZipperSubtries<V, A> + ZipperWriting<V, A>>(&mut self, src_zipper: &mut Z) -> AlgebraicStatus where V: Lattice { self.z.join_into(src_zipper) }
    fn drop_head(&mut self, byte_cnt: usize) -> bool where V: Lattice { self.z.drop_head(byte_cnt) }
    fn insert_prefix<K: AsRef<[u8]>>(&mut self, prefix: K) -> bool { self.z.insert_prefix(prefix) }
    fn remove_prefix(&mut self, n: usize) -> bool { self.z.remove_prefix(n) }
    fn meet<Z: ZipperSubtries<V, A>>(&mut self, read_zipper: &Z) -> AlgebraicStatus where V: Lattice { self.z.meet(read_zipper) }
    fn meet_2<ZA: ZipperSubtries<V, A>, ZB: ZipperSubtries<V, A>>(&mut self, rz_a: &ZA, rz_b: &ZB) -> AlgebraicStatus where V: Lattice { self.z.meet_2(rz_a, rz_b) }
    fn subtract<Z: ZipperSubtries<V, A>>(&mut self, read_zipper: &Z) -> AlgebraicStatus where V: DistributiveLattice { self.z.subtract(read_zipper) }
    fn restrict<Z: ZipperSubtries<V, A>>(&mut self, read_zipper: &Z) -> AlgebraicStatus { self.z.restrict(read_zipper) }
    fn restricting<Z: ZipperSubtries<V, A>>(&mut self, read_zipper: &Z) -> bool { self.z.restricting(read_zipper) }
    fn remove_branches(&mut self) -> bool { self.z.remove_branches() }
    fn take_map(&mut self) -> Option<PathMap<V, A>> { self.z.take_map() }
    fn remove_unmasked_branches(&mut self, mask: ByteMask) { self.z.remove_unmasked_branches(mask) }
}

impl<'a, 'path, V: Clone + Send + Sync + Unpin, A: Allocator + 'a> WriteZipperPriv<V, A> for WriteZipperTracked<'a, 'path, V, A> {
    fn take_focus(&mut self) -> Option<TrieNodeODRc<V, A>> { self.z.take_focus() }
    fn take_root_prefix_path(&mut self) -> Vec<u8> { self.z.take_root_prefix_path() }
    fn alloc(&self) -> A { self.z.alloc.clone() }
}

// ***---***---***---***---***---***---***---***---***---***---***---***---***---***---***---***---***---***---
// WriteZipperUntracked
// ***---***---***---***---***---***---***---***---***---***---***---***---***---***---***---***---***---***---

/// A [write zipper](ZipperWriting) type for editing and adding paths and values in the trie, used when it
/// is possible to statically guarantee non-interference between zippers
pub struct WriteZipperUntracked<'a, 'k, V: Clone + Send + Sync, A: Allocator = GlobalAlloc> {
    z: WriteZipperCore<'a, 'k, V, A>,
    /// We will still track the zipper in debug mode, because unsafe isn't permission to break the rules
    #[cfg(debug_assertions)]
    _tracker: Option<ZipperTracker<TrackingWrite>>,
}

//The Drop impl ensures the tracker gets dropped at the right time
impl<V: Clone + Send + Sync, A: Allocator> Drop for WriteZipperUntracked<'_, '_, V, A> {
    fn drop(&mut self) { }
}

impl<'a, V: Clone + Send + Sync + Unpin, A: Allocator + 'a> Zipper for WriteZipperUntracked<'a, '_, V, A> {
    fn path_exists(&self) -> bool { self.z.path_exists() }
    fn is_val(&self) -> bool { self.z.is_val() }
    fn child_count(&self) -> usize { self.z.child_count() }
    fn child_mask(&self) -> ByteMask { self.z.child_mask() }
}

impl<'a, V: Clone + Send + Sync + Unpin, A: Allocator + 'a> ZipperValues<V> for WriteZipperUntracked<'a, '_, V, A> {
    fn val(&self) -> Option<&V> { self.z.val() }
}

impl<'trie, V: Clone + Send + Sync + Unpin, A: Allocator + 'trie> ZipperForking<V> for WriteZipperUntracked<'trie, '_, V, A> {
    type ReadZipperT<'a> = ReadZipperUntracked<'a, 'a, V, A> where Self: 'a;
    fn fork_read_zipper<'a>(&'a self) -> Self::ReadZipperT<'a> {
        let rz_core = self.z.fork_read_zipper();
        Self::ReadZipperT::new_forked_with_inner_zipper(rz_core)
    }
}

impl<'a, V: Clone + Send + Sync + Unpin, A: Allocator + 'a> ZipperSubtries<V, A> for WriteZipperUntracked<'a, '_, V, A> {
    fn make_map(&self) -> Option<PathMap<Self::V, A>> { self.z.make_map() }
}

impl<'a, 'path, V: Clone + Send + Sync + Unpin, A: Allocator + 'a> ZipperMoving for WriteZipperUntracked<'a, 'path, V, A> {
    fn at_root(&self) -> bool { self.z.at_root() }
    fn reset(&mut self) { self.z.reset() }
    fn path(&self) -> &[u8] { self.z.path() }
    fn val_count(&self) -> usize { self.z.val_count() }
    fn descend_to<K: AsRef<[u8]>>(&mut self, k: K) -> bool { self.z.descend_to(k) }
    fn descend_to_byte(&mut self, k: u8) -> bool { self.z.descend_to_byte(k) }
    fn descend_indexed_byte(&mut self, child_idx: usize) -> bool { self.z.descend_indexed_byte(child_idx) }
    fn descend_first_byte(&mut self) -> bool { self.z.descend_first_byte() }
    fn descend_until(&mut self) -> bool { self.z.descend_until() }
    fn to_next_sibling_byte(&mut self) -> bool { self.z.to_next_sibling_byte() }
    fn to_prev_sibling_byte(&mut self) -> bool { self.z.to_prev_sibling_byte() }
    fn ascend(&mut self, steps: usize) -> bool { self.z.ascend(steps) }
    fn ascend_byte(&mut self) -> bool { self.z.ascend_byte() }
    fn ascend_until(&mut self) -> bool { self.z.ascend_until() }
    fn ascend_until_branch(&mut self) -> bool { self.z.ascend_until_branch() }
}

impl<'a, 'k, V: Clone + Send + Sync + Unpin, A: Allocator + 'a> zipper_priv::ZipperPriv for WriteZipperUntracked<'a, 'k, V, A> {
    type V = V;
    type A = A;
    fn get_focus(&self) -> AbstractNodeRef<'_, Self::V, Self::A> { self.z.get_focus() }
    fn try_borrow_focus(&self) -> Option<&TrieNodeODRc<Self::V, Self::A>> { self.z.try_borrow_focus() }
}

impl<'a, 'path, V: Clone + Send + Sync + Unpin, A: Allocator + 'a> ZipperPathBuffer for WriteZipperUntracked<'a, 'path, V, A> {
    unsafe fn origin_path_assert_len(&self, len: usize) -> &[u8] { unsafe{ self.z.origin_path_assert_len(len) } }
    fn prepare_buffers(&mut self) { self.z.prepare_buffers() }
    fn reserve_buffers(&mut self, path_len: usize, stack_depth: usize) { self.z.reserve_buffers(path_len, stack_depth) }
}

impl<'a, 'path, V: Clone + Send + Sync + Unpin, A: Allocator + 'a> ZipperAbsolutePath for WriteZipperUntracked<'a, 'path, V, A> {
    fn origin_path(&self) -> &[u8] { self.z.origin_path() }
    fn root_prefix_path(&self) -> &[u8] { self.z.root_prefix_path() }
}

impl <'a, V: Clone + Send + Sync + Unpin, A: Allocator> WriteZipperUntracked<'a, 'static, V, A> {
    /// See [WriteZipperUntracked::new_with_node_and_path_internal]
    #[cfg(debug_assertions)]
    pub(crate) fn new_with_node_and_cloned_path_internal_in(root_node: &'a mut TrieNodeODRc<V, A>, root_val: Option<&'a mut Option<V>>, path: &[u8], root_key_start: usize, alloc: A, tracker: Option<ZipperTracker<TrackingWrite>>) -> Self {
        let core = WriteZipperCore::<'a, 'static, V, A>::new_with_node_and_cloned_path_internal_in(root_node, root_val, path, root_key_start, alloc);
        Self { z: core, _tracker: tracker }
    }
    #[cfg(not(debug_assertions))]
    pub(crate) fn new_with_node_and_cloned_path_internal_in(root_node: &'a mut TrieNodeODRc<V, A>, root_val: Option<&'a mut Option<V>>, path: &[u8], root_key_start: usize, alloc: A) -> Self {
        let core = WriteZipperCore::<'a, 'static, V, A>::new_with_node_and_cloned_path_internal_in(root_node, root_val, path, root_key_start, alloc);
        Self { z: core }
    }
}

impl <'a, 'path, V: Clone + Send + Sync + Unpin, A: Allocator + 'a> WriteZipperUntracked<'a, 'path, V, A> {
    /// Creates a new zipper, with a path relative to a node
    #[cfg(debug_assertions)]
    pub(crate) fn new_with_node_and_path_in(root_node: &'a mut TrieNodeODRc<V, A>, root_val: Option<&'a mut Option<V>>, path: &'path [u8], root_prefix_len: usize, root_key_start: usize, alloc: A, tracker: Option<ZipperTracker<TrackingWrite>>) -> Self {
        let core = WriteZipperCore::<'a, 'path, V, A>::new_with_node_and_path_in(root_node, root_val, path, root_prefix_len, root_key_start, alloc);
        Self { z: core, _tracker: tracker }
    }
    #[cfg(not(debug_assertions))]
    pub(crate) fn new_with_node_and_path_in(root_node: &'a mut TrieNodeODRc<V, A>, root_val: Option<&'a mut Option<V>>, path: &'path [u8], root_prefix_len: usize, root_key_start: usize, alloc: A) -> Self {
        let core = WriteZipperCore::<'a, 'path, V, A>::new_with_node_and_path_in(root_node, root_val, path, root_prefix_len, root_key_start, alloc);
        Self { z: core }
    }
    /// Creates a new zipper, with a path relative to a node, assuming the path is fully-contained within
    /// the node
    ///
    /// NOTE: This method doesn't descend subnodes.  Use [WriteZipperUntracked::new_with_node_and_path] if you can't
    /// guarantee the path is within the supplied node.
    #[cfg(debug_assertions)]
    pub(crate) fn new_with_node_and_path_internal_in(root_node: &'a mut TrieNodeODRc<V, A>, root_val: Option<&'a mut Option<V>>, path: &'path [u8], root_key_start: usize, alloc: A, tracker: Option<ZipperTracker<TrackingWrite>>) -> Self {
        let core = WriteZipperCore::<'a, 'path, V, A>::new_with_node_and_path_internal_in(root_node, root_val, path, root_key_start, alloc);
        Self { z: core, _tracker: tracker }
    }
    #[cfg(not(debug_assertions))]
    pub(crate) fn new_with_node_and_path_internal_in(root_node: &'a mut TrieNodeODRc<V, A>, root_val: Option<&'a mut Option<V>>, path: &'path [u8], root_key_start: usize, alloc: A) -> Self {
        let core = WriteZipperCore::<'a, 'path, V, A>::new_with_node_and_path_internal_in(root_node, root_val, path, root_key_start, alloc);
        Self { z: core }
    }
    /// Consumes the `WriteZipperUntracked`, and returns a [ReadZipperUntracked] in its place
    ///
    /// The returned read zipper will have the same root and focus as the the consumed write zipper.
    pub fn into_read_zipper(mut self) -> ReadZipperUntracked<'a, 'static, V, A> {
        #[cfg(debug_assertions)]
        let tracker = self._tracker.take().map(|tracker| tracker.into_reader());
        let root_node = self.z.focus_stack.take_root().unwrap();
        let root_path = &self.z.key.prefix_buf[..self.z.key.origin_path.len()];
        let descended_path = &self.z.key.prefix_buf[self.z.key.origin_path.len()..];
        let root_val = core::mem::take(&mut self.z.root_val);
        let root_val = root_val.and_then(|root_val| unsafe{ (&*root_val).as_ref() });

        #[cfg(debug_assertions)]
        let mut new_zipper = ReadZipperUntracked::new_with_node_and_cloned_path_in(root_node, root_path, root_path.len(), self.z.key.root_key_start, root_val, self.z.alloc.clone(), tracker);

        #[cfg(not(debug_assertions))]
        let mut new_zipper = ReadZipperUntracked::new_with_node_and_cloned_path_in(root_node, root_path, root_path.len(), self.z.key.root_key_start, root_val, self.z.alloc.clone());
        new_zipper.descend_to(descended_path);
        new_zipper
    }
    /// Internal method to access `WriteZipperCore` inside `WriteZipperUntracked`
    #[inline]
    pub(crate) fn core(&mut self) -> &mut WriteZipperCore<'a, 'path, V, A> {
        &mut self.z
    }
}

impl<'a, 'path, V: Clone + Send + Sync + Unpin, A: Allocator + 'a> ZipperWriting<V, A> for WriteZipperUntracked<'a, 'path, V, A> {
    type ZipperHead<'z> = ZipperHead<'z, 'a, V, A> where Self: 'z;
    fn get_val_mut(&mut self) -> Option<&mut V> { self.z.get_val_mut() }
    fn get_val_or_set_mut(&mut self, default: V) -> &mut V { self.z.get_val_or_set_mut(default) }
    fn get_val_or_set_mut_with<F>(&mut self, func: F) -> &mut V where F: FnOnce() -> V { self.z.get_val_or_set_mut_with(func) }
    fn set_val(&mut self, val: V) -> Option<V> { self.z.set_val(val) }
    fn remove_val(&mut self) -> Option<V> { self.z.remove_val() }
    fn zipper_head<'z>(&'z mut self) -> Self::ZipperHead<'z> { self.z.zipper_head() }
    fn graft<Z: ZipperSubtries<V, A>>(&mut self, read_zipper: &Z) { self.z.graft(read_zipper) }
    fn graft_map(&mut self, map: PathMap<V, A>) { self.z.graft_map(map) }
    fn join<Z: ZipperSubtries<V, A>>(&mut self, read_zipper: &Z) -> AlgebraicStatus where V: Lattice { self.z.join(read_zipper) }
    fn join_map(&mut self, map: PathMap<V, A>) -> AlgebraicStatus where V: Lattice { self.z.join_map(map) }
    fn join_into<Z: ZipperSubtries<V, A> + ZipperWriting<V, A>>(&mut self, src_zipper: &mut Z) -> AlgebraicStatus where V: Lattice { self.z.join_into(src_zipper) }
    fn drop_head(&mut self, byte_cnt: usize) -> bool where V: Lattice { self.z.drop_head(byte_cnt) }
    fn insert_prefix<K: AsRef<[u8]>>(&mut self, prefix: K) -> bool { self.z.insert_prefix(prefix) }
    fn remove_prefix(&mut self, n: usize) -> bool { self.z.remove_prefix(n) }
    fn meet<Z: ZipperSubtries<V, A>>(&mut self, read_zipper: &Z) -> AlgebraicStatus where V: Lattice { self.z.meet(read_zipper) }
    fn meet_2<ZA: ZipperSubtries<V, A>, ZB: ZipperSubtries<V, A>>(&mut self, rz_a: &ZA, rz_b: &ZB) -> AlgebraicStatus where V: Lattice { self.z.meet_2(rz_a, rz_b) }
    fn subtract<Z: ZipperSubtries<V, A>>(&mut self, read_zipper: &Z) -> AlgebraicStatus where V: DistributiveLattice { self.z.subtract(read_zipper) }
    fn restrict<Z: ZipperSubtries<V, A>>(&mut self, read_zipper: &Z) -> AlgebraicStatus { self.z.restrict(read_zipper) }
    fn restricting<Z: ZipperSubtries<V, A>>(&mut self, read_zipper: &Z) -> bool { self.z.restricting(read_zipper) }
    fn remove_branches(&mut self) -> bool { self.z.remove_branches() }
    fn take_map(&mut self) -> Option<PathMap<V, A>> { self.z.take_map() }
    fn remove_unmasked_branches(&mut self, mask: ByteMask) { self.z.remove_unmasked_branches(mask) }
}

impl<'a, 'path, V: Clone + Send + Sync + Unpin, A: Allocator + 'a> WriteZipperPriv<V, A> for WriteZipperUntracked<'a, 'path, V, A> {
    fn take_focus(&mut self) -> Option<TrieNodeODRc<V, A>> { self.z.take_focus() }
    fn take_root_prefix_path(&mut self) -> Vec<u8> { self.z.take_root_prefix_path() }
    fn alloc(&self) -> A { self.z.alloc.clone() }
}

// ***---***---***---***---***---***---***---***---***---***---***---***---***---***---***---***---***---***---
// WriteZipperOwned
// ***---***---***---***---***---***---***---***---***---***---***---***---***---***---***---***---***---***---

/// A [Zipper] for editing a trie for situations where a lifetime is inconvenient
///
/// I am on the fence about whether this object has much value as part of the public API.  The only benefit
/// I see is that it saves the caller from creating a new temporary [write zipper](ZipperWriting) and re-traversing to the
/// zipper root each time, which could be a perf gain.  On the other hand, this object has higher overhead
/// than the ordinary borrowed `WriteZipper`, both at creation time as well as during use.
pub struct WriteZipperOwned<V: Clone + Send + Sync + 'static, A: Allocator + 'static = GlobalAlloc> {
    map: MaybeDangling<Box<PathMap<V, A>>>,
    z: WriteZipperCore<'static, 'static, V, A>,
}

impl<V: 'static + Clone + Send + Sync + Unpin, A: Allocator> Clone for WriteZipperOwned<V, A> {
    fn clone(&self) -> Self {
        let new_map = (**self.map).clone();
        Self::new_with_map(new_map, self.root_prefix_path())
    }
}

impl<V: Clone + Send + Sync + Unpin, A: Allocator> Zipper for WriteZipperOwned<V, A> {
    fn path_exists(&self) -> bool { self.z.path_exists() }
    fn is_val(&self) -> bool { self.z.is_val() }
    fn child_count(&self) -> usize { self.z.child_count() }
    fn child_mask(&self) -> ByteMask { self.z.child_mask() }
}

impl<V: Clone + Send + Sync + Unpin, A: Allocator> ZipperValues<V> for WriteZipperOwned<V, A> {
    fn val(&self) -> Option<&V> { self.z.val() }
}

impl<V: Clone + Send + Sync + Unpin, A: Allocator> ZipperForking<V> for WriteZipperOwned<V, A> {
    type ReadZipperT<'a> = ReadZipperUntracked<'a, 'a, V, A> where Self: 'a;
    fn fork_read_zipper<'a>(&'a self) -> Self::ReadZipperT<'a> {
        let rz_core = self.z.fork_read_zipper();
        Self::ReadZipperT::new_forked_with_inner_zipper(rz_core)
    }
}

impl<V: Clone + Send + Sync + Unpin, A: Allocator> ZipperSubtries<V, A> for WriteZipperOwned<V, A> {
    fn make_map(&self) -> Option<PathMap<Self::V, A>> { self.z.make_map() }
}

impl<V: Clone + Send + Sync + Unpin, A: Allocator> ZipperMoving for WriteZipperOwned<V, A> {
    fn at_root(&self) -> bool { self.z.at_root() }
    fn reset(&mut self) { self.z.reset() }
    fn path(&self) -> &[u8] { self.z.path() }
    fn val_count(&self) -> usize { self.z.val_count() }
    fn descend_to<K: AsRef<[u8]>>(&mut self, k: K) -> bool { self.z.descend_to(k) }
    fn descend_to_byte(&mut self, k: u8) -> bool { self.z.descend_to_byte(k) }
    fn descend_indexed_byte(&mut self, child_idx: usize) -> bool { self.z.descend_indexed_byte(child_idx) }
    fn descend_first_byte(&mut self) -> bool { self.z.descend_first_byte() }
    fn descend_until(&mut self) -> bool { self.z.descend_until() }
    fn to_next_sibling_byte(&mut self) -> bool { self.z.to_next_sibling_byte() }
    fn to_prev_sibling_byte(&mut self) -> bool { self.z.to_prev_sibling_byte() }
    fn ascend(&mut self, steps: usize) -> bool { self.z.ascend(steps) }
    fn ascend_byte(&mut self) -> bool { self.z.ascend_byte() }
    fn ascend_until(&mut self) -> bool { self.z.ascend_until() }
    fn ascend_until_branch(&mut self) -> bool { self.z.ascend_until_branch() }
}

impl<V: Clone + Send + Sync + Unpin, A: Allocator> zipper_priv::ZipperPriv for WriteZipperOwned<V, A> {
    type V = V;
    type A = A;
    fn get_focus(&self) -> AbstractNodeRef<'_, Self::V, Self::A> { self.z.get_focus() }
    fn try_borrow_focus(&self) -> Option<&TrieNodeODRc<Self::V, Self::A>> { self.z.try_borrow_focus() }
}

impl<V: Clone + Send + Sync + Unpin, A: Allocator> ZipperPathBuffer for WriteZipperOwned<V, A> {
    unsafe fn origin_path_assert_len(&self, len: usize) -> &[u8] { unsafe{ self.z.origin_path_assert_len(len) } }
    fn prepare_buffers(&mut self) { self.z.prepare_buffers() }
    fn reserve_buffers(&mut self, path_len: usize, stack_depth: usize) { self.z.reserve_buffers(path_len, stack_depth) }
}

impl<V: Clone + Send + Sync + Unpin, A: Allocator> ZipperAbsolutePath for WriteZipperOwned<V, A> {
    fn origin_path(&self) -> &[u8] { self.z.origin_path() }
    fn root_prefix_path(&self) -> &[u8] { self.z.root_prefix_path() }
}

impl <V: Clone + Send + Sync + Unpin> WriteZipperOwned<V> {
    /// Create a brand new `WriteZipperOwned` containing no paths nor values
    pub fn new() -> Self {
        PathMap::new().into_write_zipper(&[])
    }
}

impl <V: Clone + Send + Sync + Unpin, A: Allocator> WriteZipperOwned<V, A> {
    /// Create a brand new `WriteZipperOwned` containing no paths nor values
    pub fn new_in(alloc: A) -> Self {
        PathMap::new_in(alloc).into_write_zipper(&[])
    }
    /// Creates a new `WriteZipperOwned`, consuming a `map`
    pub(crate) fn new_with_map<K: AsRef<[u8]>>(map: PathMap<V, A>, path: K) -> Self {
        let path = path.as_ref();
        map.ensure_root();
        let alloc = map.alloc.clone();
        let map = MaybeDangling::new(Box::new(map));
        let root_ref = unsafe{ &mut *map.root.get() }.as_mut().unwrap();
        let root_val = match path.len() == 0 {
            true => Some(unsafe{ &mut *map.root_val.get() }),
            false => None
        };
        let core = WriteZipperCore::new_with_node_and_cloned_path_in(root_ref, root_val, &*path, path.len(), 0, alloc);
        Self { map, z: core }
    }
    /// Consumes the zipper and returns a map contained within the zipper
    pub fn into_map(self) -> PathMap<V, A> {
        drop(self.z);
        let map = MaybeDangling::into_inner(self.map);
        *map
    }
    /// Consumes the `WriteZipperOwned`, and returns a [ReadZipperOwned] in its place
    ///
    /// The returned read zipper will have the same root and focus as the the consumed write zipper.
    pub fn into_read_zipper(mut self) -> ReadZipperOwned<V, A> {
        let descended_path = &self.z.key.prefix_buf[self.z.key.origin_path.len()..].to_vec();
        let root_prefix_len = self.root_prefix_path().len();
        let path = self.take_root_prefix_path();
        let map = self.into_map();
        let mut new_zipper = ReadZipperOwned::new_with_map(map, &path[..root_prefix_len]);
        new_zipper.descend_to(descended_path);
        new_zipper
    }
    /// Internal method to access `WriteZipperCore` inside `WriteZipperOwned`
    pub(crate) fn core(&mut self) -> &mut WriteZipperCore<'static, 'static, V, A> {
        &mut self.z
    }
}

impl<V: Clone + Send + Sync + Unpin, A: Allocator> ZipperWriting<V, A> for WriteZipperOwned<V, A> {
    type ZipperHead<'z> = ZipperHead<'z, 'static, V, A> where Self: 'z;
    fn get_val_mut(&mut self) -> Option<&mut V> { self.z.get_val_mut() }
    fn get_val_or_set_mut(&mut self, default: V) -> &mut V { self.z.get_val_or_set_mut(default) }
    fn get_val_or_set_mut_with<F>(&mut self, func: F) -> &mut V where F: FnOnce() -> V { self.z.get_val_or_set_mut_with(func) }
    fn set_val(&mut self, val: V) -> Option<V> { self.z.set_val(val) }
    fn remove_val(&mut self) -> Option<V> { self.z.remove_val() }
    fn zipper_head<'z>(&'z mut self) -> Self::ZipperHead<'z> { self.z.zipper_head() }
    fn graft<Z: ZipperSubtries<V, A>>(&mut self, read_zipper: &Z) { self.z.graft(read_zipper) }
    fn graft_map(&mut self, map: PathMap<V, A>) { self.z.graft_map(map) }
    fn join<Z: ZipperSubtries<V, A>>(&mut self, read_zipper: &Z) -> AlgebraicStatus where V: Lattice { self.z.join(read_zipper) }
    fn join_map(&mut self, map: PathMap<V, A>) -> AlgebraicStatus where V: Lattice { self.z.join_map(map) }
    fn join_into<Z: ZipperSubtries<V, A> + ZipperWriting<V, A>>(&mut self, src_zipper: &mut Z) -> AlgebraicStatus where V: Lattice { self.z.join_into(src_zipper) }
    fn drop_head(&mut self, byte_cnt: usize) -> bool where V: Lattice { self.z.drop_head(byte_cnt) }
    fn insert_prefix<K: AsRef<[u8]>>(&mut self, prefix: K) -> bool { self.z.insert_prefix(prefix) }
    fn remove_prefix(&mut self, n: usize) -> bool { self.z.remove_prefix(n) }
    fn meet<Z: ZipperSubtries<V, A>>(&mut self, read_zipper: &Z) -> AlgebraicStatus where V: Lattice { self.z.meet(read_zipper) }
    fn meet_2<ZA: ZipperSubtries<V, A>, ZB: ZipperSubtries<V, A>>(&mut self, rz_a: &ZA, rz_b: &ZB) -> AlgebraicStatus where V: Lattice { self.z.meet_2(rz_a, rz_b) }
    fn subtract<Z: ZipperSubtries<V, A>>(&mut self, read_zipper: &Z) -> AlgebraicStatus where V: DistributiveLattice { self.z.subtract(read_zipper) }
    fn restrict<Z: ZipperSubtries<V, A>>(&mut self, read_zipper: &Z) -> AlgebraicStatus { self.z.restrict(read_zipper) }
    fn restricting<Z: ZipperSubtries<V, A>>(&mut self, read_zipper: &Z) -> bool { self.z.restricting(read_zipper) }
    fn remove_branches(&mut self) -> bool { self.z.remove_branches() }
    fn take_map(&mut self) -> Option<PathMap<V, A>> { self.z.take_map() }
    fn remove_unmasked_branches(&mut self, mask: ByteMask) { self.z.remove_unmasked_branches(mask) }
}

impl<V: Clone + Send + Sync + Unpin, A: Allocator> WriteZipperPriv<V, A> for WriteZipperOwned<V, A> {
    fn take_focus(&mut self) -> Option<TrieNodeODRc<V, A>> { self.z.take_focus() }
    fn take_root_prefix_path(&mut self) -> Vec<u8> { self.z.take_root_prefix_path() }
    fn alloc(&self) -> A { self.z.alloc.clone() }
}

impl<V: Clone + Send + Sync + Unpin, A: Allocator> ZipperIteration for WriteZipperOwned<V, A> { } //Use the default impl for all methods

impl<V: Clone + Send + Sync + Unpin, A: Allocator> std::iter::IntoIterator for WriteZipperOwned<V, A> {
    type Item = (Vec<u8>, V);
    type IntoIter = OwnedZipperIter<V, A>;

    fn into_iter(self) -> Self::IntoIter {
        OwnedZipperIter {
            started: false,
            zipper: self,
        }
    }
}

/// An iterator for depth-first traversal of a [ZipperWriting] type or a [PathMap]
///
/// NOTE: This is a convenience to allow access to syntactic sugar like `for` loops, [collect](std::iter::Iterator::collect),
///  etc.  It will always be faster to use the zipper itself for iteration and traversal.
pub struct OwnedZipperIter<V: Clone + Send + Sync + 'static, A: Allocator + 'static = GlobalAlloc>{
    started: bool,
    zipper: WriteZipperOwned<V, A>,
}

impl<V: Clone + Send + Sync + Unpin + 'static, A: Allocator + 'static> Iterator for OwnedZipperIter<V, A> {
    type Item = (Vec<u8>, V);

    fn next(&mut self) -> Option<(Vec<u8>, V)> {
        if !self.started {
            self.started = true;
            if let Some(val) = self.zipper.remove_val() {
                return Some((self.zipper.path().to_vec(), val))
            }
        }
        if self.zipper.to_next_val() {
            match self.zipper.remove_val() {
                Some(val) => return Some((self.zipper.path().to_vec(), val)),
                None => None
            }
        } else {
            None
        }
    }
}

// ***---***---***---***---***---***---***---***---***---***---***---***---***---***---***---***---***---***---
// WriteZipperCore (the actual implementation)
// ***---***---***---***---***---***---***---***---***---***---***---***---***---***---***---***---***---***---

/// The core implementation of WriteZipper
pub(crate) struct WriteZipperCore<'a, 'k, V: Clone + Send + Sync, A: Allocator> {
    pub(crate) key: KeyFields<'k>,

    pub(crate) root_val: Option<*mut Option<V>>,

    /// The stack of node references.  We need a "rooted" Vec in case we need to upgrade the node at the root of the zipper
    pub(crate) focus_stack: MutNodeStack<'a, V, A>,
    pub(crate) alloc: A,
}

unsafe impl<V: Clone + Send + Sync, A: Allocator> Send for WriteZipperCore<'_, '_, V, A> {}
unsafe impl<V: Clone + Send + Sync, A: Allocator> Sync for WriteZipperCore<'_, '_, V, A> {}

/// The part of the zipper that contains the path and key-related fields.  So it can be borrowed separately
///
/// For a more complete description of the meaning of the fields, see [read_zipper_core::ReadZipperCore::new_with_node_and_path]
//
//TODO: We may want to unify this object with the ReadZipper's fields now that they do exactly the same thing, but the ReadZipper
// stores a single Vec for nodes and path indices, where the WriteZipper has them separate.
pub(crate) struct KeyFields<'path> {
    /// The zipper's root prefix path
    pub(crate) origin_path: SliceOrLen<'path>,
    /// The index into `origin_path` of the start of the root node's key
    pub(crate) root_key_start: usize,
    /// Stores the entire path, including the bytes from origin_path
    pub(crate) prefix_buf: Vec<u8>,
    /// Stores the lengths for each successive node's key
    pub(crate) prefix_idx: Vec<usize>,
}

impl<'trie, V: Clone + Send + Sync + Unpin, A: Allocator + 'trie> Zipper for WriteZipperCore<'trie, '_, V, A> {
    fn path_exists(&self) -> bool {
        let key = self.key.node_key();
        if key.len() > 0 {
            self.focus_stack.top().unwrap().reborrow().node_contains_partial_key(key)
        } else {
            true
        }
    }
    fn is_val(&self) -> bool {
        let key = self.key.node_key();
        if key.len() == 0 {
            debug_assert!(self.at_root());
            match self.root_val {
                Some(root_ptr) => unsafe{ &*root_ptr }.is_some(),
                None => false
            }
        } else {
            self.focus_stack.top().unwrap().reborrow().node_contains_val(key)
        }
    }
    fn child_count(&self) -> usize {
        let focus_node = self.focus_stack.top().unwrap();
        node_count_branches_recursive(focus_node.reborrow(), self.key.node_key())
    }
    fn child_mask(&self) -> ByteMask {
        let focus_node = self.focus_stack.top().unwrap();
        let node_key = self.key.node_key();
        if node_key.len() == 0 {
            return focus_node.reborrow().node_branches_mask(b"")
        }
        match focus_node.reborrow().node_get_child(node_key) {
            Some((consumed_bytes, child_node)) => {
                let child_node = child_node.as_tagged();
                if node_key.len() >= consumed_bytes {
                    child_node.node_branches_mask(&node_key[consumed_bytes..])
                } else {
                    ByteMask::EMPTY
                }
            },
            None => focus_node.reborrow().node_branches_mask(node_key)
        }
    }
}

impl<'trie, V: Clone + Send + Sync + Unpin, A: Allocator + 'trie> ZipperForking<V> for WriteZipperCore<'trie, '_, V, A> {
    type ReadZipperT<'a> = crate::zipper::read_zipper_core::ReadZipperCore<'a, 'a, V, A> where Self: 'a;
    fn fork_read_zipper<'a>(&'a self) -> Self::ReadZipperT<'a> {
        let new_root_val = self.val();
        let path = self.origin_path();

        read_zipper_core::ReadZipperCore::new_with_node_and_path_in(self.focus_parent(), path, path.len(), self.key.node_key_start(), new_root_val, self.alloc.clone())
    }
}

impl<'a, V: Clone + Send + Sync + Unpin, A: Allocator + 'a> WriteZipperCore<'a, '_, V, A> {
    fn make_map(&self) -> Option<PathMap<V, A>> {
        #[cfg(not(feature = "graft_root_vals"))]
        let root_val = None;
        #[cfg(feature = "graft_root_vals")]
        let root_val = self.val().cloned();

        let root_node = self.get_focus().into_option();
        if root_node.is_some() || root_val.is_some() {
            Some(PathMap::new_with_root_in(root_node, root_val, self.alloc.clone()))
        } else {
            None
        }
    }
}

impl<'a, 'path, V: Clone + Send + Sync + Unpin, A: Allocator + 'a> ZipperMoving for WriteZipperCore<'a, 'path, V, A> {
    #[inline]
    fn at_root(&self) -> bool {
        self.key.prefix_buf.len() <= self.key.origin_path.len()
    }

    fn reset(&mut self) {
        self.focus_stack.to_bottom();
        self.key.prefix_buf.truncate(self.key.origin_path.len());
        self.key.prefix_idx.clear();
    }

    fn path(&self) -> &[u8] {
        if self.key.prefix_buf.len() > 0 {
            &self.key.prefix_buf[self.key.origin_path.len()..]
        } else {
            &[]
        }
    }

    fn val_count(&self) -> usize {
        let focus = self.get_focus();
        if focus.is_none() {
            0
        } else {
            val_count_below_root(focus.as_tagged()) + (self.is_val() as usize)
        }
    }
    fn descend_to<K: AsRef<[u8]>>(&mut self, k: K) -> bool {
        let key = k.as_ref();
        self.key.prepare_buffers();
        self.key.prefix_buf.extend(key);
        self.descend_to_internal();
        let node_key = self.key.node_key();
        if node_key.len() > 0 {
            self.focus_stack.top().unwrap().reborrow().node_contains_partial_key(node_key)
        } else {
            true
        }
    }

    fn ascend(&mut self, mut steps: usize) -> bool {
        loop {
            if self.key.node_key().len() == 0 {
                self.ascend_across_nodes();
            }
            if steps == 0 {
                return true
            }
            if self.at_root() {
                return false
            }
            debug_assert!(self.key.node_key().len() > 0);
            let cur_jump = steps.min(self.key.excess_key_len());
            self.key.prefix_buf.truncate(self.key.prefix_buf.len() - cur_jump);
            steps -= cur_jump;
        }
    }

    fn ascend_until(&mut self) -> bool {
        if self.at_root() {
            return false;
        }
        loop {
            self.ascend_within_node();
            if self.at_root() {
                return true;
            }
            if self.key.node_key().len() == 0 {
                self.ascend_across_nodes();
            }
            if self.child_count() > 1 || self.is_val() {
                break;
            }
        }
        debug_assert!(self.key.node_key().len() > 0); //We should never finish with a zero-length node-key
        true
    }

    fn ascend_until_branch(&mut self) -> bool {
        if self.at_root() {
            return false;
        }
        loop {
            self.ascend_within_node();
            if self.at_root() {
                return true;
            }
            if self.key.node_key().len() == 0 {
                self.ascend_across_nodes();
            }
            if self.child_count() > 1 {
                break;
            }
        }
        debug_assert!(self.key.node_key().len() > 0); //We should never finish with a zero-length node-key
        true
    }
}

impl<'a, 'k, V: Clone + Send + Sync + Unpin, A: Allocator + 'a> zipper_priv::ZipperPriv for WriteZipperCore<'a, 'k, V, A> {
    type V = V;
    type A = A;
    fn get_focus(&self) -> AbstractNodeRef<'_, Self::V, Self::A> {
        let node_key = self.key.node_key();
        if node_key.len() > 0 {
            self.focus_stack.top().unwrap().reborrow().get_node_at_key(node_key)
        } else {
            debug_assert!(self.at_root());
            unsafe{ AbstractNodeRef::BorrowedRc(self.focus_stack.root_unchecked()) }
        }
    }
    fn try_borrow_focus(&self) -> Option<&TrieNodeODRc<Self::V, Self::A>> {
        let node_key = self.key.node_key();
        if node_key.len() == 0 {
            debug_assert!(self.at_root());
            debug_assert_eq!(self.focus_stack.depth(), 1);
            Some(unsafe{ self.focus_stack.root_unchecked() })
        } else {
            match self.focus_stack.top().unwrap().reborrow().node_get_child(node_key) {
                Some((consumed_bytes, child_node)) => {
                    debug_assert_eq!(consumed_bytes, node_key.len());
                    Some(child_node)
                },
                None => None
            }
        }
    }
}

impl<'a, 'path, V: Clone + Send + Sync + Unpin, A: Allocator + 'a> ZipperAbsolutePath for WriteZipperCore<'a, 'path, V, A> {
    fn origin_path(&self) -> &[u8] {
        self.key.origin_path()
    }
    fn root_prefix_path(&self) -> &[u8] {
        self.key.root_prefix_path()
    }
}

impl<'a, 'path, V: Clone + Send + Sync + Unpin, A: Allocator + 'a> ZipperPathBuffer for WriteZipperCore<'a, 'path, V, A> {
    unsafe fn origin_path_assert_len(&self, len: usize) -> &[u8] {
        if self.key.prefix_buf.capacity() > 0 {
            assert!(len <= self.key.prefix_buf.capacity());
            unsafe{ core::slice::from_raw_parts(self.key.prefix_buf.as_ptr(), len) }
        } else {
            assert!(len <= self.key.origin_path.len());
            unsafe{ &self.key.origin_path.as_slice_unchecked() }
        }
    }
    fn prepare_buffers(&mut self) { self.key.prepare_buffers() }
    fn reserve_buffers(&mut self, path_len: usize, stack_depth: usize) { self.key.reserve_buffers(path_len, stack_depth) }
}

impl <'a, V: Clone + Send + Sync + Unpin, A: Allocator> WriteZipperCore<'a, 'static, V, A> {
    pub(crate) fn new_with_node_and_cloned_path_in(root_node: &'a mut TrieNodeODRc<V, A>, root_val: Option<&'a mut Option<V>>, path: &[u8], root_prefix_len: usize, root_key_start: usize, alloc: A) -> Self {
        let (key, node) = node_along_path_mut(root_node, &path[root_key_start..], true);

        let new_root_key_start = root_prefix_len - key.len();
        Self::new_with_node_and_cloned_path_internal_in(node, root_val, path, new_root_key_start, alloc)
    }
    /// See [WriteZipperUntracked::new_with_node_and_path_internal]
    pub(crate) fn new_with_node_and_cloned_path_internal_in(root_node: &'a mut TrieNodeODRc<V, A>, root_val: Option<&'a mut Option<V>>, path: &[u8], root_key_start: usize, alloc: A) -> Self {
        let mut focus_stack = MutNodeStack::new(root_node);
        focus_stack.advance_from_root();
        debug_assert!((path.len()-root_key_start == 0) != (root_val.is_none())); //We must have either a node_path or a root_val, but never both
        Self {
            key: KeyFields::new_cloned_path(path, root_key_start),
            root_val: root_val.map(|val| val as *mut Option<V>),
            focus_stack,
            alloc,
        }
    }
}

impl <'a, 'path, V: Clone + Send + Sync + Unpin, A: Allocator + 'a> WriteZipperCore<'a, 'path, V, A> {
    /// Creates a new zipper, with a path relative to a node
    pub(crate) fn new_with_node_and_path_in(root_node: &'a mut TrieNodeODRc<V, A>, root_val: Option<&'a mut Option<V>>, path: &'path [u8], root_prefix_len: usize, root_key_start: usize, alloc: A) -> Self {
        let (key, node) = node_along_path_mut(root_node, &path[root_key_start..], true);

        let new_root_key_start = root_prefix_len - key.len();
        Self::new_with_node_and_path_internal_in(node, root_val, path, new_root_key_start, alloc)
    }
    /// See [WriteZipperUntracked::new_with_node_and_path_internal]
    pub(crate) fn new_with_node_and_path_internal_in(root_node: &'a mut TrieNodeODRc<V, A>, root_val: Option<&'a mut Option<V>>, path: &'path [u8], root_key_start: usize, alloc: A) -> Self {
        let mut focus_stack = MutNodeStack::new(root_node);
        focus_stack.advance_from_root();
        debug_assert!((path.len()-root_key_start == 0) != (root_val.is_none())); //We must have either a node_path or a root_val, but never both
        Self {
            key: KeyFields::new(path, root_key_start),
            root_val: root_val.map(|val| val as *mut Option<V>),
            focus_stack,
            alloc,
        }
    }

    // GOAT, Temporary (but medium term necessary)
    // / Temporary stand-in for the commented-out implementation below.  This whole function body should
    // / be deleted at the earliest opportunity.
    // /
    // / This temporary impl that treats read zippers the same as write zippers is needed on account of
    // / the fact that a read_zipper holds a reference to the root value, which lives in the parent node.
    // / However that node can be upgraded as part of a ZipperHead operation, to make a rooting site for
    // / another upstream zipper.  This unfortunately means we have no choice but to make the parent node
    // / into a CellNode, until we can change this unfortunate fact, by implementing the proposal in:
    // / [A.0001_map_root_values.md], Alternative 2.
    // /
    // / To head off the question: "Why not just clone ODRc reference the root into the read zipper" (I
    // / went part way down this implementation path myself), the answer is that some ReadZipper methods
    // / return borrows in the `'trie` lifetime, so the zipper can be dropped without invalidating the
    // / reference lifetime.
    // pub(crate) fn splitting_borrow_focus(&mut self) -> (TaggedNodeRef<'_, V, A>, Option<&V>) {
    //     let self_ptr: *mut Self = self;
    //     let node_key = self.key.node_key();
    //     if node_key.len() == 1 {
    //         let parent_node = self.focus_stack.top().unwrap().reborrow();
    //         if parent_node.is_cell_node() {
    //             if let Some(focus_node) = parent_node.node_get_child(node_key) {
    //                 let focus_node = focus_node.1.as_tagged();
    //                 let focus_val = parent_node.node_get_val(node_key);
    //                 return (focus_node, focus_val)
    //             }
    //         }
    //     }
    //     //SAFETY: This is another "We need polonius" case.  We are totally done with all the borrows
    //     // of self before we get here, but the borrow checker can't see that since one of the return
    //     // paths keeps the borrow alive
    //     let (zipper_root_node, zipper_root_val) = prepare_exclusive_write_path(unsafe{ &mut *self_ptr }, &[]);
    //     (zipper_root_node.as_tagged(), zipper_root_val.as_ref())
    // }

    /// Internal method to borrow the node at the zipper's focus, splitting the node if necessary
<<<<<<< HEAD
    pub(crate) fn splitting_borrow_focus(&mut self) -> (&TrieNodeODRc<V, A>, Option<&V>) {
=======
    ///
    /// This is called for the ZipperHead's root, the first time a ReadZipper is created in a ZipperHead,
    /// to isolate the part of the trie that is below the ZipperHead from the part of the trie above it.
    pub(crate) fn splitting_borrow_focus(&mut self) -> (TaggedNodeRef<'_, V, A>, Option<&V>) {
>>>>>>> f04f6d2f
        let self_ptr: *mut Self = self;
        let node = match (*self).try_borrow_focus() {
            Some(root) => root,
            None => {
                //SAFETY: This is another "We need Polonius" case.  We're finished with the borrow if we get here.
                let self_ref = unsafe{ &mut *self_ptr };
                self_ref.split_at_focus();
                (*self).try_borrow_focus().unwrap()
            },
        };
        let val = self.val();
        (node, val)
    }

    /// Internal method to ensure the focus begins at its own node, splitting the node if necessary
    pub(crate) fn split_at_focus(&mut self) {
        let alloc = self.alloc.clone();
        let sub_branch_added = self.in_zipper_mut_static_result(
            |node, key| {
                let new_node = if let Some(remaining) = node.take_node_at_key(key) {
                    remaining
                } else {
                    #[cfg(not(feature = "all_dense_nodes"))]
                    {
                        TrieNodeODRc::new_in(crate::line_list_node::LineListNode::new_in(alloc.clone()), alloc)
                    }
                    #[cfg(feature = "all_dense_nodes")]
                    {
                        TrieNodeODRc::new_in(crate::dense_byte_node::DenseByteNode::new_in(alloc.clone()), alloc)
                    }
                };
                node.node_set_branch(key, new_node)
            },
            |_, _| true);
        if sub_branch_added {
            self.mend_root();
            self.descend_to_internal();
        }
    }

    /// Internal method to re-borrow a WriteZipperCore without the `'path` lifetime
    fn as_static_path_zipper(&mut self) -> &mut WriteZipperCore<'a, 'static, V, A> {
        self.prepare_buffers();
        debug_assert!(!self.key.origin_path.is_slice() || self.key.origin_path.len() == 0);
        unsafe{ &mut *(self as *mut WriteZipperCore<V, A>).cast() }
    }

    //GOAT, the concept of a regularized zipper might not be very useful for WriteZippers, so I may be able to delete this code
    // /// Ensures the zipper is in its regularized form
    // ///
    // /// Unlike a ReadZipper, a WriteZipper's regularized form is holding the parent node at the top of the
    // /// `focus_stack`, where `node_key()` contains the key necesary to access the zipper's focus.  The
    // /// reason is because the most common and expensive operations in a ReadZipper are moves and iteration,
    // /// while the most common operations in a WriteZipper are sets and grafts.  Therefore the regularized
    // /// form is the closest to what's needed to perform those ops
    // ///
    // /// Therefore, `node_key().len() == 0` is usually deregularized.
    // ///
    // /// There is a special case, however, when the `focus_stack.top()` is the zipper's root node.  A
    // /// "thread-safe" WriteZipper must be able to function without accessing the parent node, because
    // /// the parent node may be shared among multiple zippers.
    // #[inline]
    // fn is_regularized(&self) -> bool {
    //     let key_start = self.key.node_key_start();
    //     self.key.prefix_buf.len() > key_start || self.at_root()
    // }

    /// Returns the parent and path from which the top of the focus_stack can be re-acquired
    fn focus_parent(&self) -> &TrieNodeODRc<V, A> {
        let parent_key = self.key.parent_key();
        if parent_key.len() == 0 {
            return unsafe{ self.focus_stack.root_unchecked() }
        }

        let parent_node = self.focus_stack.before_top_unchecked();
        let (key_len, node) = parent_node.reborrow().node_get_child(parent_key).unwrap();
        debug_assert_eq!(key_len, parent_key.len());
        node
    }

    /// See [ZipperValues::val]
    pub fn val(&self) -> Option<&V> {
        let node_key = self.key.node_key();
        if node_key.len() > 0 {
            self.focus_stack.top().unwrap().reborrow().node_get_val(node_key)
        } else {
            debug_assert!(self.at_root());
            self.root_val.as_ref().and_then(|val| unsafe{&**val}.as_ref())
        }
    }
    /// See [ZipperWriting::get_val_mut]
    pub fn get_val_mut(&mut self) -> Option<&mut V> {
        let node_key = self.key.node_key();
        if node_key.len() > 0 {
            self.focus_stack.top_mut().unwrap().node_get_val_mut(node_key)
        } else {
            debug_assert!(self.at_root());
            self.root_val.as_mut().and_then(|val| unsafe{&mut **val}.as_mut())
        }
    }
    /// Consumes the zipper and returns an `&mut` ref to the value at the zipper's focus
    /// Used in the implementation of some top-level PathMap ops
    ///
    /// **WARNING** This API must NOT be made public, because it would allow the tracker to
    /// drop while retaining access to nodes in the trie
    pub(crate) fn into_value_mut(mut self) -> Option<&'a mut V> {
        let node_key = self.key.node_key();
        if node_key.len() > 0 {
            self.focus_stack.into_top().unwrap().node_into_val_ref_mut(node_key)
        } else {
            debug_assert!(self.at_root());
            self.root_val.as_mut().and_then(|val| unsafe{&mut **val}.as_mut())
        }
    }
    /// See [ZipperWriting::get_val_or_set_mut]
    pub fn get_val_or_set_mut(&mut self, default: V) -> &mut V {
        self.get_val_or_set_mut_with(|| default)
    }
    /// See [ZipperWriting::get_val_or_set_mut_with]
    pub fn get_val_or_set_mut_with<F>(&mut self, func: F) -> &mut V
        where F: FnOnce() -> V
    {
        if !self.is_val() {
            self.set_val(func());
        }
        self.get_val_mut().unwrap()
    }
    /// See [ZipperWriting::set_val]
    pub fn set_val(&mut self, val: V) -> Option<V> {
        if self.key.node_key().len() == 0 {
            debug_assert!(self.at_root());
            let root_val_ref = self.root_val.as_mut().unwrap();
            let mut temp_val = Some(val);
            core::mem::swap(unsafe{&mut **root_val_ref}, &mut temp_val);
            return temp_val
        }
        let (old_val, created_subnode) = self.in_zipper_mut_static_result(
            |node, remaining_key| node.node_set_val(remaining_key, val),
            |_new_leaf_node, _remaining_key| (None, true));
        if created_subnode {
            self.mend_root();
            self.descend_to_internal();
        }
        old_val
    }
    /// See [ZipperWriting::remove_val]
    pub fn remove_val(&mut self) -> Option<V> {
        if self.key.node_key().len() == 0 {
            debug_assert!(self.at_root());
            let root_val_ref = self.root_val.as_mut().unwrap();
            return core::mem::take(unsafe{&mut **root_val_ref})
        }
        let focus_node = self.focus_stack.top_mut().unwrap();
        if let Some(result) = focus_node.node_remove_val(self.key.node_key()) {
            if focus_node.reborrow().node_is_empty() {
                self.prune_path();
            }
            Some(result)
        } else {
            None
        }
    }
    /// See [WriteZipper::zipper_head]
    pub fn zipper_head<'z>(&'z mut self) -> ZipperHead<'z, 'a, V, A> {
        self.key.prepare_buffers();
        ZipperHead::new_borrowed(self.as_static_path_zipper())
    }
    /// Consumes the WriteZipper, returning a ZipperHead
    ///
    /// NOTE: Currently this is an internal-only method to enable the [PathMap::zipper_head] method,
    /// although it might be convenient to expose it publicly.  We'd need to make sure the ZipperHead could
    /// carry along the tracker.
    /// UPDATE: No!!!  We definitely don't want to make this method public because a WriteZipperOwned's
    /// WriteZipperCore must never be separated from the fields that back its root (map, etc.).  and also
    /// it should not be separated from its tracker.  So in general it's a very bad idea to consume a
    /// WriteZipperCore without also consuming the object that contains it.
    pub(crate) fn into_zipper_head(self) -> ZipperHead<'a, 'a, V, A> where 'path: 'static {
        //NOTE, we are assuming this method is called from [PathMap::zipper_head] on a freshly-created
        // WriteZipper at the map root.  Is there is an associated path, we need to call `prepare_buffers`,
        // just like [ZipperWriting::zipper_head] does above.
        debug_assert_eq!(self.key.node_key().len(), 0);
        ZipperHead::new_owned(self)
    }
    /// See [ZipperWriting::graft]
    pub fn graft<Z: ZipperSubtries<V, A>>(&mut self, read_zipper: &Z) {
        self.graft_internal(read_zipper.get_focus().into_option());

        #[cfg(feature = "graft_root_vals")]
        let _ = match read_zipper.val() {
            Some(src_val) => self.set_val(src_val.clone()),
            None => self.remove_val()
        };
    }
    /// See [ZipperWriting::graft_map]
    pub fn graft_map(&mut self, map: PathMap<V, A>) {
        let (src_root_node, src_root_val) = map.into_root();
        self.graft_internal(src_root_node);

        #[cfg(not(feature = "graft_root_vals"))]
        let _ = src_root_val;
        #[cfg(feature = "graft_root_vals")]
        let _ = match src_root_val {
            Some(src_val) => self.set_val(src_val),
            None => self.remove_val()
        };
    }
    /// See [ZipperWriting::join]
    pub fn join<Z: ZipperSubtries<V, A>>(&mut self, read_zipper: &Z) -> AlgebraicStatus where V: Lattice {
        let src = read_zipper.get_focus();
        let self_focus = self.get_focus();
        if src.is_none() {
            if self_focus.is_none() || self_focus.as_tagged().node_is_empty() {
                return AlgebraicStatus::None
            } else {
                return AlgebraicStatus::Identity
            }
        }
        match self_focus.try_as_tagged() {
            Some(self_node) => {
                match self_node.pjoin_dyn(src.as_tagged()) {
                    AlgebraicResult::Element(joined) => {
                        self.graft_internal(Some(joined));
                        AlgebraicStatus::Element
                    }
                    AlgebraicResult::Identity(mask) => {
                        if mask & SELF_IDENT > 0 {
                            AlgebraicStatus::Identity
                        } else {
                            debug_assert!(mask & COUNTER_IDENT > 0);
                            self.graft_internal(src.into_option());
                            AlgebraicStatus::Element
                        }
                    },
                    AlgebraicResult::None => {
                        self.graft_internal(None);
                        AlgebraicStatus::None
                    }
                }
            },
            None => { self.graft_internal(src.into_option()); AlgebraicStatus::Element }
        }
    }
    /// See [ZipperWriting::join_map]
    pub fn join_map(&mut self, map: PathMap<V, A>) -> AlgebraicStatus where V: Lattice {
        let (src_root_node, src_root_val) = map.into_root();

        #[cfg(not(feature = "graft_root_vals"))]
        let _ = src_root_val;
        #[cfg(feature = "graft_root_vals")]
        let val_status = match (self.get_val_mut(), src_root_val) {
            (Some(self_val), Some(src_val)) => { self_val.join_into(src_val) },
            (None, Some(src_val)) => { self.set_val(src_val); AlgebraicStatus::Element },
            (Some(_), None) => { AlgebraicStatus::Identity },
            (None, None) => { AlgebraicStatus::None },
        };

        let self_focus = self.get_focus();
        let src = match src_root_node {
            Some(src) => src,
            None => {
                if self_focus.is_none() {
                    return AlgebraicStatus::None
                } else {
                    return AlgebraicStatus::Identity
                }
            }
        };
        let node_status = match self_focus.try_as_tagged() {
            Some(self_node) => {
                match self_node.pjoin_dyn(src.as_tagged()) {
                    AlgebraicResult::Element(joined) => {
                        self.graft_internal(Some(joined));
                        AlgebraicStatus::Element
                    },
                    AlgebraicResult::Identity(mask) => {
                        if mask & SELF_IDENT > 0 {
                            AlgebraicStatus::Identity
                        } else {
                            debug_assert!(mask & COUNTER_IDENT > 0);
                            self.graft_internal(Some(src));
                            AlgebraicStatus::Element
                        }
                    },
                    AlgebraicResult::None => {
                        self.graft_internal(None);
                        AlgebraicStatus::None
                    }
                }
            },
            None => { self.graft_internal(Some(src)); AlgebraicStatus::Element }
        };

        #[cfg(not(feature = "graft_root_vals"))]
        return node_status;
        #[cfg(feature = "graft_root_vals")]
        return node_status.merge(val_status, true, true)
    }
    /// See [ZipperWriting::join_into]
    pub fn join_into<Z: ZipperSubtries<V, A> + ZipperWriting<V, A>>(&mut self, src_zipper: &mut Z) -> AlgebraicStatus where V: Lattice {
        match src_zipper.take_focus() {
            None => {
                if self.get_focus().is_none() {
                    return AlgebraicStatus::None
                } else {
                    return AlgebraicStatus::Identity
                }
            },
            Some(src) => {
                match self.take_focus() {
                    Some(mut self_node) => {
                        let (status, result) = self_node.make_mut().join_into_dyn(src);
                        match result {
                            Ok(()) => self.graft_internal(Some(self_node)),
                            Err(replacement_node) => self.graft_internal(Some(replacement_node)),
                        }
                        status
                    },
                    None => {
                        self.graft_internal(Some(src));
                        AlgebraicStatus::Element
                    }
                }
            }
        }
        //GOAT!!!!!  We should prune the path at the source zipper, since we're effectively leaving behind an empty node
    }
    /// See [ZipperWriting::drop_head]
    pub fn drop_head(&mut self, byte_cnt: usize) -> bool where V: Lattice {
        match self.get_focus().into_option() {
            Some(mut self_node) => {
                match self_node.make_mut().drop_head_dyn(byte_cnt) {
                    Some(new_node) => {
                        self.graft_internal(Some(new_node));
                        true
                    },
                    None => { false }
                }
            },
            None => { false }
        }
        //GOAT!!!!!  We should prune the path upstream, if we ended up removing all downstream paths
    }
    /// See [ZipperWriting::insert_prefix]
    pub fn insert_prefix<K: AsRef<[u8]>>(&mut self, prefix: K) -> bool {
        let prefix = prefix.as_ref();
        match self.get_focus().into_option() {
            Some(focus_node) => {
                let prefixed = make_parents_in(prefix, focus_node, self.alloc.clone());
                self.graft_internal(Some(prefixed));
                true
            },
            None => { false }
        }
    }
    /// See [ZipperWriting::remove_prefix]
    pub fn remove_prefix(&mut self, n: usize) -> bool {

        let downstream_node = self.get_focus().into_option();

        let fully_ascended = self.ascend(n);

        self.graft_internal(downstream_node);
        fully_ascended
    }
    /// See [ZipperWriting::meet]
    pub fn meet<Z: ZipperSubtries<V, A>>(&mut self, read_zipper: &Z) -> AlgebraicStatus where V: Lattice {
        let src = read_zipper.get_focus();
        if src.is_none() {
            self.graft_internal(None);
            return AlgebraicStatus::None
        }
        match self.get_focus().try_as_tagged() {
            Some(self_node) => {
                match self_node.pmeet_dyn(src.as_tagged()) {
                    AlgebraicResult::Element(intersection) => {
                        self.graft_internal(Some(intersection));
                        AlgebraicStatus::Element
                    },
                    AlgebraicResult::None => {
                        self.graft_internal(None);
                        AlgebraicStatus::None
                    },
                    AlgebraicResult::Identity(mask) => {
                        if mask & SELF_IDENT > 0 {
                            AlgebraicStatus::Identity
                        } else {
                            debug_assert_eq!(mask, COUNTER_IDENT); //It's gotta be self or other
                            self.graft_internal(Some(src.into_option().unwrap()));
                            AlgebraicStatus::Element
                        }
                    },
                }
            },
            None => AlgebraicStatus::None
        }
    }
    /// See [WriteZipper::meet_2]
    pub fn meet_2<ZA: ZipperSubtries<V, A>, ZB: ZipperSubtries<V, A>>(&mut self, rz_a: &ZA, rz_b: &ZB) -> AlgebraicStatus where V: Lattice {
        let a_focus = rz_a.get_focus();
        let a = match a_focus.try_as_tagged() {
            Some(src) => src,
            None => {
                self.graft_internal(None);
                return AlgebraicStatus::None
            }
        };
        let b_focus = rz_b.get_focus();
        let b = match b_focus.try_as_tagged() {
            Some(src) => src,
            None => {
                self.graft_internal(None);
                return AlgebraicStatus::None
            }
        };
        match a.pmeet_dyn(b) {
            AlgebraicResult::Element(intersection) => {
                self.graft_internal(Some(intersection));
                AlgebraicStatus::Element
            },
            AlgebraicResult::None => {
                self.graft_internal(None);
                AlgebraicStatus::None
            },
            AlgebraicResult::Identity(mask) => {
                if mask & SELF_IDENT > 0 {
                    //GOAT, document that meet_2 will not return identify because it doesn't actually check what's in the destination
                    self.graft_internal(Some(a_focus.into_option().unwrap()));
                } else {
                    debug_assert_eq!(mask, COUNTER_IDENT); //It's gotta be a or b
                    self.graft_internal(Some(b_focus.into_option().unwrap()));
                }
                AlgebraicStatus::Element
            },
        }
    }
    /// See [WriteZipper::subtract]
    pub fn subtract<Z: ZipperSubtries<V, A>>(&mut self, read_zipper: &Z) -> AlgebraicStatus where V: DistributiveLattice {
        let src = read_zipper.get_focus();
        let self_focus = self.get_focus();
        if src.is_none() {
            if self_focus.is_none() {
                return AlgebraicStatus::None
            } else {
                return AlgebraicStatus::Identity
            }
        }
        match self_focus.try_as_tagged() {
            Some(self_node) => {
                match self_node.psubtract_dyn(src.as_tagged()) {
                    AlgebraicResult::Element(diff) => {
                        self.graft_internal(Some(diff));
                        AlgebraicStatus::Element
                    },
                    AlgebraicResult::None => {
                        self.graft_internal(None);
                        AlgebraicStatus::None
                    },
                    AlgebraicResult::Identity(mask) => {
                        debug_assert_eq!(mask, SELF_IDENT); //subtract is non-commutative
                        AlgebraicStatus::Identity
                    },
                }
            },
            None => AlgebraicStatus::None
        }
    }
    /// See [WriteZipper::restrict]
    pub fn restrict<Z: ZipperSubtries<V, A>>(&mut self, read_zipper: &Z) -> AlgebraicStatus {
        let src = read_zipper.get_focus();
        if src.is_none() {
            self.graft_internal(None);
            return AlgebraicStatus::None
        }
        match self.get_focus().try_as_tagged() {
            Some(self_node) => {
                match self_node.prestrict_dyn(src.as_tagged()) {
                    AlgebraicResult::Element(restricted) => {
                        self.graft_internal(Some(restricted));
                        AlgebraicStatus::Element
                    },
                    AlgebraicResult::None => {
                        self.graft_internal(None);
                        AlgebraicStatus::None
                    },
                    AlgebraicResult::Identity(mask) => {
                        debug_assert_eq!(mask, SELF_IDENT); //restrict is non-commutative
                        AlgebraicStatus::Identity
                    },
                }
            },
            None => AlgebraicStatus::None
        }
    }
    /// See [WriteZipper::restricting]
    pub fn restricting<Z: ZipperSubtries<V, A>>(&mut self, read_zipper: &Z) -> bool {
        let src = read_zipper.get_focus();
        if src.is_none() {
            return false
        }
        match self.get_focus().try_as_tagged() {
            Some(self_node) => {
                match src.as_tagged().prestrict_dyn(self_node) {
                    AlgebraicResult::Element(restricted) => self.graft_internal(Some(restricted)),
                    AlgebraicResult::None => self.graft_internal(None),
                    AlgebraicResult::Identity(mask) => {
                        debug_assert_eq!(mask, SELF_IDENT); //restrict is non-commutative
                        self.graft_internal(src.into_option())
                    },
                }
                true
            },
            None => false
        }
    }
    /// See [WriteZipper::remove_branches]
    pub fn remove_branches(&mut self) -> bool {
        let node_key = self.key.node_key();
        if node_key.len() > 0 {
            let focus_node = self.focus_stack.top_mut().unwrap();
            if focus_node.node_remove_all_branches(node_key) {
                if focus_node.reborrow().node_is_empty() {
                    self.prune_path();
                }
                true
            } else {
                false
            }
        } else {
            debug_assert_eq!(self.focus_stack.depth(), 1);
            if self.focus_stack.top().unwrap().reborrow().node_is_empty() {
                return false
            } else {
                self.focus_stack.to_root();
                let stack_root = self.focus_stack.root_mut().unwrap();
                *stack_root = TrieNodeODRc::new_allocated_in(0, 0, self.alloc.clone());
                self.focus_stack.advance_from_root();
                true
            }
        }
        //GOAT, is this where we want to do the upstream pruning??  I think this is the place to do it, taking a prune flag into this method,
        // because graft_internal calls here
    }
    /// See [WriteZipper::take_map]
    pub fn take_map(&mut self) -> Option<PathMap<V, A>> {
        #[cfg(not(feature = "graft_root_vals"))]
        let root_val = None;
        #[cfg(feature = "graft_root_vals")]
        let root_val = self.remove_val();

        let root_node = self.take_focus();
        //GOAT, we should prune upstream here!!

        self.get_focus().into_option();
        if root_node.is_some() || root_val.is_some() {
            Some(PathMap::new_with_root_in(root_node, root_val, self.alloc.clone()))
        } else {
            None
        }
    }
    /// See [WriteZipper::remove_unmasked_branches]
    pub fn remove_unmasked_branches(&mut self, mask: ByteMask) {
        let focus_node = self.focus_stack.top_mut().unwrap();
        let node_key = self.key.node_key();
        if node_key.len() > 0 {
            match focus_node.node_get_child_mut(node_key) {
                Some((consumed_bytes, child_node)) => {
                    if node_key.len() >= consumed_bytes {
                        child_node.make_mut().node_remove_unmasked_branches(&node_key[consumed_bytes..], mask);
                        if child_node.as_tagged().node_is_empty() {
                            focus_node.node_remove_all_branches(&node_key[..consumed_bytes]);
                        }
                    } else {
                        //Zipper is positioned at non-existent node.  Removing anything from nothing is nothing
                    }
                },
                None => {
                    focus_node.node_remove_unmasked_branches(node_key, mask);
                }
            }
        } else {
            focus_node.node_remove_unmasked_branches(node_key, mask);
        }
        if focus_node.reborrow().node_is_empty() {
            self.prune_path();
        }
        //GOAT, this method should have a switch as to whether to prune the upstream branch or not
    }

    /// Internal method, Removes and returns the node at the zipper's focus.  This method may leave behind a dangling path
    #[inline]
    fn take_focus(&mut self) -> Option<TrieNodeODRc<V, A>> {
        let focus_node = self.focus_stack.top_mut().unwrap();
        let node_key = self.key.node_key();
        if node_key.len() == 0 {
            debug_assert!(self.at_root());
            let mut replacement_node = TrieNodeODRc::new_allocated_in(0, 0, self.alloc.clone());
            self.focus_stack.backtrack();
            let stack_root = self.focus_stack.root_mut().unwrap();
            core::mem::swap(stack_root, &mut replacement_node);
            self.focus_stack.advance_from_root();
            if !replacement_node.as_tagged().node_is_empty() {
                Some(replacement_node)
            } else {
                None
            }
        } else {
            if let Some(new_node) = focus_node.take_node_at_key(node_key) {
                if focus_node.reborrow().node_is_empty() {
                    self.prune_path();
                }
                Some(new_node)
            } else {
                None
            }
        }
    }

    #[inline]
    fn take_root_prefix_path(&mut self) -> Vec<u8> {
        self.prepare_buffers();
        self.reset();
        let mut prefix_path = vec![];
        core::mem::swap(&mut self.key.prefix_buf, &mut prefix_path);

        if !self.key.origin_path.is_slice() {
            //This leaves the zipper with a potentially messed-up origin path, which is ok if we are ready to
            // drop this zipper.  If, however, we want to continue using it, we need to make a new prefix_path
            // that is initialized with the origin_path data, instead of setting it to a zero-length slice
            self.key.origin_path.set_slice(&[]);
        }
        prefix_path
    }

    /// Internal implementation of graft, and other methods that do the same thing
    #[inline]
    pub(crate) fn graft_internal(&mut self, src: Option<TrieNodeODRc<V, A>>) {
        match src {
            Some(src) => {
                debug_assert!(!src.as_tagged().node_is_empty());
                if self.key.node_key().len() > 0 {
                    //The focus_stack.top() is the parent node of the focus, so we'll replace its child
                    let sub_branch_added = self.in_zipper_mut_static_result(
                        |node, key| {
                            node.node_set_branch(key, src)
                        },
                        |_, _| true);
                    if sub_branch_added {
                        self.mend_root();
                        self.descend_to_internal();
                    }
                } else {
                    //The zipper is at the root, so we need to replace the root node
                    debug_assert!(self.at_root());
                    debug_assert_eq!(self.key.prefix_idx.len(), 0);
                    debug_assert_eq!(self.key.prefix_buf.len(), self.key.origin_path.len());
                    debug_assert_eq!(self.focus_stack.depth(), 1);
                    self.focus_stack.to_root();
                    let stack_root = self.focus_stack.root_mut().unwrap();
                    *stack_root = src;
                    self.focus_stack.advance_from_root();
                }
            },
            None => { self.remove_branches(); }
        }
    }

    /// An internal function to attempt a mutable operation on a node, and replace the node if the node needed
    /// to be upgraded
    #[inline]
    pub(crate) fn in_zipper_mut_static_result<NodeF, RetryF, R>(&mut self, node_f: NodeF, retry_f: RetryF) -> R
        where
        NodeF: FnOnce(&mut TaggedNodeRefMut<'_, V, A>, &[u8]) -> Result<R, TrieNodeODRc<V, A>>,
        RetryF: FnOnce(&mut TaggedNodeRefMut<'_, V, A>, &[u8]) -> R,
    {
        let key = self.key.node_key();
        match node_f(self.focus_stack.top_mut().unwrap(), key) {
            Ok(result) => result,
            Err(replacement_node) => {
                replace_top_node(&mut self.focus_stack, &self.key, replacement_node);
                retry_f(self.focus_stack.top_mut().unwrap(), key)
            },
        }
    }

    /// Internal method to recursively prune empty nodes from the trie, starting at the focus, and working
    /// upward until a value or branch is encountered.
    ///
    /// This method does not move the zipper, but may cause [Self::path_exists] to return `false`
    pub(crate) fn prune_path(&mut self) {
        //We need to make sure this path actually exists before trying to prune it, otherwise we may end
        // up pruning the next upstream branch by mistake
        if !self.focus_stack.top().unwrap().reborrow().node_is_empty() && !self.path_exists() {
            return
        }

        //Reimplementation of KeyFields.origin_path(), to allow us to split the borrow
        let path_buf = if self.key.prefix_buf.capacity() == 0 {
            self.key.origin_path.as_slice()
        } else {
            &self.key.prefix_buf[..]
        };
        let mut temp_path = path_buf;
        let mut ascended = false;
        let mut just_popped = false;

        //This loop mirrors the behavior of `ascend_until`, popping from the node stack but leaving the path buffer alone
        loop {
            debug_assert!(temp_path.len() >= self.key.origin_path.len());
            if temp_path.len() == 0 || temp_path.len() == self.key.origin_path.len() {
                break
            }
            let node_key_start = self.key.node_key_start();
            let node_key = &temp_path[node_key_start..];

            //This mirrors the logic of `ascend_within_node`, but using our alternative path buffer
            let branch_key = self.focus_stack.top().unwrap().reborrow().prior_branch_key(node_key);
            let new_len = self.key.origin_path.len().max(node_key_start + branch_key.len());
            ascended = true;
            temp_path = &temp_path[..new_len];

            //This mirrors the logic of `ascend_across_nodes`
            let node_key = &temp_path[node_key_start..];
            if node_key.len() == 0 {
                if self.key.prefix_idx.len() == 0 {
                    break;
                }
                self.focus_stack.try_backtrack_node();
                self.key.prefix_idx.pop();
                just_popped = true;
            }

            //This mirrors the logic of `child_count` and `is_val`
            let mut node_key_start = self.key.node_key_start();
            let node_key = &temp_path[node_key_start..];
            let focus_node = self.focus_stack.top().unwrap();
            if node_count_branches_recursive(focus_node.reborrow(), node_key) > 1 || focus_node.reborrow().node_contains_val(node_key) {
                if just_popped {
                    let mut node_path = &path_buf[node_key_start..];
                    Self::descend_step_internal(&mut self.focus_stack, &mut self.key.prefix_idx, &mut node_path, &mut node_key_start);
                }
                break
            }
            just_popped = false;
        };

        //At this point, the zipper's node stack reflects the position it would be after `ascend_until`
        if ascended {
            let focus_node = self.focus_stack.top_mut().unwrap();
            let node_key_start = self.key.node_key_start();
            // We want the byte immediately after the current `node_key`
            let next_node_key_byte = &path_buf[node_key_start..temp_path.len()+1];
            let removed = focus_node.node_remove_all_branches(next_node_key_byte);

            //If we got here, we should have either removed something, or we should be at the top of the zipper
            debug_assert!(removed || self.focus_stack.depth()==1);
        }
    }

    /// Internal method that regularizes the `focus_stack` if nodes were created above the root
    #[inline]
    pub(crate) fn mend_root(&mut self) {
        if self.key.prefix_idx.len() == 0 && self.key.origin_path.len() > 1 {
            debug_assert_eq!(self.focus_stack.depth(), 1);

            let root_prefix_path = &self.key.root_prefix_path();
            let node_key_start = self.key.node_key_start();
            if node_key_start < root_prefix_path.len() {
                let root_slice = &root_prefix_path[node_key_start..];
                let root_ref = self.focus_stack.take_root().unwrap();
                let (key, node) = node_along_path_mut(root_ref, root_slice, true);
                if key.len() < root_slice.len() {
                    self.key.root_key_start += root_slice.len() - key.len();
                }
                self.focus_stack.replace_root(node);
                self.focus_stack.advance_from_root();
            }
        }
    }

    /// Internal method to perform the part of `descend_to` that moves the focus node
    pub(crate) fn descend_to_internal(&mut self) {

        let mut key_start = self.key.node_key_start();
        //NOTE: this is a copy of the self.key.node_key() function, but we can't borrow the whole key structure in this code
        let mut key = if self.key.prefix_buf.len() > 0 {
            &self.key.prefix_buf
        } else {
            unsafe{ self.key.origin_path.as_slice_unchecked() }
        };
        key = &key[key_start..];
        //Explanation: This 2 is based on the fact that a WriteZipper's focus_stack holds the parent node
        // to the focus, so we must have a `node_key` unless the zipper is at the root, and the minimum
        // `node_key` length is 1 byte
        if key.len() < 2 {
            return;
        }

        //Step until we get to the end of the key or find a leaf node
        self.focus_stack.advance_if_empty();
        while Self::descend_step_internal(&mut self.focus_stack, &mut self.key.prefix_idx, &mut key, &mut key_start) { }
    }

    /// Follows the path buffer, pushing a single node onto the stack
    #[inline]
    pub(crate) fn descend_step_internal(focus_stack: &mut MutNodeStack<'a, V, A>, prefix_idx: &mut Vec<usize>, key: &mut &[u8], key_start: &mut usize) -> bool {
        focus_stack.advance(|node| {
            if let Some((consumed_byte_cnt, next_node)) = node.node_get_child_mut(key) {
                if consumed_byte_cnt < key.len() {
                    *key_start += consumed_byte_cnt;
                    prefix_idx.push(*key_start);
                    *key = &key[consumed_byte_cnt..];
                    Some(next_node.make_mut())
                } else {
                    None
                }
            } else {
                None
            }
        })
    }
    /// Internal method which doesn't actually move the zipper, but ensures `self.node_key().len() > 0`
    /// WARNING, must never be called if `self.node_key().len() != 0`
    #[inline]
    fn ascend_across_nodes(&mut self) {
        debug_assert!(self.key.node_key().len() == 0);
        self.focus_stack.try_backtrack_node();
        self.key.prefix_idx.pop();
    }
    /// Internal method used to impement `ascend_until` when ascending within a node
    #[inline]
    fn ascend_within_node(&mut self) {
        let branch_key = self.focus_stack.top().unwrap().reborrow().prior_branch_key(self.key.node_key());
        let new_len = self.key.origin_path.len().max(self.key.node_key_start() + branch_key.len());
        self.key.prefix_buf.truncate(new_len);
    }
}

/// An internal function to replace the node at a the top of the focus stack
#[inline]
pub(crate) fn replace_top_node<'cursor, V: Clone + Send + Sync, A: Allocator + 'cursor>(focus_stack: &mut MutNodeStack<'cursor, V, A>,
    key: &KeyFields, replacement_node: TrieNodeODRc<V, A>)
{
    focus_stack.backtrack();
    match focus_stack.top_mut() {
        Some(parent_node) => {
            let parent_key = key.parent_key();
            parent_node.node_replace_child(parent_key, replacement_node);
            focus_stack.advance(|node| node.node_get_child_mut(parent_key).map(|(_, child_node)| child_node.make_mut()));
        },
        None => {
            let stack_root = focus_stack.root_mut().unwrap();
            *stack_root = replacement_node;
            focus_stack.advance_from_root();
        }
    }
}

/// An internal function to replace the node at a the top of the focus stack
#[inline]
pub(crate) fn swap_top_node<'cursor, V: Clone + Send + Sync, A: Allocator + 'cursor, F>(focus_stack: &mut MutNodeStack<'cursor, V, A>,
    key: &KeyFields, func: F, alloc: A)
    where F: FnOnce(TrieNodeODRc<V, A>) -> Option<TrieNodeODRc<V, A>>
{
    focus_stack.backtrack();
    match focus_stack.top_mut() {
        Some(parent_node) => {
            let parent_key = key.parent_key();
            let existing_node = parent_node.take_node_at_key(parent_key).unwrap();
            match func(existing_node) {
                Some(replacement_node) => { parent_node.node_set_branch(parent_key, replacement_node).unwrap(); },
                None => {},
            }
            focus_stack.advance(|node| node.node_get_child_mut(parent_key).map(|(_, child_node)| child_node.make_mut()));
        },
        None => {
            let stack_root = focus_stack.root_mut().unwrap();
            let mut temp_node = TrieNodeODRc::new_allocated_in(0, 0, alloc);
            core::mem::swap(&mut temp_node, stack_root);
            match func(temp_node) {
                Some(replacement_node) => { *stack_root = replacement_node; },
                None => { },
            }
            focus_stack.advance_from_root();
        }
    }
}

/// Internal function to create a parent path leading up to the supplied `child_node`
#[inline]
fn make_parents_in<V: Clone + Send + Sync, A: Allocator>(path: &[u8], child_node: TrieNodeODRc<V, A>, alloc: A) -> TrieNodeODRc<V, A> {

    #[cfg(not(feature = "all_dense_nodes"))]
    {
        #[cfg(not(feature = "bridge_nodes"))]
        {
            let mut new_node = crate::line_list_node::LineListNode::new_in(alloc.clone());
            new_node.node_set_branch(path, child_node).unwrap_or_else(|_| panic!());
            TrieNodeODRc::new_in(new_node, alloc)
        }
        #[cfg(feature = "bridge_nodes")]
        {
            let new_node = crate::bridge_node::BridgeNode::new_in(path, true, child_node.into());
            TrieNodeODRc::new_in(new_node)
        }
    }

    #[cfg(feature = "all_dense_nodes")]
    {
        let mut end = child_node;
        for i in (0..path.len()).rev() {
            let mut new_node = crate::dense_byte_node::DenseByteNode::new_in(alloc.clone());
            new_node.set_child(path[i], end);
            end = TrieNodeODRc::new_in(new_node, alloc.clone());
        }
        end
    }
}

impl KeyFields<'static> {
    #[inline]
    fn new_cloned_path(path: &[u8], root_key_start: usize) -> Self {
        let prefix_buf = path.to_vec();
        Self {
            origin_path: SliceOrLen::new_owned(path.len()),
            root_key_start,
            prefix_buf,
            prefix_idx: vec![],
        }
    }
}

impl<'k> KeyFields<'k> {
    #[inline]
    fn new(path: &'k [u8], root_key_start: usize) -> Self {
        Self {
            origin_path: path.into(),
            root_key_start,
            prefix_buf: vec![],
            prefix_idx: vec![],
        }
    }
    /// Local implementation of `origin_path`
    pub(crate) fn origin_path(&self) -> &[u8] {
        if self.prefix_buf.capacity() == 0 {
            unsafe{ self.origin_path.as_slice_unchecked() }
        } else {
            &self.prefix_buf
        }
    }
    pub(crate) fn root_prefix_path(&self) -> &[u8] {
        if self.prefix_buf.capacity() > 0 {
            &self.prefix_buf[..self.origin_path.len()]
        } else {
            unsafe{ &self.origin_path.as_slice_unchecked() }
        }
    }
    /// Internal method to ensure buffers to facilitate movement of zipper are allocated and initialized
    #[inline]
    pub(crate) fn prepare_buffers(&mut self) {
        if self.prefix_buf.capacity() == 0 {
            self.reserve_buffers(EXPECTED_PATH_LEN, EXPECTED_DEPTH)
        }
    }
    #[cold]
    fn reserve_buffers(&mut self, path_len: usize, stack_depth: usize) {
        let path_len = path_len.max(self.origin_path.len());
        if self.prefix_buf.capacity() < path_len {
            let was_unallocated = self.prefix_buf.capacity() == 0;
            self.prefix_buf.reserve(path_len.saturating_sub(self.prefix_buf.len()));
            if was_unallocated {
                self.prefix_buf.extend(unsafe{ self.origin_path.as_slice_unchecked() });
            }
        }
        if self.prefix_idx.capacity() < stack_depth {
            self.prefix_idx.reserve(stack_depth.saturating_sub(self.prefix_idx.len()));
        }
    }
    /// Internal method returning the index to the key char beyond the path to the `self.focus_node`
    #[inline]
    pub(crate) fn node_key_start(&self) -> usize {
        self.prefix_idx.last().map(|i| *i).unwrap_or(self.root_key_start)
    }
    /// Internal method returning the key within the focus node
    #[inline]
    pub(crate) fn node_key(&self) -> &[u8] {
        let key_start = self.node_key_start();
        if self.prefix_buf.len() > 0 {
            &self.prefix_buf[key_start..]
        } else {
            unsafe{ &self.origin_path.as_slice_unchecked()[key_start..] }
        }
    }
    /// Internal method similar to `self.node_key().len()`, but returns the number of chars that can be
    /// legally ascended within the node, taking into account the root_key
    #[inline]
    fn excess_key_len(&self) -> usize {
        self.prefix_buf.len() - self.prefix_idx.last().map(|i| *i).unwrap_or(self.origin_path.len())
    }
    /// Internal method returning the key that leads to `self.focus_node` within the parent
    ///
    /// See corresponding function [read_zipper_core::ReadZipperCore::parent_key] for more context
    #[inline]
    pub(crate) fn parent_key(&self) -> &[u8] {
        if self.prefix_buf.len() > 0 {
            let key_start = if self.prefix_idx.len() > 1 {
                unsafe{ *self.prefix_idx.get_unchecked(self.prefix_idx.len()-2) }
            } else {
                self.root_key_start
            };
            &self.prefix_buf[key_start..self.node_key_start()]
        } else {
            &[]
        }
    }
}

// ***---***---***---***---***---***---***---***---***---***---***---***---***---***---***---***---***---***---
// MutNodeStack: A replacement for MutCursor, follows the same pattern but stores TaggedNodeRefMut internally
// ***---***---***---***---***---***---***---***---***---***---***---***---***---***---***---***---***---***---

use mut_node_stack::MutNodeStack;
mod mut_node_stack {
    use smallvec::{SmallVec, smallvec};
    use core::ptr::NonNull;
    use crate::alloc::Allocator;
    use super::{TaggedNodeRefMut, TrieNodeODRc};

    /// See [mutcursor::MutCursorRootedVec] for discussion about behavior
    pub struct MutNodeStack<'a, V: Clone + Send + Sync, A: Allocator> {
        root: Option<NonNull<TrieNodeODRc<V, A>>>,
        stack: SmallVec<[TaggedNodeRefMut<'a, V, A>; 1]>,
    }

    impl<'a, V: Clone + Send + Sync, A: Allocator + 'a> MutNodeStack<'a, V, A> {
        #[inline]
        pub fn new(root: &'a mut TrieNodeODRc<V, A>) -> Self {
            Self { root: Some(NonNull::from(root)), stack: smallvec![] }
        }
        #[inline]
        pub fn top(&self) -> Option<&TaggedNodeRefMut<'a, V, A>> {
            self.stack.last()
        }
        pub fn before_top_unchecked(&self) -> &TaggedNodeRefMut<'a, V, A> {
            let before_last = self.stack.len().saturating_sub(2);
            &self.stack[before_last]
        }
        #[inline]
        pub fn into_top(mut self) -> Option<TaggedNodeRefMut<'a, V, A>> {
            self.stack.pop()
        }
        #[inline]
        pub fn top_mut(&mut self) -> Option<&mut TaggedNodeRefMut<'a, V, A>> {
            self.stack.last_mut()
        }
        #[inline]
        pub fn root_mut(&mut self) -> Option<&mut TrieNodeODRc<V, A>> {
            if self.stack.is_empty() {
                self.root.map(|mut root| unsafe{ root.as_mut() })
            } else {
                None
            }
        }
        #[inline]
        pub unsafe fn root_unchecked(&self) -> &TrieNodeODRc<V, A> {
            self.root.map(|root| unsafe{ root.as_ref() }).unwrap()
        }
        #[inline]
        pub fn take_root(&mut self) -> Option<&'a mut TrieNodeODRc<V, A>> {
            self.to_root();
            self.root.take().map(|mut root| unsafe{ root.as_mut() })
        }
        #[inline]
        pub fn replace_root(&mut self, root: &'a mut TrieNodeODRc<V, A>) {
            debug_assert_eq!(self.stack.len(), 0); //panic!("Illegal operation, unable to replace borrowed root");
            self.root = Some(NonNull::from(root));
        }
        #[inline]
        pub fn to_root(&mut self) {
            self.stack.clear();
        }
        #[inline]
        pub fn to_bottom(&mut self) {
            self.stack.truncate(1);
        }
        #[inline]
        pub fn depth(&self) -> usize {
            self.stack.len()
        }
        #[inline]
        pub fn advance_from_root(&mut self) {
            self.to_root();
            let tagged = unsafe{ self.root.unwrap().as_mut() }.make_mut();
            self.stack.push(tagged)
        }
        #[inline]
        pub fn advance_if_empty(&mut self) {
            if self.stack.len() == 0 {
                let tagged = unsafe{ self.root.unwrap().as_mut() }.make_mut();
                self.stack.push(tagged)
            }
        }
        #[inline]
        pub fn advance<'r, F>(&mut self, step_f: F) -> bool
            where
            'a: 'r,
            F: FnOnce(&'r mut TaggedNodeRefMut<'a, V, A>) -> Option<TaggedNodeRefMut<'a, V, A>>,
        {
            debug_assert!(self.stack.len() > 0); //If this fails then "Cursor at root. Must call `advance_from_root` before `advance`"

            //SAFETY: The `MutNodeStack` type ensures that the mutably borrowed stack frames aren't
            // accessible.  See the `mutcursor` crate for a more thorough discussion on this pattern
            // and why it's safe.
            let old_top = unsafe{ core::mem::transmute( self.top_mut().unwrap_unchecked())};
            match step_f(old_top) {
                Some(new_ref) => {
                    self.stack.push(new_ref);
                    true
                },
                None => false
            }
        }
        #[inline]
        pub fn backtrack(&mut self) {
            self.stack.pop();
        }
        #[inline]
        pub fn try_backtrack_node(&mut self) {
            if self.stack.len() > 1 {
                self.backtrack()
            }
        }
    }
}


#[cfg(test)]
mod tests {
    use crate::ring::AlgebraicStatus;
    use crate::trie_map::*;
    use crate::utils::ByteMask;
    use crate::zipper::{*, zipper_priv::*};
    use crate::trie_node::*;
    use crate::alloc::GlobalAlloc;

    #[test]
    fn write_zipper_set_val_test1() {
        let mut map = PathMap::<usize>::new();
        let mut zipper = map.write_zipper_at_path(b"in");
        for i in 0usize..32 {
            zipper.descend_to_byte(0);
            zipper.descend_to(i.to_be_bytes());
            zipper.set_val(i);
            zipper.reset();
        }
        drop(zipper);

        // for (k, v) in map.iter() {
        //     println!("{:?} {v}", k);
        // }

        let mut zipper = map.read_zipper_at_path(b"in\0");
        for i in 0usize..32 {
            zipper.descend_to(i.to_be_bytes());
            assert_eq!(*zipper.get_val().unwrap(), i);
            zipper.reset();
        }
        drop(zipper);
    }

    /// Hits an edge case, where we want to ensure that the zipper's root gets mended
    /// (with `mend_root`) when a node is upgraded to a different node type
    #[test]
    fn write_zipper_set_val_test2() {
        let mut map = PathMap::<()>::new();

        //We want to ensure we get a PairNode at the map root
        map.set_val_at(b"OnePath", ());
        map.set_val_at(b"2Path", ());
        #[cfg(not(feature = "all_dense_nodes"))]
        assert!(map.root().unwrap().as_tagged().as_list().is_some());

        let mut wz = map.write_zipper_at_path(b"3Path");
        assert_eq!(wz.is_val(), false);

        //Now force the node to upgrade with set_val
        assert_eq!(wz.set_val(()), None);
        assert_eq!(wz.is_val(), true);
        assert_eq!(wz.get_val_mut(), Some(&mut ()));
    }

    /// Hits an edge case around fixing a WriteZipper's root (with `mend_root`)
    #[test]
    fn write_zipper_set_val_test3() {
        let mut map = PathMap::<()>::new();

        //We want to ensure we get a PairNode at the map root
        map.set_val_at(b"aaa111", ());
        map.set_val_at(b"bbb", ());
        map.set_val_at(b"aaa222", ());

        let mut wz = map.write_zipper_at_path(b"aaa");
        assert_eq!(wz.is_val(), false);

        //Now force the node to upgrade with set_val
        assert_eq!(wz.set_val(()), None);
        assert_eq!(wz.is_val(), true);
        assert_eq!(wz.get_val_mut(), Some(&mut ()));
    }

    #[test]
    fn write_zipper_root_value_test() {
        let mut map = PathMap::<usize>::new();
        let mut zipper = map.write_zipper();

        assert_eq!(zipper.is_val(), false);
        assert_eq!(zipper.val(), None);
        assert_eq!(zipper.get_val_mut(), None);

        assert_eq!(zipper.set_val(42), None);
        assert_eq!(zipper.is_val(), true);
        assert_eq!(zipper.val(), Some(&42));
        assert_eq!(zipper.get_val_mut().unwrap(), &42);

        *zipper.get_val_mut().unwrap() = 1337;
        assert_eq!(zipper.val(), Some(&1337));

        assert_eq!(zipper.remove_val(), Some(1337));
        assert_eq!(zipper.is_val(), false);
        assert_eq!(zipper.val(), None);
        assert_eq!(zipper.get_val_mut(), None);
    }

    #[test]
    fn write_zipper_get_val_or_set_test() {
        let mut map = PathMap::<u64>::new();
        map.write_zipper_at_path(b"Drenths").get_val_or_set_mut(42);
        assert_eq!(map.get_val_at(b"Drenths"), Some(&42));

        *map.write_zipper_at_path(b"Drenths").get_val_or_set_mut(42) = 24;
        assert_eq!(map.get_val_at(b"Drenths"), Some(&24));

        let mut zipper = map.write_zipper_at_path(b"Drenths");
        *zipper.get_val_or_set_mut(42) = 0;
        assert_eq!(zipper.val(), Some(&0));
        drop(zipper);

        map.write_zipper().get_val_or_set_mut(42);
        assert_eq!(map.get_val_at([]), Some(&42));

        *map.write_zipper().get_val_or_set_mut(42) = 24;
        assert_eq!(map.get_val_at([]), Some(&24));

        let mut zipper = map.write_zipper();
        *zipper.get_val_or_set_mut(42) = 0;
        assert_eq!(zipper.val(), Some(&0))
    }

    #[test]
    fn write_zipper_iter_copy_test() {
        const N: usize = 32;

        let mut map = PathMap::<usize>::new();
        let mut zipper = map.write_zipper_at_path(b"in\0");
        for i in 0..N {
            zipper.descend_to(i.to_be_bytes());
            zipper.set_val(i);
            zipper.reset();
        }
        drop(zipper);

        let zipper_head = map.zipper_head();
        {
            let mut sanity_counter = 0;
            let mut writer_z = unsafe{ zipper_head.write_zipper_at_exclusive_path_unchecked(b"out\0") };
            let mut reader_z = unsafe{ zipper_head.read_zipper_at_path_unchecked(b"in\0") };
            while let Some(val) = reader_z.to_next_get_val() {
                writer_z.descend_to(reader_z.path());
                writer_z.set_val(*val * 65536);
                writer_z.reset();
                sanity_counter += 1;
            }
            assert_eq!(sanity_counter, N);
        }
        drop(zipper_head);

        assert_eq!(map.val_count(), N*2);
        let mut in_path = b"in\0".to_vec();
        let mut out_path = b"out\0".to_vec();
        for i in 0..N {
            in_path.truncate(3);
            in_path.extend(i.to_be_bytes());
            assert_eq!(map.get_val_at(&in_path), Some(&i));
            out_path.truncate(4);
            out_path.extend(i.to_be_bytes());
            assert_eq!(map.get_val_at(&out_path), Some(&(i * 65536)));
        }
    }

    #[test]
    fn write_zipper_graft_test1() {
        let a_keys = ["arrow", "bow", "cannon", "roman", "romane", "romanus", "romulus", "rubens", "ruber", "rubicon", "rubicundus", "rom'i"];
        let mut a: PathMap<i32> = a_keys.iter().enumerate().map(|(i, k)| (k, i as i32)).collect();

        let b_keys = ["ad", "d", "ll", "of", "om", "ot", "ugh", "und"];
        let b: PathMap<i32> = b_keys.iter().enumerate().map(|(i, k)| (k, (i + 1000) as i32)).collect();

        let mut wz = a.write_zipper_at_path(b"ro");
        let rz = b.read_zipper();
        wz.graft(&rz);
        drop(wz);

        //Test that the original keys were left alone, above the graft point
        assert_eq!(a.get_val_at(b"arrow").unwrap(), &0);
        assert_eq!(a.get_val_at(b"bow").unwrap(), &1);
        assert_eq!(a.get_val_at(b"cannon").unwrap(), &2);

        //Test that the pruned keys are gone
        assert_eq!(a.get_val_at(b"roman"), None);
        assert_eq!(a.get_val_at(b"romulus"), None);
        assert_eq!(a.get_val_at(b"rom'i"), None);

        //More keys after but above the graft point weren't harmed
        assert_eq!(a.get_val_at(b"rubens").unwrap(), &7);
        assert_eq!(a.get_val_at(b"ruber").unwrap(), &8);
        assert_eq!(a.get_val_at(b"rubicundus").unwrap(), &10);

        //And test that the new keys were grafted into place
        assert_eq!(a.get_val_at(b"road").unwrap(), &1000);
        assert_eq!(a.get_val_at(b"rod").unwrap(), &1001);
        assert_eq!(a.get_val_at(b"roll").unwrap(), &1002);
        assert_eq!(a.get_val_at(b"roof").unwrap(), &1003);
        assert_eq!(a.get_val_at(b"room").unwrap(), &1004);
        assert_eq!(a.get_val_at(b"root").unwrap(), &1005);
        assert_eq!(a.get_val_at(b"rough").unwrap(), &1006);
        assert_eq!(a.get_val_at(b"round").unwrap(), &1007);
    }

    /// Tests to make sure graft doesn't create aliasing by accident 
    #[test]
    fn write_zipper_graft_test2() {
        let mut src = PathMap::<()>::new();
        let mut dst = PathMap::<()>::new();
        src.set_val_at(b"one:val", ());
        src.set_val_at(b"one:two:val", ());
        src.set_val_at(b"one:two:three:val", ());

        let mut wz = dst.write_zipper_at_path(b"one:");
        let mut rz = src.read_zipper();
        rz.descend_to(b"one:");
        wz.graft(&rz);
        drop(wz);

        assert_eq!(dst.get_val_at(b"one:two:val"), Some(&()));
        assert_eq!(src.get_val_at(b"one:two:junk"), None);

        let zh = dst.zipper_head();
        let mut wz = zh.write_zipper_at_exclusive_path(b"one:").unwrap();
        wz.descend_to(b"two:junk");
        wz.set_val(());
        drop(wz);
        drop(zh);

        assert_eq!(dst.get_val_at(b"one:two:junk"), Some(&()));
        assert_eq!(src.get_val_at(b"one:two:junk"), None);
    }

    #[test]
    fn write_zipper_join_test() {
        let a_keys = ["arrow", "bow", "cannon", "roman", "romane", "romanus", "romulus", "rubens", "ruber", "rubicon", "rubicundus", "rom'i"];
        let mut a: PathMap<u64> = a_keys.iter().enumerate().map(|(i, k)| (k, i as u64)).collect();
        assert_eq!(a.val_count(), 12);

        let b_keys = ["road", "rod", "roll", "roof", "room", "root", "rough", "round"];
        let b: PathMap<u64> = b_keys.iter().enumerate().map(|(i, k)| (k, (i + 1000) as u64)).collect();
        assert_eq!(b.val_count(), 8);

        let mut wz = a.write_zipper_at_path(b"ro");
        let mut rz = b.read_zipper();
        rz.descend_to(b"ro");
        wz.join(&rz);
        drop(wz);

        //Test that the original keys were left alone, above the graft point
        assert_eq!(a.val_count(), 20);
        assert_eq!(a.get_val_at(b"arrow").unwrap(), &0);
        assert_eq!(a.get_val_at(b"bow").unwrap(), &1);
        assert_eq!(a.get_val_at(b"cannon").unwrap(), &2);

        //Test that the blended downstream keys are still there
        assert_eq!(a.get_val_at(b"roman").unwrap(), &3);
        assert_eq!(a.get_val_at(b"romulus").unwrap(), &6);
        assert_eq!(a.get_val_at(b"rom'i").unwrap(), &11);

        //More keys after but above the graft point weren't harmed
        assert_eq!(a.get_val_at(b"rubens").unwrap(), &7);
        assert_eq!(a.get_val_at(b"ruber").unwrap(), &8);
        assert_eq!(a.get_val_at(b"rubicundus").unwrap(), &10);

        //And test that the new keys were grafted into place
        assert_eq!(a.get_val_at(b"road").unwrap(), &1000);
        assert_eq!(a.get_val_at(b"rod").unwrap(), &1001);
        assert_eq!(a.get_val_at(b"roll").unwrap(), &1002);
        assert_eq!(a.get_val_at(b"roof").unwrap(), &1003);
        assert_eq!(a.get_val_at(b"room").unwrap(), &1004);
        assert_eq!(a.get_val_at(b"root").unwrap(), &1005);
        assert_eq!(a.get_val_at(b"rough").unwrap(), &1006);
        assert_eq!(a.get_val_at(b"round").unwrap(), &1007);
    }

    #[test]
    fn write_zipper_join_into_test1() {
        let keys = ["a:arrow", "a:bow", "a:cannon", "a:roman", "a:romane", "a:romanus", "a:romulus", "a:rubens", "a:ruber", "a:rubicon", "a:rubicundus", "a:rom'i",
            "b:road", "b:rod", "b:roll", "b:roof", "b:room", "b:root", "b:rough", "b:round"];
        let mut map: PathMap<u64> = keys.iter().enumerate().map(|(i, k)| (k, i as u64)).collect();
        assert_eq!(map.val_count(), 20);

        assert_eq!(map.val_count(), 20);
        assert_eq!(map.get_val_at(b"a:arrow").unwrap(), &0);
        assert_eq!(map.get_val_at(b"a:bow").unwrap(), &1);
        assert_eq!(map.get_val_at(b"a:cannon").unwrap(), &2);
        assert_eq!(map.get_val_at(b"a:roman").unwrap(), &3);
        assert_eq!(map.get_val_at(b"a:romulus").unwrap(), &6);
        assert_eq!(map.get_val_at(b"a:rom'i").unwrap(), &11);
        assert_eq!(map.get_val_at(b"a:rubens").unwrap(), &7);
        assert_eq!(map.get_val_at(b"a:ruber").unwrap(), &8);
        assert_eq!(map.get_val_at(b"a:rubicundus").unwrap(), &10);
        assert_eq!(map.get_val_at(b"b:road").unwrap(), &12);
        assert_eq!(map.get_val_at(b"b:rod").unwrap(), &13);
        assert_eq!(map.get_val_at(b"b:roll").unwrap(), &14);
        assert_eq!(map.get_val_at(b"b:roof").unwrap(), &15);
        assert_eq!(map.get_val_at(b"b:room").unwrap(), &16);
        assert_eq!(map.get_val_at(b"b:root").unwrap(), &17);
        assert_eq!(map.get_val_at(b"b:rough").unwrap(), &18);
        assert_eq!(map.get_val_at(b"b:round").unwrap(), &19);

        let head = map.zipper_head();
        let mut a = head.write_zipper_at_exclusive_path(b"a:").unwrap();
        let mut b = head.write_zipper_at_exclusive_path(b"b:").unwrap();
        assert_eq!(a.val_count(), 12);
        assert_eq!(b.val_count(), 8);

        a.join_into(&mut b);
        assert_eq!(a.val_count(), 20);
        assert_eq!(b.val_count(), 0);

        drop(a);
        drop(b);
        drop(head);

        //Test the keys are where we expect them to be, and not where they should not be
        assert_eq!(map.val_count(), 20);
        assert_eq!(map.get_val_at(b"a:arrow").unwrap(), &0);
        assert_eq!(map.get_val_at(b"a:bow").unwrap(), &1);
        assert_eq!(map.get_val_at(b"a:cannon").unwrap(), &2);
        assert_eq!(map.get_val_at(b"a:roman").unwrap(), &3);
        assert_eq!(map.get_val_at(b"a:romulus").unwrap(), &6);
        assert_eq!(map.get_val_at(b"a:rom'i").unwrap(), &11);
        assert_eq!(map.get_val_at(b"a:rubens").unwrap(), &7);
        assert_eq!(map.get_val_at(b"a:ruber").unwrap(), &8);
        assert_eq!(map.get_val_at(b"a:rubicundus").unwrap(), &10);
        assert_eq!(map.get_val_at(b"a:road").unwrap(), &12);
        assert_eq!(map.get_val_at(b"a:rod").unwrap(), &13);
        assert_eq!(map.get_val_at(b"a:roll").unwrap(), &14);
        assert_eq!(map.get_val_at(b"a:roof").unwrap(), &15);
        assert_eq!(map.get_val_at(b"a:room").unwrap(), &16);
        assert_eq!(map.get_val_at(b"a:root").unwrap(), &17);
        assert_eq!(map.get_val_at(b"a:rough").unwrap(), &18);
        assert_eq!(map.get_val_at(b"a:round").unwrap(), &19);

        assert_eq!(map.get_val_at(b"b:road"), None);
        assert_eq!(map.get_val_at(b"b:round"), None);
    }

    #[test]
    fn write_zipper_meet_test1() {
        let a_keys = ["12345", "1aaaa", "1bbbb", "1cccc", "1dddd"];
        let b_keys = ["12345", "1zzzz"];
        let a: PathMap<()> = a_keys.iter().map(|k| (k, ())).collect();
        let mut b: PathMap<()> = b_keys.iter().map(|k| (k, ())).collect();

        let az = a.read_zipper();
        assert_eq!(az.val_count(), a_keys.len());

        //Test an Element result
        let mut bz = b.write_zipper();
        assert_eq!(bz.val_count(), b_keys.len());
        let result = bz.meet(&az);
        assert_eq!(result, AlgebraicStatus::Element);
        assert_eq!(bz.val_count(), 1);
        assert!(bz.descend_to("12345"));
        assert_eq!(bz.val(), Some(&()));

        //Test an Identity result
        let b_keys = ["12345"];
        let mut b: PathMap<()> = b_keys.iter().map(|k| (k, ())).collect();
        let mut bz = b.write_zipper();
        let result = bz.meet(&az);
        assert_eq!(result, AlgebraicStatus::Identity);
        assert_eq!(bz.val_count(), 1);
        assert!(bz.descend_to("12345"));
        assert_eq!(bz.val(), Some(&()));

        //Test a None result
        let a_keys = ["1aaaa", "1bbbb", "1cccc", "1dddd"];
        let a: PathMap<()> = a_keys.iter().map(|k| (k, ())).collect();
        let az = a.read_zipper();
        assert_eq!(az.val_count(), a_keys.len());
        bz.reset();
        let result = bz.meet(&az);
        assert_eq!(result, AlgebraicStatus::None);
        assert_eq!(bz.child_count(), 0);
    }

    /// This tests a ByteNode meeting a ListNode through a WriteZipper positioned above the root.  This is
    /// designed to shake out bugs in the abstract-meet function, such as the bug where the `ListNode` `self`
    /// was a perfect subset of the `DenseNode` `other`, but the `COUNTER_IDENT` flag was set in error.
    #[test]
    fn write_zipper_meet_test2() {
        let a_keys = [
            vec![193, 11],
            vec![194, 1, 0],
            vec![194, 2, 5],
            vec![194, 3, 2],
            vec![194, 5, 8],
            vec![194, 6, 4],
            vec![194, 7, 63],
            vec![194, 7, 160],
            vec![194, 7, 161],
            vec![194, 7, 162],
            vec![194, 7, 163],
            vec![194, 7, 164],
        ];
        let b_keys = [
            vec![194, 7, 163, 194, 4, 160],
            vec![194, 7, 163, 194, 7, 162],
            vec![194, 7, 163, 194, 7, 163],
            vec![194, 7, 163, 194, 8, 0],
        ];

        let a: PathMap<()> = a_keys.iter().map(|k| (k, ())).collect();
        let mut b: PathMap<()> = b_keys.iter().map(|k| (k, ())).collect();

        let rz = a.read_zipper();

        let mut wz = b.write_zipper();
        wz.descend_to([194, 7, 163]);

        //Create enough peer branches that we can be reasonably sure we're a byte node now
        // and then clean them up
        wz.descend_to([0, 0, 0, 0]);
        wz.set_val(());
        wz.ascend(4);
        wz.descend_to([1, 0, 0, 1]);
        wz.set_val(());
        wz.ascend(4);
        wz.descend_to([2, 0, 0, 2]);
        wz.set_val(());
        wz.ascend(4);
        wz.descend_to([0, 0, 0, 0]);
        wz.remove_val();
        wz.ascend(4);
        wz.descend_to([1, 0, 0, 1]);
        wz.remove_val();
        wz.ascend(4);
        wz.descend_to([2, 0, 0, 2]);
        wz.remove_val();
        wz.ascend(4);

        wz.meet(&rz);

        assert_eq!(wz.val_count(), 2);
        assert!(wz.descend_to([194, 7, 162]));
        assert!(wz.val().is_some());
        assert!(wz.ascend(3));
        assert!(wz.descend_to([194, 7, 163]));
        assert!(wz.val().is_some());
    }

    #[test]
    fn write_zipper_movement_test() {
        let keys = ["romane", "romanus", "romulus", "rubens", "ruber", "rubicon", "rubicundus", "rom'i"];
        let mut map: PathMap<u64> = keys.iter().enumerate().map(|(i, k)| (k, i as u64)).collect();

        let mut wz = map.write_zipper_at_path(b"ro");
        assert_eq!(wz.child_count(), 1);
        assert!(wz.descend_to(b"manus"));
        assert_eq!(wz.path(), b"manus");
        assert_eq!(wz.child_count(), 0);
        wz.reset();
        assert_eq!(wz.path(), b"");
        assert_eq!(wz.child_count(), 1);
        assert!(wz.descend_to(b"mulus"));
        assert_eq!(wz.path(), b"mulus");
        assert_eq!(wz.child_count(), 0);
        assert!(wz.ascend_until());
        assert_eq!(wz.path(), b"m");
        assert_eq!(wz.child_count(), 3);

        //Make sure we can't ascend above the zipper's root with ascend_until
        assert!(wz.ascend_until());
        assert_eq!(wz.path(), b"");
        assert!(!wz.ascend_until());

        //Test step-wise `ascend`
        wz.descend_to(b"manus");
        assert_eq!(wz.path(), b"manus");
        assert_eq!(wz.ascend(1), true);
        assert_eq!(wz.path(), b"manu");
        assert_eq!(wz.ascend(5), false);
        assert_eq!(wz.path(), b"");
        assert_eq!(wz.at_root(), true);
        wz.descend_to(b"mane");
        assert_eq!(wz.path(), b"mane");
        assert_eq!(wz.ascend(3), true);
        assert_eq!(wz.path(), b"m");
        assert_eq!(wz.child_count(), 3);
    }

    #[test]
    fn write_zipper_compound_join_test() {
        let mut map = PathMap::<u64>::new();

        let b_keys = ["alligator", "giraffe", "gazelle", "gadfly"];
        let b: PathMap<u64> = b_keys.iter().enumerate().map(|(i, k)| (k, i as u64)).collect();

        let mut wz = map.write_zipper();
        let mut rz = b.read_zipper();
        rz.descend_to(b"alli");
        wz.graft(&rz);
        rz.reset();
        assert_eq!(wz.join(&rz), AlgebraicStatus::Element);
        drop(wz);

        assert_eq!(map.val_count(), 5);
        let values: Vec<String> = map.iter().map(|(path, _)| String::from_utf8_lossy(&path[..]).to_string()).collect();
        assert_eq!(values, vec!["alligator", "gadfly", "gator", "gazelle", "giraffe"]);
    }

    #[test]
    fn write_zipper_remove_branches_test() {
        let keys = ["arrow", "bow", "cannon", "roman", "romane", "romanus", "romulus", "rubens", "ruber", "rubicon", "rubicundus", "rom'i",
            "abcdefghijklmnopqrstuvwxyz"];
        let mut map: PathMap<i32> = keys.iter().enumerate().map(|(i, k)| (k, i as i32)).collect();

        let mut wz = map.write_zipper_at_path(b"roman");
        wz.remove_branches();
        drop(wz);

        //Test that the original keys were left alone, above the graft point
        assert_eq!(map.get_val_at(b"arrow").unwrap(), &0);
        assert_eq!(map.get_val_at(b"bow").unwrap(), &1);
        assert_eq!(map.get_val_at(b"cannon").unwrap(), &2);
        assert_eq!(map.get_val_at(b"rom'i").unwrap(), &11);

        //Test that the value is ok
        assert_eq!(map.get_val_at(b"roman").unwrap(), &3);

        //Test that the pruned keys are gone
        assert_eq!(map.get_val_at(b"romane"), None);
        assert_eq!(map.get_val_at(b"romanus"), None);

        let mut wz = map.write_zipper();
        wz.descend_to(b"ro");
        assert!(wz.path_exists());
        wz.remove_branches();
        assert!(!wz.path_exists());
        drop(wz);

        let mut wz = map.write_zipper();
        wz.descend_to(b"abcdefghijklmnopq");
        assert!(wz.path_exists());
        assert_eq!(wz.path(), b"abcdefghijklmnopq");
        wz.remove_branches();
        assert!(!wz.path_exists());
        assert_eq!(wz.path(), b"abcdefghijklmnopq");
        drop(wz);

        assert!(!map.contains_path(b"abcdefghijklmnopq"));
        assert!(!map.contains_path(b"abc"));
    }

    #[test]
    fn write_zipper_drop_head_test1() {
        let keys = [
            "123:abc:Bob",
            "123:def:Jim",
            "123:ghi:Pam",
            "123:jkl:Sue",
            "123:dog:Bob:Fido",
            "123:cat:Jim:Felix",
            "123:dog:Pam:Bandit",
            "123:owl:Sue:Cornelius"];
        let mut map: PathMap<u64> = keys.iter().enumerate().map(|(i, k)| (k, i as u64)).collect();
        let mut wz = map.write_zipper_at_path(b"123:");

        wz.drop_head(4);
        drop(wz);

        let ref_keys: Vec<&[u8]> = vec![
            b"123:Bob",
            b"123:Bob:Fido",
            b"123:Jim",
            b"123:Jim:Felix",
            b"123:Pam",
            b"123:Pam:Bandit",
            b"123:Sue",
            b"123:Sue:Cornelius"];
        assert_eq!(map.iter().map(|(k, _v)| k).collect::<Vec<Vec<u8>>>(), ref_keys);
    }

    #[test]
    fn write_zipper_drop_head_long_key_test1() {

        //A single long key
        let key = b"12345678901234567890123456789012345678901234567890";
        let mut map = PathMap::<u64>::new();
        map.set_val_at(key, 42);
        for i in 0..key.len() {
            assert_eq!(map.get_val_at(&key[i..]), Some(&42));
            let mut wz = map.write_zipper();
            wz.drop_head(1);
        }

        //A slightly more complicated tree
        let keys: Vec<&[u8]> = vec![
            b"12345678901234567890123456789012345678901234567890",
            b"12345ABCDEFGHIJKLMNOPQRSTUVWXYZabcdefghijklmnopqrs",
            b"1234567890FGHIJKLMNOPQRSTUVWXYZabcdefghijklmnopqrs",
            b"123456789012345KLMNOPQRSTUVWXYZabcdefghijklmnopqrs",
            b"12345678901234567890PQRSTUVWXYZabcdefghijklmnopqrs",
            b"1234567890123456789012345UVWXYZabcdefghijklmnopqrs",
            b"123456789012345678901234567890Zabcdefghijklmnopqrs",
            b"12345678901234567890123456789012345efghijklmnopqrs",
            b"1234567890123456789012345678901234567890jklmnopqrs",
            b"123456789012345678901234567890123456789012345opqrs", ];
        let mut map: PathMap<u64> = keys.iter().enumerate().map(|(i, k)| (k, i as u64)).collect();
        for i in 0..keys[0].len() {
            assert_eq!(map.get_val_at(&keys[0][i..]), Some(&0));
            if i < 45 {
                assert_eq!(map.get_val_at(&keys[9][i..]), Some(&9));
            }
            if i > 10 {
                assert_eq!(map.val_count(), 11-(i/5));
            }
            let mut wz = map.write_zipper();
            wz.drop_head(1);
        }
    }

    #[test]
    fn write_zipper_drop_head_test2() {
        let keys: Vec<Vec<u8>> = vec![
            vec![1, 2, 4, 65, 2, 42, 237, 3, 1, 173, 165, 3, 16, 200, 213, 4, 0, 166, 47, 81, 4, 0, 167, 216, 181, 4, 6, 125, 178, 225, 4, 6, 142, 119, 117, 4, 64, 232, 214, 129, 4, 65, 128, 13, 13, 4, 65, 144],
            vec![1, 2, 4, 69, 2, 13, 183],
        ];
        let mut map: PathMap<u64> = keys.iter().enumerate().map(|(i, k)| (k, i as u64)).collect();
        let mut wz = map.write_zipper_at_path(&[1]);
        wz.drop_head(3);
        drop(wz);

        assert_eq!(map.get_val_at(&vec![1, 2, 42, 237, 3, 1, 173, 165, 3, 16, 200, 213, 4, 0, 166, 47, 81, 4, 0, 167, 216, 181, 4, 6, 125, 178, 225, 4, 6, 142, 119, 117, 4, 64, 232, 214, 129, 4, 65, 128, 13, 13, 4, 65, 144]), Some(&0));
        assert_eq!(map.get_val_at(&vec![1, 2, 13, 183]), Some(&1));
        assert_eq!(map.val_count(), 2);

        let mut map: PathMap<u64> = keys.iter().enumerate().map(|(i, k)| (k, i as u64)).collect();
        let mut wz = map.write_zipper_at_path(&[1]);
        wz.drop_head(27);
        drop(wz);

        assert_eq!(map.get_val_at(&vec![1, 178, 225, 4, 6, 142, 119, 117, 4, 64, 232, 214, 129, 4, 65, 128, 13, 13, 4, 65, 144]), Some(&0));
        assert_eq!(map.val_count(), 1);
    }

    #[test]
    fn write_zipper_drop_head_test3() {
        let keys = [[0, 0], [0, 1], [1, 0], [1, 1]];
        let mut map: PathMap<()> = keys.iter().map(|k| (k, ())).collect();
        let mut wz = map.write_zipper();

        wz.drop_head(1);
        assert_eq!(wz.val_count(), 2);

        let keys = [
            [194, 11, 87, 194, 3, 165],
            [194, 11, 87, 194, 8, 218],
            [194, 11, 87, 194, 10, 156],
            [194, 11, 87, 194, 13, 138],
            [194, 11, 87, 194, 21, 128],
            [194, 11, 87, 194, 21, 132],
            [194, 17, 239, 194, 3, 165],
            [194, 17, 239, 194, 8, 218],
            [194, 17, 239, 194, 10, 156],
            [194, 17, 239, 194, 13, 138],
            [194, 17, 239, 194, 21, 128],
            [194, 17, 239, 194, 21, 132],
        ];

        let mut b: PathMap<()> = keys.iter().map(|k| (k, ())).collect();
        let mut wz = b.write_zipper();

        wz.drop_head(3);
        assert_eq!(wz.val_count(), 6);
    }

    #[test]
    fn write_zipper_drop_head_test4() {
        let paths = [
            vec![0, 1, 0, 1, 2, 1, 6, 1, 8, 1, 12, 1, 16],
            vec![0, 1, 1, 1, 0, 2, 16, 224, 3, 0, 240, 0],
            vec![0, 1, 1, 1, 0, 3, 2, 255, 208, 4, 0, 255],
            vec![0, 1, 1, 1, 1, 1, 1, 1, 1, 1, 1, 1, 1, 1, 1],
            vec![0, 1, 1, 1, 2, 1, 4, 1, 12, 1, 40, 1, 116],
            vec![0, 1, 2, 1, 0, 1, 0, 2, 0, 128, 1, 0, 2, 1],
            vec![0, 1, 2, 1, 10, 1, 11, 1, 100, 2, 3, 233, 2],
            vec![0, 1, 3, 1, 21, 1, 22, 1, 23, 1, 24, 1, 25],
        ];
        let mut map: PathMap<()> = paths.iter().map(|k| (k, ())).collect();

        let mut wz = map.write_zipper();
        wz.descend_to([0, 1]);
        wz.drop_head(1);
        assert_eq!(wz.val_count(), 8);
    }

    #[test]
    fn write_zipper_drop_head_test5() {
        let paths = [
            vec![193, 191, 193, 193, 191],
            vec![193, 191, 193, 194, 12, 28],
            vec![193, 191, 193, 194, 18, 9],
            vec![193, 191, 194, 193, 191],
            vec![193, 191, 194, 194, 12, 28],
            vec![193, 191, 194, 194, 15, 47],
            vec![193, 191, 194, 194, 18, 9],
        ];
        let mut map: PathMap<()> = paths.iter().map(|k| (k, ())).collect();

        let mut wz = map.write_zipper();
        wz.descend_to([193, 191]);
        wz.drop_head(1);
        assert_eq!(wz.val_count(), 4);
    }

    #[test]
    fn write_zipper_insert_prefix_test() {
        let keys = [
            "123:Bob:Fido",
            "123:Jim:Felix",
            "123:Pam:Bandit",
            "123:Sue:Cornelius"];
        let mut map: PathMap<u64> = keys.iter().enumerate().map(|(i, k)| (k, i as u64)).collect();
        let mut wz = map.write_zipper_at_path(b"123:");

        wz.insert_prefix(b"pet:");
        drop(wz);

        // let paths: Vec<String> = map.iter().map(|(k, _)| String::from_utf8_lossy(&k[..]).to_string()).collect();
        let ref_keys: Vec<&[u8]> = vec![
            b"123:pet:Bob:Fido",
            b"123:pet:Jim:Felix",
            b"123:pet:Pam:Bandit",
            b"123:pet:Sue:Cornelius"];
        assert_eq!(map.iter().map(|(k, _v)| k).collect::<Vec<Vec<u8>>>(), ref_keys);

        // Test that drop_head undoes insert_prefix
        let mut wz = map.write_zipper();
        wz.insert_prefix(b"people:");
        //let paths: Vec<String> = map.iter().map(|(k, _)| String::from_utf8_lossy(&k[..]).to_string()).collect();
        wz.drop_head(b"people:".len());
        drop(wz);

        assert_eq!(map.iter().map(|(k, _v)| k).collect::<Vec<Vec<u8>>>(), ref_keys);
    }

    #[test]
    fn write_zipper_remove_prefix_test() {
        let keys = [
            "123:Bob.Fido",
            "123:Jim.Felix",
            "123:Pam.Bandit",
            "123:Sue.Cornelius"];

        //Test where we don't bottom-out the zipper
        let mut map: PathMap<u64> = keys.iter().enumerate().map(|(i, k)| (k, i as u64)).collect();
        let mut wz = map.write_zipper_at_path(b"123");

        wz.descend_to(b":Pam");
        assert_eq!(wz.remove_prefix(4), true);
        drop(wz);

        assert_eq!(map.val_count(), 1);
        assert_eq!(map.get_val_at(b"123.Bandit"), Some(&2));

        //Test where we *do* exactly bottom-out the zipper
        let mut map: PathMap<u64> = keys.iter().enumerate().map(|(i, k)| (k, i as u64)).collect();
        let mut wz = map.write_zipper_at_path(b"123:");

        wz.descend_to(b"Pam.");
        assert_eq!(wz.remove_prefix(4), true);
        drop(wz);

        assert_eq!(map.val_count(), 1);
        assert_eq!(map.get_val_at(b"123:Bandit"), Some(&2));

        //Now test where we crash into the bottom of the zipper
        let mut map: PathMap<u64> = keys.iter().enumerate().map(|(i, k)| (k, i as u64)).collect();
        let mut wz = map.write_zipper_at_path(b"123:");

        wz.descend_to(b"Pam.");
        assert_eq!(wz.remove_prefix(9), false);
        drop(wz);

        assert_eq!(map.val_count(), 1);
        assert_eq!(map.get_val_at(b"123:Bandit"), Some(&2));
    }

    #[test]
    fn write_zipper_map_test() {
        let keys = ["arrow", "bow", "cannon", "roman", "romane", "romanus", "romulus", "rubens", "ruber", "rubicon", "rubicundus", "rom'i"];
        let mut map: PathMap<u64> = keys.iter().enumerate().map(|(i, k)| (k, i as u64)).collect();

        let mut wr = map.write_zipper();
        wr.descend_to(b"rom");
        let sub_map = wr.take_map().unwrap();
        drop(wr);

        let sub_map_keys: Vec<String> = sub_map.iter().map(|(k, _v)| String::from_utf8_lossy(&k).to_string()).collect();
        assert_eq!(sub_map_keys, ["'i", "an", "ane", "anus", "ulus"]);
        let map_keys: Vec<String> = map.iter().map(|(k, _v)| String::from_utf8_lossy(&k).to_string()).collect();
        assert_eq!(map_keys, ["arrow", "bow", "cannon", "rubens", "ruber", "rubicon", "rubicundus"]);

        let mut wr = map.write_zipper();
        wr.descend_to(b"c");
        wr.join_map(sub_map);
        drop(wr);

        let map_keys: Vec<String> = map.iter().map(|(k, _v)| String::from_utf8_lossy(&k).to_string()).collect();
        assert_eq!(map_keys, ["arrow", "bow", "c'i", "can", "cane", "cannon", "canus", "culus", "rubens", "ruber", "rubicon", "rubicundus"]);
    }

    #[test]
    fn write_zipper_mask_children_and_values() {
        let keys = ["arrow", "bow", "cannon", "roman", "romane", "romanus", "romulus", "rubens", "ruber", "rubicon", "rubicundus", "rom'i",
            "abcdefghijklmnopqrstuvwxyz"];
        let mut map: PathMap<i32> = keys.iter().enumerate().map(|(i, k)| (k, i as i32)).collect();

        let mut wr = map.write_zipper();

        let mut m = [0, 0, 0, 0];
        for b in "abc".bytes() { m[((b & 0b11000000) >> 6) as usize] |= 1u64 << (b & 0b00111111); }
        wr.remove_unmasked_branches(m.into());
        drop(wr);

        let result = map.iter().map(|(k, _v)| String::from_utf8_lossy(&k).to_string()).collect::<Vec<_>>();

        assert_eq!(result, ["abcdefghijklmnopqrstuvwxyz", "arrow", "bow", "cannon"]);
    }

    #[test]
    fn write_zipper_mask_children_and_values_at_path() {
        let keys = [
            "123:abc:Bob",
            "123:def:Jim",
            "123:ghi:Pam",
            "123:jkl:Sue",
            "123:dog:Bob:Fido",
            "123:cat:Jim:Felix",
            "123:dog:Pam:Bandit",
            "123:owl:Sue:Cornelius"];
        let mut map: PathMap<u64> = keys.iter().enumerate().map(|(i, k)| (k, i as u64)).collect();

        let mut wr = map.write_zipper();
        wr.descend_to("123:".as_bytes());
        // println!("{:?}", wr.child_mask());

        let mut m = [0, 0, 0, 0];
        for b in "dco".bytes() { m[((b & 0b11000000) >> 6) as usize] |= 1u64 << (b & 0b00111111); }
        wr.remove_unmasked_branches(m.into());
        m = [0, 0, 0, 0];
        wr.descend_to("d".as_bytes());
        for b in "o".bytes() { m[((b & 0b11000000) >> 6) as usize] |= 1u64 << (b & 0b00111111); }
        wr.remove_unmasked_branches(m.into());
        drop(wr);

        let result = map.iter().map(|(k, _v)| String::from_utf8_lossy(&k).to_string()).collect::<Vec<_>>();
        assert_eq!(result, [
            "123:cat:Jim:Felix",
            "123:dog:Bob:Fido",
            "123:dog:Pam:Bandit",
            "123:owl:Sue:Cornelius"]);

        let keys = [
            "a1",
            "a2",
            "a1a",
            "a1b",
            "a1a1",
            "a1a2",
            "a1a1a",
            "a1a1b"];
        let mut map: PathMap<u64> = keys.iter().enumerate().map(|(i, k)| (k, i as u64)).collect();
        let mut wr = map.write_zipper_at_path(b"a1");
        // println!("{:?}", wr.child_mask());

        m = [0, 0, 0, 0];
        for b in "b".bytes() { m[((b & 0b11000000) >> 6) as usize] |= 1u64 << (b & 0b00111111); }
        wr.remove_unmasked_branches(m.into());
        drop(wr);

        let result = map.iter().map(|(k, _v)| String::from_utf8_lossy(&k).to_string()).collect::<Vec<_>>();
        assert_eq!(result, [
            "a1",
            "a1b",
            "a2"]);
    }

    #[test]
    fn write_zipper_remove_unmask_branches() {
        let keys = ["Wilson", "Taft", "Roosevelt", "McKinley", "Cleveland", "Harrison", "Arthur", "Garfield"];
        let mut map: PathMap<u64> = keys.iter().enumerate().map(|(i, k)| (k, i as u64)).collect();

        let mut wr = map.write_zipper();
        wr.remove_unmasked_branches([0xFF, !(1<<(b'M'-64)), 0xFF, 0xFF].into());
        //McKinley didn't make it
        wr.descend_to("McKinley");
        assert_eq!(wr.val(), None);

        wr.reset();
        wr.descend_to("Roos");
        assert_eq!(wr.path_exists(), true);
        wr.remove_unmasked_branches([0xFF, !(1<<(b'i'-64)), 0xFF, 0xFF].into());
        //Missed Roosevelt
        wr.descend_to("evelt");
        assert_eq!(wr.val(), Some(&2));

        wr.reset();
        wr.descend_to("Garf");
        assert_eq!(wr.path_exists(), true);
        wr.remove_unmasked_branches([0xFF, !(1<<(b'i'-64)), 0xFF, 0xFF].into());
        wr.descend_to("ield");
        //Garfield was removed
        assert_eq!(wr.val(), None);
    }
    #[test]
    fn write_zipper_test_zipper_conversion() {
        let keys = [
            "123:dog:Bob:Fido",
            "123:cat:Jim:Felix",
            "123:dog:Pam:Bandit",
            "123:owl:Sue:Cornelius"];
        let mut map: PathMap<u64> = keys.iter().enumerate().map(|(i, k)| (k, i as u64)).collect();

        // Simplistic test where the WZ is untracker, created with a statically safe method
        let mut wz = map.write_zipper_at_path(b"12");
        assert_eq!(wz.path(), b"");
        wz.descend_to(b"3:");
        assert_eq!(wz.path(), b"3:");

        let mut rz = wz.into_read_zipper();
        assert_eq!(rz.path(), b"3:");
        rz.reset();
        assert_eq!(rz.descend_to(b"3:dog:"), true);
        assert_eq!(rz.child_count(), 2);
        drop(rz);

        // ZipperHead test, to make sure the tracker is doing the right thing when converted
        let zh = map.zipper_head();
        let mut wz = zh.write_zipper_at_exclusive_path(b"12").unwrap();
        assert_eq!(wz.path(), b"");
        wz.descend_to(b"3:");
        assert_eq!(wz.path(), b"3:");

        let mut rz = wz.into_read_zipper();
        assert_eq!(rz.path(), b"3:");
        rz.reset();
        assert_eq!(rz.descend_to(b"3:dog:"), true);
        assert_eq!(rz.child_count(), 2);

        assert!(zh.write_zipper_at_exclusive_path(b"1").is_err());
        assert!(zh.write_zipper_at_exclusive_path(b"12").is_err());
        assert!(zh.write_zipper_at_exclusive_path(b"123").is_err());

        let mut rz2 = zh.read_zipper_at_borrowed_path(b"1").unwrap();
        assert_eq!(rz2.path(), b"");
        assert_eq!(rz2.descend_to(b"23:dog:"), true);
        assert_eq!(rz.child_count(), 2);

        let rz3 = zh.read_zipper_at_borrowed_path(b"123:").unwrap();
        assert_eq!(rz3.child_count(), 3);
    }

    #[test]
    fn write_zipper_join_results_test1() {
        let mut map = PathMap::<bool>::new();
        let head = map.zipper_head();

        // Empty \/-> Empty should be `None`
        let mut wz = head.write_zipper_at_exclusive_path(b"dst:").unwrap();
        let rz = head.read_zipper_at_path(b"src:").unwrap();
        assert_eq!(wz.join(&rz), AlgebraicStatus::None);
        drop(wz);
        drop(rz);

        // Something \/-> Empty should be `Element`
        let mut wz = head.write_zipper_at_exclusive_path(b"src:").unwrap();
        wz.descend_to_byte(b'A');
        wz.set_val(true);
        drop(wz);
        let mut wz = head.write_zipper_at_exclusive_path(b"dst:").unwrap();
        let rz = head.read_zipper_at_path(b"src:").unwrap();
        assert_eq!(wz.join(&rz), AlgebraicStatus::Element);
        assert_eq!(wz.join(&rz), AlgebraicStatus::Identity); //Subsequent call should be `Identity`
        drop(wz);
        drop(rz);

        // [A] \/-> [A] should be `Identity`
        let mut wz = head.write_zipper_at_exclusive_path(b"dst:").unwrap();
        let rz = head.read_zipper_at_path(b"src:").unwrap();
        assert_eq!(wz.join(&rz), AlgebraicStatus::Identity);
        drop(wz);
        drop(rz);

        // [A, B] \/-> [A] should be `Element`
        let mut wz = head.write_zipper_at_exclusive_path(b"src:").unwrap();
        wz.descend_to_byte(b'B');
        wz.set_val(true);
        drop(wz);
        let mut wz = head.write_zipper_at_exclusive_path(b"dst:").unwrap();
        let rz = head.read_zipper_at_path(b"src:").unwrap();
        assert_eq!(wz.join(&rz), AlgebraicStatus::Element);
        assert_eq!(wz.join(&rz), AlgebraicStatus::Identity); //Subsequent call should be `Identity`
        drop(wz);
        drop(rz);

        // [B] \/-> [A, B] should be `Identity`
        let mut wz = head.write_zipper_at_exclusive_path(b"src:").unwrap();
        wz.descend_to_byte(b'A');
        wz.remove_val();
        drop(wz);
        let mut wz = head.write_zipper_at_exclusive_path(b"dst:").unwrap();
        let rz = head.read_zipper_at_path(b"src:").unwrap();
        assert_eq!(wz.join(&rz), AlgebraicStatus::Identity);
        drop(wz);
        drop(rz);

        // [C, D] \/-> [A, B] should be `Element`
        let mut wz = head.write_zipper_at_exclusive_path(b"src:").unwrap();
        wz.remove_branches();
        wz.descend_to_byte(b'C');
        wz.set_val(true);
        wz.ascend_byte();
        wz.descend_to_byte(b'D');
        wz.set_val(true);
        drop(wz);
        let mut wz = head.write_zipper_at_exclusive_path(b"dst:").unwrap();
        let rz = head.read_zipper_at_path(b"src:").unwrap();
        assert_eq!(wz.join(&rz), AlgebraicStatus::Element);
        assert_eq!(wz.join(&rz), AlgebraicStatus::Identity); //Subsequent call should be `Identity`
        drop(wz);
        drop(rz);

        // [Carousel] \/-> [A, B, C, D] should be `Element`
        let mut wz = head.write_zipper_at_exclusive_path(b"src:").unwrap();
        wz.remove_branches();
        wz.descend_to(b"Carousel");
        wz.set_val(true);
        drop(wz);
        let mut wz = head.write_zipper_at_exclusive_path(b"dst:").unwrap();
        let rz = head.read_zipper_at_path(b"src:").unwrap();
        assert_eq!(wz.join(&rz), AlgebraicStatus::Element);
        assert_eq!(wz.join(&rz), AlgebraicStatus::Identity); //Subsequent call should be `Identity`
        drop(wz);
        drop(rz);

        // Empty \/-> Something should be `Identity`
        let mut wz = head.write_zipper_at_exclusive_path(b"src:").unwrap();
        wz.remove_branches();
        drop(wz);
        let mut wz = head.write_zipper_at_exclusive_path(b"dst:").unwrap();
        let rz = head.read_zipper_at_path(b"src:").unwrap();
        assert_eq!(wz.join(&rz), AlgebraicStatus::Identity);
        drop(wz);
        drop(rz);
    }

    /// Tests correctness of the `origin_path` for a WriteZipper off a map
    #[test]
    fn origin_path_test1() {
        let mut map = PathMap::<()>::new();
        let mut wz = map.write_zipper_at_path(b"This path can take you anywhere.  Just close your eyes...");

        assert_eq!(wz.path(), b"");
        assert_eq!(wz.origin_path(), b"This path can take you anywhere.  Just close your eyes...");
        wz.set_val(());

        wz.descend_to(b" and open your heart.");
        assert_eq!(wz.path(), b" and open your heart.");
        assert_eq!(wz.origin_path(), b"This path can take you anywhere.  Just close your eyes... and open your heart.");

        wz.set_val(());
        assert_eq!(wz.origin_path(), b"This path can take you anywhere.  Just close your eyes... and open your heart.");
    }

    /// Tests the origin_path for zippers created from a ZipperHead
    #[test]
    fn origin_path_test2() {
        let mut map = PathMap::<()>::new();
        map.set_val_at(b"You can do anything with Zombocom.  The only limit is yourself.", ());
        let zh = map.zipper_head();

        // Make sure ReadZippers off a ZipperHead have the right origin_path
        let mut rz = zh.read_zipper_at_borrowed_path(b"You can do anything with Zombocom.").unwrap();
        assert_eq!(rz.path(), b"");
        assert_eq!(rz.origin_path(), b"You can do anything with Zombocom.");
        rz.descend_to(b"  The only limit is yourself.");
        assert_eq!(rz.path(), b"  The only limit is yourself.");
        assert_eq!(rz.origin_path(), b"You can do anything with Zombocom.  The only limit is yourself.");

        // Make sure WriteZippers off a ZipperHead have the right origin_path
        let mut wz = zh.write_zipper_at_exclusive_path(b"This path can take you anywhere.  Just close your eyes...").unwrap();
        assert_eq!(wz.path(), b"");
        assert_eq!(wz.origin_path(), b"This path can take you anywhere.  Just close your eyes...");
        wz.set_val(());
        wz.descend_to(b" and open your heart.");
        assert_eq!(wz.path(), b" and open your heart.");
        assert_eq!(wz.origin_path(), b"This path can take you anywhere.  Just close your eyes... and open your heart.");
        wz.set_val(());
        assert_eq!(wz.is_val(), true);
        assert_eq!(wz.origin_path(), b"This path can take you anywhere.  Just close your eyes... and open your heart.");

        // Test forking a zipper from a WriteZipper and make sure it inherits the origin_path
        wz.ascend(6);
        assert_eq!(wz.is_val(), false);
        let mut rz = wz.fork_read_zipper();
        assert_eq!(rz.path(), b"");
        assert_eq!(rz.origin_path(), b"This path can take you anywhere.  Just close your eyes... and open your ");
        assert_eq!(rz.is_val(), false);
        rz.descend_to(b"heart.");
        assert_eq!(wz.origin_path(), b"This path can take you anywhere.  Just close your eyes... and open your ");
        assert_eq!(rz.origin_path(), b"This path can take you anywhere.  Just close your eyes... and open your heart.");
        assert_eq!(rz.is_val(), true);
        drop(rz);
        wz.descend_to(b"heart.");
        assert_eq!(wz.is_val(), true);

        // Test converting a WriteZipper into a ReadZipper
        let mut rz = wz.into_read_zipper();
        assert_eq!(rz.is_val(), true);
        assert_eq!(rz.path(), b" and open your heart.");
        assert_eq!(rz.origin_path(), b"This path can take you anywhere.  Just close your eyes... and open your heart.");
        rz.ascend(6);
        assert_eq!(rz.path(), b" and open your ");
        assert_eq!(rz.origin_path(), b"This path can take you anywhere.  Just close your eyes... and open your ");
        assert_eq!(rz.is_val(), false);
        rz.reset();
        assert_eq!(rz.path(), b"");
        assert_eq!(rz.origin_path(), b"This path can take you anywhere.  Just close your eyes...");
        assert_eq!(rz.is_val(), true);
    }

    #[test]
    fn write_zipper_prune_path_test1() {
        let mut map = PathMap::<()>::new();
        map.set_val_at([196, 34, 48, 48, 34, 2, 193, 44, 3, 195, 118, 97, 108, 192, 192, 2, 193, 44, 3, 202, 115, 119, 97, 112, 101, 100, 45, 118, 97, 108, 3, 195, 118, 97, 108, 128, 129, 3, 195, 118, 97, 108, 129, 128], ());
        map.set_val_at([196, 34, 48, 49, 34, 2, 193, 44, 3, 195, 118, 97, 108, 192, 192, 2, 193, 44, 3, 196, 112, 97, 105, 114, 128, 129], ());
        let mut wz = map.write_zipper();

        //Sanity checking
        wz.descend_to([196, 34, 48, 48, 34, 2, 193, 44, 3, 195, 118, 97, 108, 192, 192, 2, 193, 44, 3, 202, 115, 119, 97, 112, 101, 100, 45, 118, 97, 108, 3, 195, 118, 97, 108, 128, 129, 3, 195, 118, 97, 108, 129, 128]);
        assert_eq!(wz.is_val(), true);
        assert_eq!(wz.path_exists(), true);

        //Now delete one of the paths
        wz.remove_val(); //This remove should already perform a prune
        assert_eq!(wz.is_val(), false);
        assert_eq!(wz.path_exists(), false);

        //Validate that it pruned up to the shared branching point
        wz.move_to_path([196, 34, 48,]);
        assert_eq!(wz.is_val(), false);
        assert_eq!(wz.path_exists(), true);
        assert_eq!(wz.child_count(), 1);
        assert_eq!(wz.child_mask(), ByteMask::from(49));

        //Move back to the deleted branch
        wz.move_to_path([196, 34, 48, 48, 34, 2, 193, 44, 3, 195, 118, 97, 108, 192, 192, 2, 193, 44, 3, 202, 115, 119, 97, 112, 101, 100, 45, 118, 97, 108, 3, 195, 118, 97, 108, 128, 129, 3, 195, 118, 97, 108, 129, 128]);
        assert_eq!(wz.is_val(), false);
        assert_eq!(wz.path_exists(), false);

        //Now run `prune_path`.  This `prune_path` should do nothing
        wz.z.prune_path();
        drop(wz);

        //Now we should still see the branch we didn't prune
        assert_eq!(map.val_count(), 1);
        let mut rz = map.read_zipper();
        rz.descend_to([196, 34, 48, 49, 34, 2, 193, 44, 3, 195, 118, 97, 108, 192, 192, 2, 193, 44, 3, 196, 112, 97, 105, 114, 128, 129]);
        assert_eq!(rz.is_val(), true);
        assert_eq!(rz.path_exists(), true);
        rz.move_to_path([196, 34, 48,]);
        assert_eq!(rz.is_val(), false);
        assert_eq!(rz.path_exists(), true);
        assert_eq!(rz.child_count(), 1);
        assert_eq!(rz.child_mask(), ByteMask::from(49));
    }

    /// Tests [`ZipperPriv::get_focus`] and [`ZipperPriv::try_borrow_focus`] internal APIs on [`WriteZipperCore`]
    #[test]
    fn write_zipper_focus_nodes() {
        let mut map = PathMap::<()>::new();
        map.set_val_at(b"one.val", ());
        map.set_val_at(b"one.two.val", ());
        map.set_val_at(b"one.two.three.val", ());
        map.set_val_at(b"one.two.three.four.val", ());

        //Test descending a read zipper
        let mut wz = map.write_zipper();
        wz.descend_to(b"one.");

        //We should be at a node boundary, as long as this part of the path got encoded as a PairNode (or a ByteNode)
        let node = wz.try_borrow_focus().unwrap();
        assert_eq!(node.as_tagged().count_branches(&[]), 2);
        let expected_mask: ByteMask = [b't', b'v'].into_iter().collect();
        assert_eq!(node.as_tagged().node_branches_mask(&[]), expected_mask);
        assert!(matches!(wz.get_focus(), AbstractNodeRef::BorrowedRc(_))); //Make sure we get the ODRc
        drop(wz);

        //Test creating a read zipper at the location, using `read_zipper_at_path`
        let wz = map.write_zipper_at_path(b"one.two.");

        //We should be at a node boundary, as long as this part of the path got encoded as a PairNode (or a ByteNode)
        let node = wz.try_borrow_focus().unwrap();
        assert_eq!(node.as_tagged().count_branches(&[]), 2);
        let expected_mask: ByteMask = [b't', b'v'].into_iter().collect();
        assert_eq!(node.as_tagged().node_branches_mask(&[]), expected_mask);
        assert!(matches!(wz.get_focus(), AbstractNodeRef::BorrowedRc(_))); //Make sure we get the ODRc
        drop(wz);

        //Test creating a read zipper from a ZipperHead
        let zh = map.zipper_head();
        let wz = zh.write_zipper_at_exclusive_path(b"one.two.three.").unwrap();

        // We should be at a node boundary, as long as this part of the path got encoded as a PairNode (or a ByteNode)
        let node = wz.try_borrow_focus().unwrap();
        assert_eq!(node.as_tagged().count_branches(&[]), 2);
        let expected_mask: ByteMask = [b'f', b'v'].into_iter().collect();
        assert_eq!(node.as_tagged().node_branches_mask(&[]), expected_mask);
        assert!(matches!(wz.get_focus(), AbstractNodeRef::BorrowedRc(_))); //Make sure we get the ODRc
    }

    crate::zipper::zipper_moving_tests::zipper_moving_tests!(write_zipper,
        |keys: &[&[u8]]| {
            let mut btm = PathMap::new();
            keys.iter().for_each(|k| { btm.set_val_at(k, ()); });
            btm
        },
        |btm: &mut PathMap<()>, path: &[u8]| -> WriteZipperUntracked<(), GlobalAlloc> {
            btm.write_zipper_at_path(path)
    });

    crate::zipper::zipper_iteration_tests::zipper_iteration_tests!(write_zipper_owned,
        |keys: &[&[u8]]| {
            let mut btm = PathMap::new();
            keys.iter().for_each(|k| { btm.set_val_at(k, ()); });
            btm
        },
        |btm: &mut PathMap<()>, path: &[u8]| -> WriteZipperOwned<()> {
            btm.clone().into_write_zipper(path)
    });
}<|MERGE_RESOLUTION|>--- conflicted
+++ resolved
@@ -1120,14 +1120,10 @@
     // }
 
     /// Internal method to borrow the node at the zipper's focus, splitting the node if necessary
-<<<<<<< HEAD
-    pub(crate) fn splitting_borrow_focus(&mut self) -> (&TrieNodeODRc<V, A>, Option<&V>) {
-=======
     ///
     /// This is called for the ZipperHead's root, the first time a ReadZipper is created in a ZipperHead,
     /// to isolate the part of the trie that is below the ZipperHead from the part of the trie above it.
-    pub(crate) fn splitting_borrow_focus(&mut self) -> (TaggedNodeRef<'_, V, A>, Option<&V>) {
->>>>>>> f04f6d2f
+    pub(crate) fn splitting_borrow_focus(&mut self) -> (&TrieNodeODRc<V, A>, Option<&V>) {
         let self_ptr: *mut Self = self;
         let node = match (*self).try_borrow_focus() {
             Some(root) => root,
