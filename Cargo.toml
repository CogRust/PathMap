[package]
name = "pathmap"
version = "0.1.0"
edition = "2021"
rust-version = "1.88"
description = "A key-value store with prefix compression, structural sharing, and powerful algebraic operations"
exclude = ["benches/", "pathmap-book/", ".*"]

[dependencies]
maybe-dangling = "0.1.1"
dyn-clone = "1.0.17"
local-or-heap = "0.1.0"
reusing-vec = {version = "0.2.0", features = ["smallvec"]}
smallvec = {version = "1.13.2", features = ["union"]}
arrayvec = "0.7.6"
num-traits = "0.2"
tikv-jemallocator = {version = "0.6.0", optional = true}
libz-ng-sys = {version = "1" } # for any serialzation
rand_distr = { version = "0.5.1", optional = true }
rand = { version = "0.9.0", optional = true }
memmap2 = { version="0.9.5", optional = true }

[features]
default = ["graft_root_vals", "slim_ptrs"]
nightly = [] # Uses features in the nightly tool chain for better performance
jemalloc = ["dep:tikv-jemallocator"] # Enables [jemalloc](https://jemalloc.net/) as the default allocator.  This dramatically improves scaling for write-heavy workloads and is generally recommended.  The only reason it is not the default is to avoid interference with the host application allocator.
zipper_tracking = [] #Exports the zipper_tracking module publicly
all_dense_nodes = [] # Exclusively use the DenseByteNode type, which generally performs worse but is useful for compatibility and perf comparisons.
arena_compact = ["dep:memmap2"]

bridge_nodes = [] # Enable the experimental BridgeNode type.  Incompatible with `all_dense_nodes` WILL BE REMOVED EVENTUALLY
old_cursor = [] # Enables an old deprecated traversal object that predates the zippers, WILL BE REMOVED EVENTUALLY
fuzzer = ["dep:rand", "dep:rand_distr"]  # Used for creating random paths, tries, and zipper movements
counters = [] # Enable features to inspect performance properties of tries.  Mainly useful when tuning performance of the PathMap internals.
graft_root_vals = [] # Enables an experimental change in behavior that causes `graft`, `graft_map`, `make_map`, `take_map`, and `join_map` to treat the value at the focus as part of the operation
slim_ptrs = [] # Enables use of a 64-bit inter-node pointer type (TrieNodeODRc)
slim_dispatch = [] # Experiment. Enables the 64-bit pointers to back the TaggedNodeRef and TaggedNodeRefMut types, WILL BE REMOVED EVENTUALLY
act_counters = ["arena_compact"] # LP: Question: Why isn't this code enabled by just counters + arena_compact???
viz = []

[target.'cfg(not(any(miri,target_arch="riscv64")))'.dependencies]
gxhash = {version="3.5", git="https://github.com/ogxd/gxhash"} # for dag_serialization

[target.'cfg(any(miri,target_arch="riscv64"))'.dependencies]
xxhash-rust = { version = "0.8.15", features = ["xxh64", "xxh3", "const_xxh3"] } # Replacement for gxhash running under miri

[dev-dependencies]
paste = "1.0"
divan = "0.1.14"
serde = { version = "1.0.163", features = ["derive"]}
csv = "1.1.6"
num = "0.4.3"
rand_distr = { version = "0.5.1" }
rand = { version = "0.9.0" }
tempfile = "3.19.1"
pasture-core = "0.5.0" # For pointcloud benchmark
pasture-io = "0.5.0" # For pointcloud benchmark

[[bench]]
name = "superdense_keys"
harness = false

[[bench]]
name = "sparse_keys"
harness = false

[[bench]]
name = "binary_keys"
harness = false

[[bench]]
name = "cities"
harness = false

[[bench]]
name = "shakespeare"
harness = false

[[bench]]
name = "parallel"
harness = false

[[bench]]
name = "serde"
harness = false

[[bench]]
name = "oeis"
harness = false

[[bench]]
name = "path_ops"
harness = false

[[bench]]
name = "pointcloud"
harness = false
<<<<<<< HEAD

[[bench]]
name = "product_zipper"
harness = false
=======
>>>>>>> 97de1c2f
<|MERGE_RESOLUTION|>--- conflicted
+++ resolved
@@ -95,10 +95,7 @@
 [[bench]]
 name = "pointcloud"
 harness = false
-<<<<<<< HEAD
 
 [[bench]]
 name = "product_zipper"
-harness = false
-=======
->>>>>>> 97de1c2f
+harness = false